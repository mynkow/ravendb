﻿using System;
<<<<<<< HEAD
using Raven.Client.Document;
=======
using System.Collections.Generic;
using System.Diagnostics;
using Raven.Abstractions.Data;
using Raven.Client.Document;
using System.Linq;
>>>>>>> 3634089b

namespace Raven.Tryouts
{
	class Program
	{
		static void Main(string[] args)
		{
<<<<<<< HEAD
			using(var store = new DocumentStore
			{
				Url = "http://testrunner-pc:8080",
				DefaultDatabase = "ReplicationA",
				ApiKey = "Replication/5XA4ggEdJCG19GCVjihCOX",
				Conventions =
				{
					FailoverBehavior = FailoverBehavior.AllowReadsFromSecondariesAndWritesToSecondaries
				}
			}.Initialize())
			{
				while (true)
				{
					using (var session = store.OpenSession())
					{
						session.Store(new User());
						session.SaveChanges();
					}

					Console.WriteLine("Wrote @ " + DateTime.Now);
					Console.ReadLine();
				}
			}
		} 
	}

	public class User
	{
	}

=======
			for (int i = 0; i < 2; i++)
			{
				using (var store = new DocumentStore
				{
					Url = "http://localhost:8080",
					DefaultDatabase = "test",
				}.Initialize())
				{
					var list = new List<string>();
					var sp = Stopwatch.StartNew();
					int start = 0;
					while (true)
					{
						var result = store.DatabaseCommands.Query("PersonList", new IndexQuery
						{
							FieldsToFetch = new[] { Constants.DocumentIdFieldName },
							PageSize = 1024,
							Start = start
						}, null);
						if (result.Results.Count == 0)
							break;
						start += result.Results.Count;
						list.AddRange(result.Results.Select(x => x.Value<string>(Constants.DocumentIdFieldName)));
					}
					sp.Stop();

					Console.WriteLine("Read all ids {0:#,#} in {1:#,#} ms", list.Count, sp.ElapsedMilliseconds);

					var rand = new Random();
					list.Sort((s, s1) => rand.Next(-1, 1));
					sp.Restart();

					foreach (var id in list)
					{
						store.DatabaseCommands.Get(id);
					}

					sp.Stop();
					Console.WriteLine("Read all docs {0:#,#} in {1:#,#} ms", list.Count, sp.ElapsedMilliseconds);
				}
			}
		} 
	}
>>>>>>> 3634089b
}<|MERGE_RESOLUTION|>--- conflicted
+++ resolved
@@ -1,13 +1,9 @@
 ﻿using System;
-<<<<<<< HEAD
-using Raven.Client.Document;
-=======
 using System.Collections.Generic;
 using System.Diagnostics;
 using Raven.Abstractions.Data;
 using Raven.Client.Document;
 using System.Linq;
->>>>>>> 3634089b
 
 namespace Raven.Tryouts
 {
@@ -15,38 +11,6 @@
 	{
 		static void Main(string[] args)
 		{
-<<<<<<< HEAD
-			using(var store = new DocumentStore
-			{
-				Url = "http://testrunner-pc:8080",
-				DefaultDatabase = "ReplicationA",
-				ApiKey = "Replication/5XA4ggEdJCG19GCVjihCOX",
-				Conventions =
-				{
-					FailoverBehavior = FailoverBehavior.AllowReadsFromSecondariesAndWritesToSecondaries
-				}
-			}.Initialize())
-			{
-				while (true)
-				{
-					using (var session = store.OpenSession())
-					{
-						session.Store(new User());
-						session.SaveChanges();
-					}
-
-					Console.WriteLine("Wrote @ " + DateTime.Now);
-					Console.ReadLine();
-				}
-			}
-		} 
-	}
-
-	public class User
-	{
-	}
-
-=======
 			for (int i = 0; i < 2; i++)
 			{
 				using (var store = new DocumentStore
@@ -90,5 +54,4 @@
 			}
 		} 
 	}
->>>>>>> 3634089b
 }