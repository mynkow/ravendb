//-----------------------------------------------------------------------
// <copyright file="RavenQueryProviderProcessor.cs" company="Hibernating Rhinos LTD">
//     Copyright (c) Hibernating Rhinos LTD. All rights reserved.
// </copyright>
//-----------------------------------------------------------------------

using System;
using System.Collections;
using System.Collections.Generic;
using System.Diagnostics;
using System.Linq;
using System.Linq.Expressions;
using System.Reflection;
using System.Text;
using System.Text.RegularExpressions;
using Lambda2Js;
using Raven.Client.Documents.Indexes;
using Raven.Client.Documents.Queries;
using Raven.Client.Documents.Queries.MoreLikeThis;
using Raven.Client.Documents.Queries.Spatial;
using Raven.Client.Documents.Session;
using Raven.Client.Documents.Session.Tokens;
using Raven.Client.Extensions;
using Raven.Client.Util;

namespace Raven.Client.Documents.Linq
{
    /// <summary>
    /// Process a Linq expression to a Lucene query
    /// </summary>
    internal class RavenQueryProviderProcessor<T>
    {
        private readonly Action<IDocumentQueryCustomization> _customizeQuery;
        /// <summary>
        /// The query generator
        /// </summary>
        protected readonly IDocumentQueryGenerator QueryGenerator;
        private readonly Action<QueryResult> _afterQueryExecuted;
        private bool _chainedWhere;
        private int _insideWhere;
        private bool _insideExact;
        private IAbstractDocumentQuery<T> _documentQuery;
        private SpecialQueryType _queryType = SpecialQueryType.None;
        private Type _newExpressionType;
        private string _currentPath = string.Empty;
        private int _subClauseDepth;
        private Expression _groupByElementSelector;
        private string _jsSelectBody;
        private List<string> _jsProjectionNames;
        private string _fromAlias;
        private StringBuilder _declareBuilder;
        private DeclareToken _declareToken;
        private List<LoadToken> _loadTokens;
        private int _insideLet = 0;

        private readonly LinqPathProvider _linqPathProvider;
        /// <summary>
        /// The index name
        /// </summary>
        protected readonly string IndexName;

        private readonly string _collectionName;

        /// <summary>
        /// Gets the current path in the case of expressions within collections
        /// </summary>
        public string CurrentPath => _currentPath;

        /// <summary>
        /// Initializes a new instance of the <see cref="RavenQueryProviderProcessor{T}"/> class.
        /// </summary>
        /// <param name="queryGenerator">The document query generator.</param>
        /// <param name="customizeQuery">The customize query.</param>
        /// <param name="afterQueryExecuted">Executed after the query run, allow access to the query results</param>
        /// <param name="indexName">The name of the index the query is executed against.</param>
        /// <param name="collectionName">The name of the collection the query is executed against.</param>
        /// <param name="fieldsToFetch">The fields to fetch in this query</param>
        /// <param name="isMapReduce"></param>
        /// /// <param name ="originalType" >the original type of the query if TransformWith is called otherwise null</param>
        public RavenQueryProviderProcessor(IDocumentQueryGenerator queryGenerator, Action<IDocumentQueryCustomization> customizeQuery, Action<QueryResult> afterQueryExecuted,
             string indexName, string collectionName, HashSet<FieldToFetch> fieldsToFetch, bool isMapReduce, Type originalType)
        {
            FieldsToFetch = fieldsToFetch;
            _newExpressionType = typeof(T);
            QueryGenerator = queryGenerator;
            IndexName = indexName;
            _collectionName = collectionName;
            _isMapReduce = isMapReduce;
            _afterQueryExecuted = afterQueryExecuted;
            _customizeQuery = customizeQuery;
            _originalQueryType = originalType ?? throw new ArgumentNullException(nameof(originalType));
            _linqPathProvider = new LinqPathProvider(queryGenerator.Conventions);
            _jsProjectionNames = new List<string>();
        }

        /// <summary>
        /// Gets or sets the fields to fetch.
        /// </summary>
        /// <value>The fields to fetch.</value>
        public HashSet<FieldToFetch> FieldsToFetch { get; set; }

        /// <summary>
        /// Visits the expression and generate the lucene query
        /// </summary>
        /// <param name="expression">The expression.</param>
        protected void VisitExpression(Expression expression)
        {
            if (expression is BinaryExpression)
            {
                VisitBinaryExpression((BinaryExpression)expression);
            }
            else
            {
                switch (expression.NodeType)
                {
                    case ExpressionType.MemberAccess:
                        VisitMemberAccess((MemberExpression)expression, true);
                        break;
                    case ExpressionType.Not:
                        var unaryExpressionOp = ((UnaryExpression)expression).Operand;
                        switch (unaryExpressionOp.NodeType)
                        {
                            case ExpressionType.MemberAccess:
                                VisitMemberAccess((MemberExpression)unaryExpressionOp, false);
                                break;
                            case ExpressionType.Call:
                                // probably a call to !In() or !string.IsNullOrEmpty()
                                _documentQuery.OpenSubclause();
                                _documentQuery.WhereTrue();
                                _documentQuery.AndAlso();
                                _documentQuery.NegateNext();
                                VisitMethodCall((MethodCallExpression)unaryExpressionOp, negated: true);
                                _documentQuery.CloseSubclause();
                                break;
                            default:
                                //probably the case of !(complex condition)
                                _documentQuery.OpenSubclause();
                                _documentQuery.WhereTrue();
                                _documentQuery.AndAlso();
                                _documentQuery.NegateNext();
                                VisitExpression(unaryExpressionOp);
                                _documentQuery.CloseSubclause();
                                break;
                        }
                        break;
                    case ExpressionType.Convert:
                    case ExpressionType.ConvertChecked:
                        VisitExpression(((UnaryExpression)expression).Operand);
                        break;
                    default:
                        if (expression is MethodCallExpression)
                        {
                            VisitMethodCall((MethodCallExpression)expression);
                        }
                        else
                        {
                            var lambdaExpression = expression as LambdaExpression;
                            if (lambdaExpression != null)
                            {
                                var body = lambdaExpression.Body;
                                if (body.NodeType == ExpressionType.Constant && ((ConstantExpression)body).Value is bool)
                                {
                                    throw new ArgumentException("Constants expressions such as Where(x => true) are not allowed in the RavenDB queries");
                                }
                                VisitExpression(body);
                            }
                        }
                        break;
                }
            }
        }

        private void VisitBinaryExpression(BinaryExpression expression)
        {
            switch (expression.NodeType)
            {
                case ExpressionType.OrElse:
                    VisitOrElse(expression);
                    break;
                case ExpressionType.AndAlso:
                    VisitAndAlso(expression);
                    break;
                case ExpressionType.NotEqual:
                    VisitNotEquals(expression);
                    break;
                case ExpressionType.Equal:
                    VisitEquals(expression);
                    break;
                case ExpressionType.GreaterThan:
                    VisitGreaterThan(expression);
                    break;
                case ExpressionType.GreaterThanOrEqual:
                    VisitGreaterThanOrEqual(expression);
                    break;
                case ExpressionType.LessThan:
                    VisitLessThan(expression);
                    break;
                case ExpressionType.LessThanOrEqual:
                    VisitLessThanOrEqual(expression);
                    break;
            }

        }

        private void VisitAndAlso(BinaryExpression andAlso)
        {
            if (TryHandleBetween(andAlso))
                return;


            if (_subClauseDepth > 0)
                _documentQuery.OpenSubclause();
            _subClauseDepth++;

            // negate optimization : (RavenDB-3973).  in order to disable you may just set isNotEqualCheckBoundsToAndAlsoLeft & Right to "false" 
            bool isNotEqualCheckBoundsToAndAlsoLeft = (andAlso.Left.NodeType == ExpressionType.NotEqual);
            bool isNotEqualCheckBoundsToAndAlsoRight = (andAlso.Right.NodeType == ExpressionType.NotEqual);

            if (isNotEqualCheckBoundsToAndAlsoRight && isNotEqualCheckBoundsToAndAlsoLeft)
                // avoid empty group (i.e. : "a != 1 && a != 2"  should generate "((-a:1 AND a:*) AND -a:2)"
                isNotEqualCheckBoundsToAndAlsoLeft = false;

            if (isNotEqualCheckBoundsToAndAlsoLeft || isNotEqualCheckBoundsToAndAlsoRight)
            {
                _subClauseDepth++;
                _documentQuery.OpenSubclause();
            }

            VisitExpression(andAlso.Left);
            _documentQuery.AndAlso();
            VisitExpression(andAlso.Right);

            if (isNotEqualCheckBoundsToAndAlsoLeft || isNotEqualCheckBoundsToAndAlsoRight)
            {
                _subClauseDepth--;
                _documentQuery.CloseSubclause();
            }

            _subClauseDepth--;
            if (_subClauseDepth > 0)
                _documentQuery.CloseSubclause();
        }

        private bool TryHandleBetween(BinaryExpression andAlso)
        {
            // x.Foo > 100 && x.Foo < 200
            // x.Foo < 200 && x.Foo > 100 
            // 100 < x.Foo && 200 > x.Foo
            // 200 > x.Foo && 100 < x.Foo 

            // x.Foo >= 100 && x.Foo <= 200
            // x.Foo <= 200 && x.Foo >= 100 
            // 100 <= x.Foo && 200 >= x.Foo
            // 200 >= x.Foo && 100 <= x.Foo

            var isPossibleBetween =
                (andAlso.Left.NodeType == ExpressionType.GreaterThan && andAlso.Right.NodeType == ExpressionType.LessThan) ||
                (andAlso.Left.NodeType == ExpressionType.GreaterThanOrEqual && andAlso.Right.NodeType == ExpressionType.LessThanOrEqual) ||
                (andAlso.Left.NodeType == ExpressionType.LessThan && andAlso.Right.NodeType == ExpressionType.GreaterThan) ||
                (andAlso.Left.NodeType == ExpressionType.LessThanOrEqual && andAlso.Right.NodeType == ExpressionType.GreaterThanOrEqual);

            if (isPossibleBetween == false)
                return false;

            var leftMember = GetMemberForBetween((BinaryExpression)andAlso.Left);
            var rightMember = GetMemberForBetween((BinaryExpression)andAlso.Right);

            if (leftMember == null || rightMember == null)
                return false;

            // both must be on the same property
            if (leftMember.Item1.Path != rightMember.Item1.Path)
                return false;

            var min = (andAlso.Left.NodeType == ExpressionType.LessThan ||
                       andAlso.Left.NodeType == ExpressionType.LessThanOrEqual)
                          ? rightMember.Item2
                          : leftMember.Item2;
            var max = (andAlso.Left.NodeType == ExpressionType.LessThan ||
                       andAlso.Left.NodeType == ExpressionType.LessThanOrEqual)
                          ? leftMember.Item2
                          : rightMember.Item2;

            if (andAlso.Left.NodeType == ExpressionType.GreaterThanOrEqual || andAlso.Left.NodeType == ExpressionType.LessThanOrEqual)
                _documentQuery.WhereBetween(leftMember.Item1.Path, min, max, _insideExact);
            else
            {
                _documentQuery.WhereGreaterThan(leftMember.Item1.Path, min, _insideExact);
                _documentQuery.AndAlso();
                _documentQuery.WhereLessThan(leftMember.Item1.Path, max, _insideExact);
            }

            return true;
        }

        private Tuple<ExpressionInfo, object> GetMemberForBetween(BinaryExpression binaryExpression)
        {
            if (IsMemberAccessForQuerySource(binaryExpression.Left))
            {
                var expressionInfo = GetMember(binaryExpression.Left);
                return Tuple.Create(expressionInfo, GetValueFromExpression(binaryExpression.Right, expressionInfo.Type));
            }
            if (IsMemberAccessForQuerySource(binaryExpression.Right))
            {
                var expressionInfo = GetMember(binaryExpression.Right);
                return Tuple.Create(expressionInfo, GetValueFromExpression(binaryExpression.Left, expressionInfo.Type));
            }
            return null;
        }

        private object GetValueFromExpression(Expression expression, Type type)
        {
            return _linqPathProvider.GetValueFromExpression(expression, type);
        }

        private void VisitOrElse(BinaryExpression orElse)
        {
            if (_subClauseDepth > 0)
                _documentQuery.OpenSubclause();
            _subClauseDepth++;

            VisitExpression(orElse.Left);
            _documentQuery.OrElse();
            VisitExpression(orElse.Right);

            _subClauseDepth--;
            if (_subClauseDepth > 0)
                _documentQuery.CloseSubclause();
        }

        private void VisitEquals(BinaryExpression expression)
        {
            var constantExpression = expression.Right as ConstantExpression;
            if (constantExpression != null && true.Equals(constantExpression.Value))
            {
                VisitExpression(expression.Left);
                return;
            }


            if (constantExpression != null && false.Equals(constantExpression.Value) &&
                expression.Left.NodeType != ExpressionType.MemberAccess)
            {
                _documentQuery.OpenSubclause();
                _documentQuery.WhereTrue();
                _documentQuery.AndAlso();
                _documentQuery.NegateNext();
                VisitExpression(expression.Left);
                _documentQuery.CloseSubclause();
                return;
            }

            var methodCallExpression = expression.Left as MethodCallExpression;
            // checking for VB.NET string equality
            if (methodCallExpression != null && methodCallExpression.Method.Name == "CompareString" &&
                expression.Right.NodeType == ExpressionType.Constant &&
                Equals(((ConstantExpression)expression.Right).Value, 0))
            {
                var expressionMemberInfo = GetMember(methodCallExpression.Arguments[0]);

                _documentQuery.WhereEquals(
                    new WhereParams
                    {
                        FieldName = expressionMemberInfo.Path,
                        Value = GetValueFromExpression(methodCallExpression.Arguments[1], GetMemberType(expressionMemberInfo)),
                        AllowWildcards = false,
                        Exact = _insideExact
                    });
                return;
            }

            if (IsMemberAccessForQuerySource(expression.Left) == false && IsMemberAccessForQuerySource(expression.Right))
            {
                VisitEquals(Expression.Equal(expression.Right, expression.Left));
                return;
            }

            var memberInfo = GetMember(expression.Left);

            _documentQuery.WhereEquals(new WhereParams
            {
                FieldName = memberInfo.Path,
                Value = GetValueFromExpression(expression.Right, GetMemberType(memberInfo)),
                AllowWildcards = false,
                IsNestedPath = memberInfo.IsNestedPath,
                Exact = _insideExact
            });
        }

        private bool IsMemberAccessForQuerySource(Expression node)
        {
            while (node.NodeType == ExpressionType.Convert || node.NodeType == ExpressionType.ConvertChecked)
            {
                node = ((UnaryExpression)node).Operand;
            }
            if (node.NodeType == ExpressionType.Parameter)
                return true;
            if (node.NodeType != ExpressionType.MemberAccess)
                return false;
            var memberExpression = ((MemberExpression)node);
            if (memberExpression.Expression == null) // static call
                return false;
            if (memberExpression.Expression.NodeType == ExpressionType.Constant)
                return false;
            return IsMemberAccessForQuerySource(memberExpression.Expression);
        }

        private void VisitNotEquals(BinaryExpression expression)
        {
            var methodCallExpression = expression.Left as MethodCallExpression;
            // checking for VB.NET string equality
            if (methodCallExpression != null && methodCallExpression.Method.Name == "CompareString" &&
                expression.Right.NodeType == ExpressionType.Constant &&
                Equals(((ConstantExpression)expression.Right).Value, 0))
            {
                var expressionMemberInfo = GetMember(methodCallExpression.Arguments[0]);
                _documentQuery.WhereNotEquals(new WhereParams
                {
                    FieldName = expressionMemberInfo.Path,
                    Value = GetValueFromExpression(methodCallExpression.Arguments[0], GetMemberType(expressionMemberInfo)),
                    AllowWildcards = false,
                    Exact = _insideExact
                });
                return;
            }

            if (IsMemberAccessForQuerySource(expression.Left) == false && IsMemberAccessForQuerySource(expression.Right))
            {
                VisitNotEquals(Expression.NotEqual(expression.Right, expression.Left));
                return;
            }

            var memberInfo = GetMember(expression.Left);

            _documentQuery.WhereNotEquals(new WhereParams
            {
                FieldName = memberInfo.Path,
                Value = GetValueFromExpression(expression.Right, GetMemberType(memberInfo)),
                AllowWildcards = false,
                Exact = _insideExact
            });
        }

        private static Type GetMemberType(ExpressionInfo info)
        {
            return info.Type;
        }

        private static readonly Regex CastingRemover = new Regex(@"(?<!\\)[\(\)]", RegexOptions.Compiled);
        private static readonly Regex ConvertRemover = new Regex(@"^(Convert\((.+)\,.*\))", RegexOptions.Compiled);

        /// <summary>
        /// Gets member info for the specified expression and the path to that expression
        /// </summary>
        /// <param name="expression"></param>
        /// <returns></returns>
        protected virtual ExpressionInfo GetMember(Expression expression)
        {
            var parameterExpression = GetParameterExpressionIncludingConvertions(expression);
            if (parameterExpression != null)
            {
                if (_currentPath.EndsWith("[]."))
                    _currentPath = _currentPath.Substring(0, _currentPath.Length - 3);
                return new ExpressionInfo(_currentPath, parameterExpression.Type, false);
            }

            return GetMemberDirect(expression);
        }

        private ExpressionInfo GetMemberDirect(Expression expression)
        {
            var result = _linqPathProvider.GetPath(expression);

            //for standard queries, we take just the last part. But for dynamic queries, we take the whole part

            var convertMatch = ConvertRemover.Match(result.Path);
            if (convertMatch.Success)
                result.Path = result.Path.Replace(convertMatch.Groups[1].Value, convertMatch.Groups[2].Value);
            result.Path = result.Path.Substring(result.Path.IndexOf('.') + 1);
            result.Path = CastingRemover.Replace(result.Path, string.Empty); // removing cast remains

            if (expression.NodeType == ExpressionType.ArrayLength)
                result.Path += ".Length";

            var propertyName = IndexName == null && _collectionName != null
                                   ? QueryGenerator.Conventions.FindPropertyNameForDynamicIndex(typeof(T), IndexName, CurrentPath,
                                                                                                result.Path)
                                   : QueryGenerator.Conventions.FindPropertyNameForIndex(typeof(T), IndexName, CurrentPath,
                                                                                         result.Path);
            return new ExpressionInfo(propertyName, result.MemberType, result.IsNestedPath)
            {
                MaybeProperty = result.MaybeProperty
            };
        }

        private static ParameterExpression GetParameterExpressionIncludingConvertions(Expression expression)
        {
            var paramExpr = expression as ParameterExpression;
            if (paramExpr != null)
                return paramExpr;
            switch (expression.NodeType)
            {
                case ExpressionType.Convert:
                case ExpressionType.ConvertChecked:
                    return GetParameterExpressionIncludingConvertions(((UnaryExpression)expression).Operand);
            }
            return null;
        }


        private void VisitEquals(MethodCallExpression expression)
        {
            ExpressionInfo fieldInfo = null;
            Expression constant = null;
            object comparisonType = null;

            if (expression.Object == null)
            {
                var a = expression.Arguments[0];
                var b = expression.Arguments[1];

                if (a is MemberExpression && b is ConstantExpression)
                {
                    fieldInfo = GetMember(a);
                    constant = b;
                }
                else if (a is ConstantExpression && b is MemberExpression)
                {
                    fieldInfo = GetMember(b);
                    constant = a;
                }

                if (expression.Arguments.Count == 3 &&
                    expression.Arguments[2].NodeType == ExpressionType.Constant &&
                    expression.Arguments[2].Type == typeof(StringComparison))
                {
                    comparisonType = ((ConstantExpression)expression.Arguments[2]).Value;

                }
            }
            else
            {
                switch (expression.Object.NodeType)
                {
                    case ExpressionType.MemberAccess:
                        fieldInfo = GetMember(expression.Object);
                        constant = expression.Arguments[0];
                        break;
                    case ExpressionType.Constant:
                        fieldInfo = GetMember(expression.Arguments[0]);
                        constant = expression.Object;
                        break;
                    case ExpressionType.Parameter:
                        fieldInfo = new ExpressionInfo(_currentPath.Substring(0, _currentPath.Length - 1), expression.Object.Type,
                                                       false);
                        constant = expression.Arguments[0];
                        break;
                    default:
                        throw new NotSupportedException("Nodes of type + " + expression.Object.NodeType + " are not understood in this context");
                }
                if (expression.Arguments.Count == 2 &&
                    expression.Arguments[1].NodeType == ExpressionType.Constant &&
                    expression.Arguments[1].Type == typeof(StringComparison))
                {
                    comparisonType = ((ConstantExpression)expression.Arguments[1]).Value;
                }
            }

            if (comparisonType != null)
            {
                switch ((StringComparison)comparisonType)
                {
                    case StringComparison.CurrentCulture:
                    case StringComparison.Ordinal:
                        throw new NotSupportedException(
                            "RavenDB queries case sensitivity is dependent on the index, not the query. If you need case sensitive queries, use a static index and an NotAnalyzed field for that.");
                    case StringComparison.CurrentCultureIgnoreCase:
                    case StringComparison.OrdinalIgnoreCase:
                        break;
                    default:
                        throw new ArgumentOutOfRangeException();
                }
            }

            _documentQuery.WhereEquals(new WhereParams
            {
                FieldName = fieldInfo.Path,
                Value = GetValueFromExpression(constant, GetMemberType(fieldInfo)),
                AllowWildcards = false,
                Exact = _insideExact
            });
        }

        private void VisitStringContains(MethodCallExpression _)
        {
            throw new NotSupportedException(@"Contains is not supported, doing a substring match over a text field is a very slow operation, and is not allowed using the Linq API.
The recommended method is to use full text search (mark the field as Analyzed and use the Search() method to query it.");
        }

        private void VisitStartsWith(MethodCallExpression expression)
        {
            var memberInfo = GetMember(expression.Object);

            _documentQuery.WhereStartsWith(
                memberInfo.Path,
                GetValueFromExpression(expression.Arguments[0], GetMemberType(memberInfo)));
        }

        private void VisitEndsWith(MethodCallExpression expression)
        {
            var memberInfo = GetMember(expression.Object);

            _documentQuery.WhereEndsWith(
                memberInfo.Path,
                GetValueFromExpression(expression.Arguments[0], GetMemberType(memberInfo)));
        }

        private void VisitIsNullOrEmpty(MethodCallExpression expression, bool notEquals)
        {
            var memberInfo = GetMember(expression.Arguments[0]);

            _documentQuery.OpenSubclause();

            if (notEquals)
                _documentQuery.WhereNotEquals(memberInfo.Path, null, _insideExact);
            else
                _documentQuery.WhereEquals(memberInfo.Path, null, _insideExact);

            if (notEquals)
                _documentQuery.AndAlso();
            else
                _documentQuery.OrElse();

            if (notEquals)
                _documentQuery.WhereNotEquals(memberInfo.Path, string.Empty, _insideExact);
            else
                _documentQuery.WhereEquals(memberInfo.Path, string.Empty, _insideExact);

            _documentQuery.CloseSubclause();
        }

        private void VisitGreaterThan(BinaryExpression expression)
        {
            if (IsMemberAccessForQuerySource(expression.Left) == false && IsMemberAccessForQuerySource(expression.Right))
            {
                VisitLessThan(Expression.LessThan(expression.Right, expression.Left));
                return;
            }
            var memberInfo = GetMember(expression.Left);
            var value = GetValueFromExpression(expression.Right, GetMemberType(memberInfo));

            _documentQuery.WhereGreaterThan(
                GetFieldNameForRangeQuery(memberInfo, value),
                value,
                _insideExact);
        }

        private void VisitGreaterThanOrEqual(BinaryExpression expression)
        {
            if (IsMemberAccessForQuerySource(expression.Left) == false && IsMemberAccessForQuerySource(expression.Right))
            {
                VisitLessThanOrEqual(Expression.LessThanOrEqual(expression.Right, expression.Left));
                return;
            }

            var memberInfo = GetMember(expression.Left);

            var value = GetValueFromExpression(expression.Right, GetMemberType(memberInfo));

            _documentQuery.WhereGreaterThanOrEqual(
                GetFieldNameForRangeQuery(memberInfo, value),
                value,
                _insideExact);
        }

        private void VisitLessThan(BinaryExpression expression)
        {
            if (IsMemberAccessForQuerySource(expression.Left) == false && IsMemberAccessForQuerySource(expression.Right))
            {
                VisitGreaterThan(Expression.GreaterThan(expression.Right, expression.Left));
                return;
            }
            var memberInfo = GetMember(expression.Left);
            var value = GetValueFromExpression(expression.Right, GetMemberType(memberInfo));

            _documentQuery.WhereLessThan(
                GetFieldNameForRangeQuery(memberInfo, value),
                value,
                _insideExact);
        }

        private void VisitLessThanOrEqual(BinaryExpression expression)
        {
            if (IsMemberAccessForQuerySource(expression.Left) == false && IsMemberAccessForQuerySource(expression.Right))
            {
                VisitGreaterThanOrEqual(Expression.GreaterThanOrEqual(expression.Right, expression.Left));
                return;
            }
            var memberInfo = GetMember(expression.Left);


            var value = GetValueFromExpression(expression.Right, GetMemberType(memberInfo));

            _documentQuery.WhereLessThanOrEqual(
                GetFieldNameForRangeQuery(memberInfo, value),
                value,
                _insideExact);
        }

        private void VisitAny(MethodCallExpression expression)
        {
            var memberInfo = GetMember(expression.Arguments[0]);
            if (expression.Arguments.Count >= 2)
            {
                var oldPath = _currentPath;
                _currentPath = memberInfo.Path + "[].";
                VisitExpression(expression.Arguments[1]);
                _currentPath = oldPath;
            }
            else
            {
                // Support for .Where(x => x.Properties.Any())
                _documentQuery.WhereExists(memberInfo.Path);
            }
        }

        private void VisitContains(MethodCallExpression expression)
        {
            var memberInfo = GetMember(expression.Arguments[0]);
            var containsArgument = expression.Arguments[1];

            _documentQuery.WhereEquals(new WhereParams
            {
                FieldName = memberInfo.Path,
                Value = GetValueFromExpression(containsArgument, containsArgument.Type),
                AllowWildcards = false,
                Exact = _insideExact
            });

        }

        private void VisitMemberAccess(MemberExpression memberExpression, bool boolValue)
        {
            if (memberExpression.Type == typeof(bool))
            {
                ExpressionInfo memberInfo;
                if (memberExpression.Member.Name == "HasValue" &&
                    Nullable.GetUnderlyingType(memberExpression.Member.DeclaringType) != null)
                {
                    memberInfo = GetMember(memberExpression.Expression);
                    var whereParams = new WhereParams
                    {
                        FieldName = memberInfo.Path,
                        Value = null,
                        AllowWildcards = false,
                        Exact = _insideExact
                    };

                    if (boolValue)
                        _documentQuery.WhereNotEquals(whereParams);
                    else
                        _documentQuery.WhereEquals(whereParams);
                }
                else
                {
                    memberInfo = GetMember(memberExpression);

                    _documentQuery.WhereEquals(new WhereParams
                    {
                        FieldName = memberInfo.Path,
                        Value = boolValue,
                        AllowWildcards = false,
                        Exact = _insideExact
                    });
                }
            }
            else if (memberExpression.Type == typeof(string))
            {
                if (_currentPath.EndsWith("[]."))
                    _currentPath = _currentPath.Substring(0, _currentPath.Length - 1);

                var memberInfo = GetMember(memberExpression);

                _documentQuery.WhereEquals(new WhereParams
                {
                    FieldName = _currentPath,
                    Value = GetValueFromExpression(memberExpression, GetMemberType(memberInfo)),
                    AllowWildcards = false,
                    IsNestedPath = memberInfo.IsNestedPath,
                    Exact = _insideExact
                });
            }
            else
            {
                throw new NotSupportedException("Expression type not supported: " + memberExpression);
            }
        }

        private void VisitMethodCall(MethodCallExpression expression, bool negated = false)
        {
            var declaringType = expression.Method.DeclaringType;
            Debug.Assert(declaringType != null);
            if (declaringType != typeof(string) && expression.Method.Name == "Equals")
            {
                switch (expression.Arguments.Count)
                {
                    case 1:
                        VisitEquals(Expression.MakeBinary(ExpressionType.Equal, expression.Object, expression.Arguments[0]));
                        break;
                    case 2:
                        VisitEquals(Expression.MakeBinary(ExpressionType.Equal, expression.Arguments[0], expression.Arguments[1]));
                        break;
                    default:
                        throw new ArgumentException("Can't understand Equals with " + expression.Arguments.Count + " arguments");
                }
                return;
            }
            if (declaringType == typeof(LinqExtensions) ||
                declaringType == typeof(RavenQueryableExtensions))
            {
                VisitLinqExtensionsMethodCall(expression);
                return;
            }
            if (declaringType == typeof(Queryable))
            {
                VisitQueryableMethodCall(expression);
                return;
            }

            if (declaringType == typeof(RavenQuery))
            {
                VisitRavenQueryMethodCall(expression);
                return;
            }
            
            if (declaringType == typeof(String))
            {
                VisitStringMethodCall(expression);
                return;
            }

            if (declaringType == typeof(Enumerable))
            {
                VisitEnumerableMethodCall(expression, negated);
                return;
            }

            if (declaringType == typeof(Regex))
            {
                VisitRegexMethodCall(expression);
                return;
            }

            if (declaringType.GetTypeInfo().IsGenericType)
            {
                var genericTypeDefinition = declaringType.GetGenericTypeDefinition();
                if (genericTypeDefinition == typeof(ICollection<>) ||
                    genericTypeDefinition == typeof(List<>) ||
                    genericTypeDefinition == typeof(IList<>) ||
                    genericTypeDefinition == typeof(Array))
                {
                    VisitListMethodCall(expression);
                    return;
                }
            }

            var method = declaringType.Name + "." + expression.Method.Name;
            throw new NotSupportedException(string.Format("Method not supported: {0}. Expression: {1}.", method, expression));
        }

        private void VisitRegexMethodCall(MethodCallExpression expression)
        {
            if (expression.Method.Name != "IsMatch")
            {
                throw new NotSupportedException(string.Format("Method not supported: Regex.{0}. Expression: {1}.", expression.Method.Name, expression));
            }

            if (expression.Arguments.Count != 2)
            {
                throw new NotSupportedException(string.Format("Regex.IsMatch() overload with {0} arguments is not supported. " +
                                                              "Only Regex.IsMatch(string input, string pattern) overload is supported." +
                                                              "Expression: {1}.", expression.Arguments.Count, expression));
            }

            var memberInfo = GetMember(expression.Arguments[0]);

            _documentQuery.WhereRegex(
                memberInfo.Path,
                GetValueFromExpression(expression.Arguments[1], GetMemberType(memberInfo)).ToString());
        }

        private void VisitRavenQueryMethodCall(MethodCallExpression expression)
        {
            if (expression.Arguments.Count != 2)
            {
                throw new NotSupportedException(string.Format("CmpXchg.Match() overload with {0} arguments is not supported. " +
                                                              "Only CmpXchg.Match(string key, T value) overload is supported." +
                                                              "Expression: {1}.", expression.Arguments.Count, expression));
            }
            var memberInfo = GetMember(expression.Arguments[1]);
            _documentQuery.CmpXchg(expression.Arguments[0].ToString(), GetValueFromExpression(expression.Arguments[1], GetMemberType(memberInfo)).ToString());
        }
        
        private void VisitLinqExtensionsMethodCall(MethodCallExpression expression)
        {
            switch (expression.Method.Name)
            {
                case "Search":
                    VisitSearch(expression);
                    break;
                case "OrderByScore":
                    _documentQuery.OrderByScore();
                    VisitExpression(expression.Arguments[0]);
                    break;
                case "OrderByScoreDescending":
                    _documentQuery.OrderByScoreDescending();
                    VisitExpression(expression.Arguments[0]);
                    break;
                case "Intersect":
                    VisitExpression(expression.Arguments[0]);
                    _documentQuery.Intersect();
                    _chainedWhere = false;
                    break;
                case "In":
                    var memberInfo = GetMember(expression.Arguments[0]);
                    var objects = GetValueFromExpression(expression.Arguments[1], GetMemberType(memberInfo));
                    _documentQuery.WhereIn(memberInfo.Path, ((IEnumerable)objects).Cast<object>(), _insideExact);
                    break;
                case "ContainsAny":
                    memberInfo = GetMember(expression.Arguments[0]);
                    objects = GetValueFromExpression(expression.Arguments[1], GetMemberType(memberInfo));
                    _documentQuery.ContainsAny(memberInfo.Path, ((IEnumerable)objects).Cast<object>());
                    break;
                case "ContainsAll":
                    memberInfo = GetMember(expression.Arguments[0]);
                    objects = GetValueFromExpression(expression.Arguments[1], GetMemberType(memberInfo));
                    _documentQuery.ContainsAll(memberInfo.Path, ((IEnumerable)objects).Cast<object>());
                    break;
                case nameof(LinqExtensions.Where):
                    VisitQueryableMethodCall(expression);
                    break;
                case nameof(LinqExtensions.Spatial):
                    LinqPathProvider.GetValueFromExpressionWithoutConversion(expression.Arguments[1], out var spatialFieldName);
                    LinqPathProvider.GetValueFromExpressionWithoutConversion(expression.Arguments[2], out var spatialCriteria);

                    var spatialCriteriaFunc = (Func<SpatialCriteriaFactory, SpatialCriteria>)spatialCriteria;
                    var spatialCriteriaInstance = spatialCriteriaFunc.Invoke(SpatialCriteriaFactory.Instance);

                    if (spatialFieldName is string spatialFieldNameAsString)
                    {
                        _documentQuery.Spatial(spatialFieldNameAsString, spatialCriteriaInstance);
                    }
                    else if (spatialFieldName is SpatialDynamicField spatialDynamicField)
                    {
                        _documentQuery.Spatial(spatialDynamicField, spatialCriteriaInstance);
                    }
                    break;
                case nameof(LinqExtensions.OrderByDistance):
                    LinqPathProvider.GetValueFromExpressionWithoutConversion(expression.Arguments[1], out var distanceFieldName);
                    if (expression.Arguments.Count == 4)
                    {
                        LinqPathProvider.GetValueFromExpressionWithoutConversion(expression.Arguments[2], out var distanceLatitude);
                        LinqPathProvider.GetValueFromExpressionWithoutConversion(expression.Arguments[3], out var distanceLongitude);

                        _documentQuery.OrderByDistance((string)distanceFieldName, (double)distanceLatitude, (double)distanceLongitude);
                    }
                    else
                    {
                        LinqPathProvider.GetValueFromExpressionWithoutConversion(expression.Arguments[2], out var distanceShapeWkt);

                        _documentQuery.OrderByDistance((string)distanceFieldName, (string)distanceShapeWkt);
                    }
                    break;
                case nameof(LinqExtensions.OrderByDistanceDescending):
                    LinqPathProvider.GetValueFromExpressionWithoutConversion(expression.Arguments[1], out var distanceFieldNameDesc);
                    if (expression.Arguments.Count == 4)
                    {
                        LinqPathProvider.GetValueFromExpressionWithoutConversion(expression.Arguments[2], out var distanceLatitude);
                        LinqPathProvider.GetValueFromExpressionWithoutConversion(expression.Arguments[3], out var distanceLongitude);

                        _documentQuery.OrderByDistanceDescending((string)distanceFieldNameDesc, (double)distanceLatitude, (double)distanceLongitude);
                    }
                    else
                    {
                        LinqPathProvider.GetValueFromExpressionWithoutConversion(expression.Arguments[2], out var distanceShapeWkt);

                        _documentQuery.OrderByDistanceDescending((string)distanceFieldNameDesc, (string)distanceShapeWkt);
                    }
                    break;
                case nameof(LinqExtensions.Include):
                    LinqPathProvider.GetValueFromExpressionWithoutConversion(expression.Arguments[1], out var includePath);

                    _documentQuery.Include((string)includePath);
                    break;
                case nameof(LinqExtensions.OrderBy):
                case nameof(LinqExtensions.ThenBy):
                    VisitExpression(expression.Arguments[0]);

                    LinqPathProvider.GetValueFromExpressionWithoutConversion(expression.Arguments[1], out var orderByPath);
                    LinqPathProvider.GetValueFromExpressionWithoutConversion(expression.Arguments[2], out var orderByOrderingType);

                    _documentQuery.OrderBy((string)orderByPath, (OrderingType)orderByOrderingType);
                    break;
                case nameof(LinqExtensions.OrderByDescending):
                case nameof(LinqExtensions.ThenByDescending):
                    VisitExpression(expression.Arguments[0]);

                    LinqPathProvider.GetValueFromExpressionWithoutConversion(expression.Arguments[1], out var orderByDescendingPath);
                    LinqPathProvider.GetValueFromExpressionWithoutConversion(expression.Arguments[2], out var orderByDescendingOrderingType);

                    _documentQuery.OrderByDescending((string)orderByDescendingPath, (OrderingType)orderByDescendingOrderingType);
                    break;
                case nameof(LinqExtensions.MoreLikeThis):
                    VisitExpression(expression.Arguments[0]);

                    LinqPathProvider.GetValueFromExpressionWithoutConversion(expression.Arguments.Last(), out var moreLikeThisOptions);

                    using (var moreLikeThis = _documentQuery.MoreLikeThis())
                    {
                        moreLikeThis.WithOptions(moreLikeThisOptions as MoreLikeThisOptions);

                        if (expression.Arguments.Count > 2)
                        {
                            var moreLikeThisArgument = expression.Arguments[1];
                            if (moreLikeThisArgument is UnaryExpression moreLikeThisExpression)
                            {
                                VisitExpression(moreLikeThisExpression.Operand);
                            }
                            else
                            {
                                LinqPathProvider.GetValueFromExpressionWithoutConversion(moreLikeThisArgument, out var moreLikeThisDocument);

                                moreLikeThis.WithDocument(moreLikeThisDocument as string);
                            }
                        }
                    }
                    break;
case "cmpxchg.match":
                        break;                case nameof(LinqExtensions.GroupByArrayValues):
                case nameof(LinqExtensions.GroupByArrayContent):
                    EnsureValidDynamicGroupByMethod(expression.Method.Name);

                    VisitExpression(expression.Arguments[0]);

                    var behavior = expression.Method.Name == nameof(LinqExtensions.GroupByArrayValues)
                        ? GroupByArrayBehavior.ByIndividualValues
                        : GroupByArrayBehavior.ByContent;

                    VisitGroupBy(((UnaryExpression)expression.Arguments[1]).Operand, behavior);
                    break;
                default:
                    throw new NotSupportedException("Method not supported: " + expression.Method.Name);
            }
        }

        private void EnsureValidDynamicGroupByMethod(string methodName)
        {
            if (_documentQuery.CollectionName == null)
                throw new NotSupportedException($"{methodName} method is only supported in dynamic map-reduce queries");
        }

        private void VisitSearch(MethodCallExpression searchExpression)
        {
            var expressions = new List<MethodCallExpression>();

            var search = searchExpression;
            var target = searchExpression.Arguments[0];
            object value;
            while (true)
            {

                expressions.Add(search);

                if (LinqPathProvider.GetValueFromExpressionWithoutConversion(search.Arguments[4], out value) == false)
                {
                    throw new InvalidOperationException("Could not extract value from " + searchExpression);
                }
                var queryOptions = (SearchOptions)value;
                if (queryOptions.HasFlag(SearchOptions.Guess) == false)
                    break;

                search = search.Arguments[0] as MethodCallExpression;
                if (search == null ||
                    search.Method.Name != "Search" ||
                    search.Method.DeclaringType != typeof(LinqExtensions))
                    break;

                target = search.Arguments[0];
            }

            VisitExpression(target);

            if (expressions.Count > 1)
            {
                _documentQuery.OpenSubclause();
            }

            foreach (var expression in Enumerable.Reverse(expressions))
            {
                var expressionInfo = GetMember(expression.Arguments[1]);
                if (LinqPathProvider.GetValueFromExpressionWithoutConversion(expression.Arguments[2], out value) == false)
                {
                    throw new InvalidOperationException("Could not extract value from " + expression);
                }
                var searchTerms = (string)value;
                if (LinqPathProvider.GetValueFromExpressionWithoutConversion(expression.Arguments[3], out value) == false)
                {
                    throw new InvalidOperationException("Could not extract value from " + expression);
                }
                var boost = (decimal)value;
                if (LinqPathProvider.GetValueFromExpressionWithoutConversion(expression.Arguments[4], out value) == false)
                {
                    throw new InvalidOperationException("Could not extract value from " + expression);
                }
                var options = (SearchOptions)value;
                if (_chainedWhere && options.HasFlag(SearchOptions.And))
                {
                    _documentQuery.AndAlso();
                }
                if (options.HasFlag(SearchOptions.Not))
                {
                    _documentQuery.OpenSubclause();
                    _documentQuery.WhereExists(expressionInfo.Path);
                    _documentQuery.AndAlso();
                    _documentQuery.NegateNext();
                }

                _documentQuery.Search(expressionInfo.Path, searchTerms);
                if (options.HasFlag(SearchOptions.Not))
                {
                    _documentQuery.CloseSubclause();
                }

                _documentQuery.Boost(boost);

                if (options.HasFlag(SearchOptions.And))
                {
                    _chainedWhere = true;
                }
            }

            if (expressions.Count > 1)
            {
                _documentQuery.CloseSubclause();
            }

            if (LinqPathProvider.GetValueFromExpressionWithoutConversion(searchExpression.Arguments[4], out value) == false)
            {
                throw new InvalidOperationException("Could not extract value from " + searchExpression);
            }

            if (((SearchOptions)value).HasFlag(SearchOptions.Guess))
                _chainedWhere = true;
        }

        private void VisitListMethodCall(MethodCallExpression expression)
        {
            switch (expression.Method.Name)
            {
                case "Contains":
                    {
                        var memberInfo = GetMember(expression.Object);

                        var containsArgument = expression.Arguments[0];

                        _documentQuery.WhereEquals(new WhereParams
                        {
                            FieldName = memberInfo.Path,
                            Value = GetValueFromExpression(containsArgument, containsArgument.Type),
                            AllowWildcards = false,
                            Exact = _insideExact
                        });

                        break;
                    }
                default:
                    {
                        throw new NotSupportedException("Method not supported: List." + expression.Method.Name);
                    }
            }
        }

        private void VisitEnumerableMethodCall(MethodCallExpression expression, bool negated)
        {
            switch (expression.Method.Name)
            {
                case "Any":
                    {
                        if (negated)
                            throw new InvalidOperationException("Cannot process negated Any(), see RavenDB-732 http://issues.hibernatingrhinos.com/issue/RavenDB-732");

                        if (expression.Arguments.Count == 1 && expression.Arguments[0].Type == typeof(string))
                        {
                            VisitIsNullOrEmpty(expression, notEquals: true);
                        }
                        else
                        {
                            VisitAny(expression);
                        }
                        break;
                    }
                case "Contains":
                    {
                        if (expression.Arguments.First().Type == typeof(string))
                        {
                            VisitStringContains(expression);
                        }
                        else
                        {
                            VisitContains(expression);
                        }
                        break;
                    }
                default:
                    {
                        throw new NotSupportedException("Method not supported: " + expression.Method.Name);
                    }
            }
        }

        private void VisitStringMethodCall(MethodCallExpression expression)
        {
            switch (expression.Method.Name)
            {
                case "Contains":
                    {
                        VisitStringContains(expression);
                        break;
                    }
                case "Equals":
                    {
                        VisitEquals(expression);
                        break;
                    }
                case "StartsWith":
                    {
                        VisitStartsWith(expression);
                        break;
                    }
                case "EndsWith":
                    {
                        VisitEndsWith(expression);
                        break;
                    }
                case "IsNullOrEmpty":
                    {
                        VisitIsNullOrEmpty(expression, notEquals: false);
                        break;
                    }
                default:
                    {
                        throw new NotSupportedException("Method not supported: " + expression.Method.Name);
                    }
            }
        }

        private void VisitQueryableMethodCall(MethodCallExpression expression)
        {
            switch (expression.Method.Name)
            {
                case "OfType":
                    VisitExpression(expression.Arguments[0]);
                    break;
                case "Where":
                    {
                        _insideWhere++;
                        VisitExpression(expression.Arguments[0]);
                        if (_chainedWhere)
                        {
                            _documentQuery.AndAlso();
                            _documentQuery.OpenSubclause();
                        }
                        if (_chainedWhere == false && _insideWhere > 1)
                            _documentQuery.OpenSubclause();

                        if (expression.Arguments.Count == 3)
                            _insideExact = (bool)GetValueFromExpression(expression.Arguments[2], typeof(bool));

                        VisitExpression(((UnaryExpression)expression.Arguments[1]).Operand);

                        _insideExact = false;

                        if (_chainedWhere == false && _insideWhere > 1)
                            _documentQuery.CloseSubclause();
                        if (_chainedWhere)
                            _documentQuery.CloseSubclause();
                        _chainedWhere = true;
                        _insideWhere--;
                        break;
                    }
                case "Select":
                    {
                        if (expression.Arguments[0].Type.GetTypeInfo().IsGenericType &&
                                expression.Arguments[0].Type.GetGenericTypeDefinition() == typeof(IQueryable<>) &&
                            expression.Arguments[0].Type != expression.Arguments[1].Type)
                        {
                            _documentQuery.AddRootType(expression.Arguments[0].Type.GetGenericArguments()[0]);
                        }

                        if (expression.Arguments.Count > 1 && expression.Arguments[1] is UnaryExpression unaryExpression
                            && unaryExpression.Operand is LambdaExpression lambdaExpression
                            && (lambdaExpression.Body.NodeType == ExpressionType.New || lambdaExpression.Body.NodeType == ExpressionType.MemberInit)
                            && lambdaExpression.Parameters[0] != null
                            && lambdaExpression.Parameters[0].Name.StartsWith("<>h__TransparentIdentifier"))
                        {
                            _insideLet++;
                        }

                        VisitExpression(expression.Arguments[0]);

                        var operand = ((UnaryExpression)expression.Arguments[1]).Operand;

                        if (_documentQuery.IsDynamicMapReduce)
                        {
                            VisitSelectAfterGroupBy(operand, _groupByElementSelector);
                            _groupByElementSelector = null;
                        }
                        else
                            VisitSelect(operand);
                        break;
                    }
                case "Skip":
                    {
                        VisitExpression(expression.Arguments[0]);
                        VisitSkip(((ConstantExpression)expression.Arguments[1]));
                        break;
                    }
                case "Take":
                    {
                        VisitExpression(expression.Arguments[0]);
                        VisitTake(((ConstantExpression)expression.Arguments[1]));
                        break;
                    }
                case "First":
                case "FirstOrDefault":
                    {
                        VisitExpression(expression.Arguments[0]);
                        if (expression.Arguments.Count == 2)
                        {
                            if (_chainedWhere)
                                _documentQuery.AndAlso();
                            VisitExpression(((UnaryExpression)expression.Arguments[1]).Operand);
                        }

                        if (expression.Method.Name == "First")
                        {
                            VisitFirst();
                        }
                        else
                        {
                            VisitFirstOrDefault();
                        }
                        _chainedWhere = _chainedWhere || expression.Arguments.Count == 2;
                        break;
                    }
                case "Single":
                case "SingleOrDefault":
                    {
                        VisitExpression(expression.Arguments[0]);
                        if (expression.Arguments.Count == 2)
                        {
                            if (_chainedWhere)
                                _documentQuery.AndAlso();

                            VisitExpression(((UnaryExpression)expression.Arguments[1]).Operand);
                        }

                        if (expression.Method.Name == "Single")
                        {
                            VisitSingle();
                        }
                        else
                        {
                            VisitSingleOrDefault();
                        }
                        _chainedWhere = _chainedWhere || expression.Arguments.Count == 2;
                        break;
                    }
                case "All":
                    {
                        VisitExpression(expression.Arguments[0]);
                        VisitAll((Expression<Func<T, bool>>)((UnaryExpression)expression.Arguments[1]).Operand);
                        break;
                    }
                case "Any":
                    {
                        VisitExpression(expression.Arguments[0]);
                        if (expression.Arguments.Count == 2)
                        {
                            if (_chainedWhere)
                                _documentQuery.AndAlso();
                            VisitExpression(((UnaryExpression)expression.Arguments[1]).Operand);
                        }

                        VisitAny();
                        break;
                    }
                case "Count":
                    {
                        VisitExpression(expression.Arguments[0]);
                        if (expression.Arguments.Count == 2)
                        {
                            if (_chainedWhere)
                                _documentQuery.AndAlso();
                            VisitExpression(((UnaryExpression)expression.Arguments[1]).Operand);
                        }

                        VisitCount();
                        break;
                    }
                case "LongCount":
                    {
                        VisitExpression(expression.Arguments[0]);
                        if (expression.Arguments.Count == 2)
                        {
                            if (_chainedWhere)
                                _documentQuery.AndAlso();
                            VisitExpression(((UnaryExpression)expression.Arguments[1]).Operand);
                        }

                        VisitLongCount();
                        break;
                    }
                case "Distinct":
                    if (expression.Arguments.Count == 1)
                    {
                        _documentQuery.Distinct();
                        VisitExpression(expression.Arguments[0]);
                        break;
                    }
                    throw new NotSupportedException("Method not supported: Distinct(IEqualityComparer<T>)");
                case "OrderBy":
                case "ThenBy":
                case "ThenByDescending":
                case "OrderByDescending":
                    VisitExpression(expression.Arguments[0]);
                    VisitOrderBy((LambdaExpression)((UnaryExpression)expression.Arguments[1]).Operand,
                                 expression.Method.Name.EndsWith("Descending"));
                    break;
                case "GroupBy":
                    EnsureValidDynamicGroupByMethod("GroupBy");

                    if (expression.Arguments.Count == 5) // GroupBy(x => keySelector, x => elementSelector, x => resultSelector, IEqualityComparer)
                        throw new NotSupportedException("Dynamic map-reduce queries does not support a custom equality comparer");

                    VisitExpression(expression.Arguments[0]);
                    VisitGroupBy(((UnaryExpression)expression.Arguments[1]).Operand, GroupByArrayBehavior.NotApplicable);

                    if (expression.Arguments.Count >= 3)
                    {
                        var lambdaExpression = ((UnaryExpression)expression.Arguments[2]).Operand as LambdaExpression;

                        if (lambdaExpression == null)
                            throw new NotSupportedException("Expected lambda expression as a element selector in GroupBy statement");

                        Expression elementSelector = lambdaExpression.Body as MemberExpression; // x => x.Property

                        if (elementSelector == null)
                            elementSelector = lambdaExpression.Body as MethodCallExpression; // x.Collection.AggregatingFunction(y => y.Property)

                        if (expression.Arguments.Count == 3) // GroupBy(x => keySelector, x => elementSelector)
                            _groupByElementSelector = elementSelector;
                        else if (expression.Arguments.Count == 4) // GroupBy(x => keySelector, x => elementSelector, x => resultSelector)
                            VisitSelectAfterGroupBy(((UnaryExpression)expression.Arguments[3]).Operand, elementSelector);
                        else
                            throw new NotSupportedException($"Not supported syntax of GroupBy. Number of arguments: {expression.Arguments.Count}");
                    }

                    break;
                default:
                {
                    throw new NotSupportedException("Method not supported: " + expression.Method.Name);
                }
            }
        }

        private void VisitGroupBy(Expression expression, GroupByArrayBehavior arrayBehavior)
        {
            var lambdaExpression = expression as LambdaExpression;

            if (lambdaExpression == null)
                throw new NotSupportedException("We expect GroupBy statement to have lambda expression");

            var body = lambdaExpression.Body;
            switch (body.NodeType)
            {
                case ExpressionType.MemberAccess:
                    var groupByExpression = _linqPathProvider.GetMemberExpression(lambdaExpression);

                    var singleGroupByFieldName = GetSelectPath(groupByExpression);

                    var groupByFieldType = groupByExpression.Type;

                    if (IsCollection(groupByFieldType))
                    {
                        switch (arrayBehavior)
                        {
                            case GroupByArrayBehavior.NotApplicable:
                                throw new InvalidOperationException(
                                    "Please use one of dedicated methods to group by collection: " +
                                    $"{nameof(LinqExtensions.GroupByArrayValues)}, {nameof(LinqExtensions.GroupByArrayContent)}. " +
                                    $"Field name: {singleGroupByFieldName}");
                            case GroupByArrayBehavior.ByIndividualValues:
                                singleGroupByFieldName += "[]";
                                break;
                            case GroupByArrayBehavior.ByContent:
                                // TODO arek singleGroupByFieldName = $"array({singleGroupByFieldName})";
                                break;
                        }
                    }

                    _documentQuery.GroupBy(singleGroupByFieldName);
                    break;
                case ExpressionType.New:
                    var newExpression = ((NewExpression)body);

                    AddCompositeGroupByKey(newExpression);
                    break;
                case ExpressionType.MemberInit:
                    var memberInitExpression = ((MemberInitExpression)body);

                    for (int index = 0; index < memberInitExpression.Bindings.Count; index++)
                    {
                        var field = memberInitExpression.Bindings[index] as MemberAssignment;

                        if (field == null)
                            throw new InvalidOperationException($"We expected MemberAssignment expression while got {memberInitExpression.Bindings[index].GetType().FullName} in GroupBy");

                        var originalField = GetSelectPath((MemberExpression)field.Expression);

                        _documentQuery.GroupBy(originalField);

                        AddGroupByAliasIfNeeded(field.Member, originalField);
                    }
                    break;
                case ExpressionType.Constant:
                    var constantExpression = (ConstantExpression)body;

                    string constantValue;

                    switch (constantExpression.Value)
                    {
                        case string stringConst:
                            constantValue = $"\"{stringConst}\"";
                            break;
                        default:
                            constantValue = constantExpression.Value?.ToString() ?? "null";
                            break;
                    }

                    _documentQuery.GroupBy(constantValue);
                    break;
                case ExpressionType.ArrayLength:
                    var unaryExpression = (UnaryExpression)lambdaExpression.Body;

                    switch (unaryExpression.NodeType)
                    {
                        case ExpressionType.ArrayLength:
                            var prop = GetMember(unaryExpression.Operand);

                            _documentQuery.GroupBy(prop.Path + ".Length");
                            break;
                        default:
                            throw new NotSupportedException($"Unhandled expression type in group by: {unaryExpression.NodeType}");
                    }
                    break;
                case ExpressionType.Call:
                    // .GroupByArrayValues(x => x.Lines.Select(y => y.Product))
                    // .GroupByArrayContent(x => x.Lines.Select(y => y.Product))

                    var method = (MethodCallExpression)lambdaExpression.Body;
                    var methodName = method.Method.Name;

                    if (methodName != "Select")
                    {
                        throw new NotSupportedException(
                            $"Expression passed to {nameof(LinqExtensions.GroupByArrayValues)} or {nameof(LinqExtensions.GroupByArrayContent)} " +
                            $"can only contain Select method while it got {methodName}");
                    }

                    if (arrayBehavior != GroupByArrayBehavior.ByIndividualValues)
                        throw new NotImplementedException("TODO arek");

                    var parts = new List<string>();

                    foreach (var methodArgument in method.Arguments)
                    {
                        switch (methodArgument.NodeType)
                        {
                            case ExpressionType.MemberAccess:
                                AddPart();
                                break;
                            case ExpressionType.Lambda:
                                var lambda = (LambdaExpression)methodArgument;

                                switch (lambda.Body.NodeType)
                                {
                                    case ExpressionType.MemberAccess:
                                        AddPart();
                                        break;
                                    case ExpressionType.New:
                                        AddCompositeGroupByKey((NewExpression)lambda.Body, parts);
                                        return;
                                    default:
                                        throw new NotSupportedException("TODO arek");
                                }
                                break;
                            default:
                                throw new NotSupportedException("TODO arek");
                        }

                        void AddPart()
                        {
                            var field = _linqPathProvider.GetMemberExpression(methodArgument);

                            var path = GetSelectPath(field);

                            if (IsCollection(field.Type))
                                path += "[]";
                     
                            parts.Add(path);
                        }
                    }

                    _documentQuery.GroupBy(string.Join(".", parts));
                    break;
                default:
                    throw new NotSupportedException("Node not supported in GroupBy: " + body.NodeType);
            }
        }

        private void AddCompositeGroupByKey(NewExpression newExpression, List<string> prefix = null)
        {
            for (int index = 0; index < newExpression.Arguments.Count; index++)
            {
                var originalField = GetSelectPath((MemberExpression)newExpression.Arguments[index]);

                if (prefix != null)
                    originalField = string.Join(".", prefix.Union(new[] {originalField}));

                _documentQuery.GroupBy(originalField);

                AddGroupByAliasIfNeeded(newExpression.Members[index], originalField);
            }
        }

        private void AddGroupByAliasIfNeeded(MemberInfo aliasMember, string originalField)
        {
            var alias = GetSelectPath(aliasMember);

            if (alias != null && originalField.Equals(alias, StringComparison.Ordinal) == false)
            {
                if (_documentQuery is DocumentQuery<T> docQuery)
                    docQuery.AddGroupByAlias(originalField, alias);
                else if (_documentQuery is AsyncDocumentQuery<T> asyncDocQuery)
                    asyncDocQuery.AddGroupByAlias(originalField, alias);
            }
        }

        private void VisitOrderBy(LambdaExpression expression, bool descending)
        {
            var result = GetMemberDirect(expression.Body);

            var fieldType = result.Type;
            var fieldName = result.Path;
            if (result.MaybeProperty != null &&
                QueryGenerator.Conventions.FindIdentityProperty(result.MaybeProperty))
            {
                fieldName = Constants.Documents.Indexing.Fields.DocumentIdFieldName;
                fieldType = typeof(string);
            }

            var ordering = OrderingUtil.GetOrderingOfType(fieldType);
            if (descending)
                _documentQuery.OrderByDescending(fieldName, ordering);
            else
                _documentQuery.OrderBy(fieldName, ordering);
        }

        private bool _insideSelect;
        private readonly bool _isMapReduce;
        private readonly Type _originalQueryType;

        private void VisitSelect(Expression operand)
        {
            var lambdaExpression = operand as LambdaExpression;
            var body = lambdaExpression != null ? lambdaExpression.Body : operand;
            switch (body.NodeType)
            {
                case ExpressionType.Convert:
                    _insideSelect = true;
                    try
                    {
                        VisitSelect(((UnaryExpression)body).Operand);
                    }
                    finally
                    {
                        _insideSelect = false;
                    }
                    break;
                case ExpressionType.MemberAccess:
                    var memberExpression = ((MemberExpression)body);
                    AddToFieldsToFetch(GetSelectPath(memberExpression), GetSelectPath(memberExpression));
                    if (_insideSelect == false)
                    {
                        foreach (var fieldToFetch in FieldsToFetch)
                        {
                            if (fieldToFetch.Name != memberExpression.Member.Name)
                                continue;

                            fieldToFetch.Alias = null;
                        }
                    }
                    break;
                //Anonymous types come through here .Select(x => new { x.Cost } ) doesn't use a member initializer, even though it looks like it does
                //See http://blogs.msdn.com/b/sreekarc/archive/2007/04/03/immutable-the-new-anonymous-type.aspx
                case ExpressionType.New:
                    var newExpression = ((NewExpression)body);
                    _newExpressionType = newExpression.Type;

                    if (_insideLet > 0)
                    {
                        VisitLet(newExpression);
                        _insideLet--;
                        break;
                    }

                    if (_declareBuilder != null)
                    {
                        AddReturnStatmentToOutputFunction(newExpression);
                        break;
                    }

                    if (_fromAlias != null)
                    {
                        //lambda 2 js
                        _jsSelectBody = TranslateSelectBodyToJs(newExpression);
                        break;
                    }

                    for (int index = 0; index < newExpression.Arguments.Count; index++)
                    {
                        if (newExpression.Arguments[index] is ConstantExpression constant)
                        {
                            AddToFieldsToFetch(GetConstantValueAsString(constant.Value), GetSelectPath(newExpression.Members[index]));
                            continue;
                        }

                        if (newExpression.Arguments[index] is MemberExpression member && HasComputation(member) == false)
                        {
                            AddToFieldsToFetch(GetSelectPathOrConstantValue(member), GetSelectPath(newExpression.Members[index]));
                            continue;
                        }

                        //lambda 2 js
                        if (_fromAlias == null)
                        {
                            _fromAlias = lambdaExpression?.Parameters[0].Name;
                        }

                        FieldsToFetch.Clear();
                        _jsSelectBody = TranslateSelectBodyToJs(newExpression);
                        break;
                    }

                    break;
                //for example .Select(x => new SomeType { x.Cost } ), it's member init because it's using the object initializer
                case ExpressionType.MemberInit:
                    var memberInitExpression = ((MemberInitExpression)body);
                    _newExpressionType = memberInitExpression.NewExpression.Type;

                    if (_declareBuilder != null)
                    {
                        AddReturnStatmentToOutputFunction(memberInitExpression);
                        break;
                    }

                    if (_fromAlias != null)
                    {
                        //lambda 2 js
                        _jsSelectBody = TranslateSelectBodyToJs(memberInitExpression);
                        break;
                    }

                    foreach (MemberBinding t in memberInitExpression.Bindings)
                    {
                        var field = t as MemberAssignment;
                        if (field == null)
                            continue;

                        if (field.Expression is ConstantExpression constant)
                        {
                            AddToFieldsToFetch(GetConstantValueAsString(constant.Value), GetSelectPath(field.Member));
                            continue;
                        }

                        if (field.Expression is UnaryExpression 
                            ||field.Expression is LabelExpression 
                            ||(field.Expression is MemberExpression member && HasComputation(member) == false))                               
                        {
                            var expression = _linqPathProvider.GetMemberExpression(field.Expression);
                            var renamedField = GetSelectPathOrConstantValue(expression);

                            AddToFieldsToFetch(renamedField, GetSelectPath(field.Member));
                            continue;
                        }

                        //lambda 2 js

                        if (_fromAlias == null)
                        {
                            _fromAlias = lambdaExpression?.Parameters[0].Name;
                        }

                        FieldsToFetch.Clear();
                        _jsSelectBody = TranslateSelectBodyToJs(memberInitExpression);

                        break;
                    }
                    break;
                case ExpressionType.Parameter: // want the full thing, so just pass it on.
                    break;
                //for example .Select(product => product.Properties["VendorName"])
                case ExpressionType.Call:
                    var expressionInfo = GetMember(body);
                    AddToFieldsToFetch(expressionInfo.Path, null);
                    break;

                default:
                    throw new NotSupportedException("Node not supported: " + body.NodeType);
            }
        }

        private string GetSelectPathOrConstantValue(MemberExpression member)
        {
            if (member.Member is FieldInfo filedInfo && member.Expression is ConstantExpression constantExpression)
            {
                var value = filedInfo.GetValue(constantExpression.Value);
                return GetConstantValueAsString(value);
            }
            
            return GetSelectPath(member);           
        }

        private static string GetConstantValueAsString(object value)
        {
            if (value is string || value is char)
            {
                value = $"\"{value}\"";
            }
            return value.ToString();
        }

        private void AddReturnStatmentToOutputFunction(Expression expression)
        {
            var js = TranslateSelectBodyToJs(expression);
            _declareBuilder.Append("\t").Append("return ").Append(js).Append(";");

            if (_loadTokens != null)
            {
                //need to add loaded documents 
                var paramBuilder = new StringBuilder();
                paramBuilder.Append(_fromAlias);

                for (int i = 0; i < _loadTokens.Count; i++)
                {
                    var alias = _loadTokens[i].Alias.EndsWith("[]")
                        ? _loadTokens[i].Alias.Substring(0, _loadTokens[i].Alias.Length - 2)
                        : _loadTokens[i].Alias;

                    paramBuilder.Append(", ").Append(alias);
                }
                _declareToken = DeclareToken.Create("output", _declareBuilder.ToString(), paramBuilder.ToString());
            }
            else
            {
                _declareToken = DeclareToken.Create("output", _declareBuilder.ToString(), _fromAlias);
            }

            _jsSelectBody = $"output({_declareToken.Parameters})";
        }

        private void VisitLet(NewExpression expression)
        {
            if (_insideWhere > 0)
                throw new NotSupportedException("Queries with a LET clause before a WHERE clause are not supported. " +
                                                "WHERE clauses should appear before any LET clauses.");

            var name = GetSelectPath(expression.Members[1]);
            var parameter = expression?.Arguments[0] as ParameterExpression;

            var loadSupport = new JavascriptConversionExtensions.LoadSupport{ DoNotTranslate = true };
            var js = expression.Arguments[1].CompileToJavascript(
                new JavascriptCompilationOptions(
                    new JavascriptConversionExtensions.MathSupport(),
                    new JavascriptConversionExtensions.LinqMethodsSupport(),
                    new JavascriptConversionExtensions.TransparentIdentifierSupport(),
                    new JavascriptConversionExtensions.InvokeSupport(),
                    new JavascriptConversionExtensions.DateTimeSupport(),
                    new JavascriptConversionExtensions.NullCoalescingSupport(),
                    new JavascriptConversionExtensions.NestedConditionalSupport(),
                    new JavascriptConversionExtensions.StringSupport(),
                    new JavascriptConversionExtensions.ConstSupport(),
                    new JavascriptConversionExtensions.MetadataSupport(),
                    new JavascriptConversionExtensions.CmpXchgValueSupport(),
                    new JavascriptConversionExtensions.CmpXchgMatchSupport(),
                    MemberInitAsJson.ForAllTypes,
                    loadSupport));

            if (_fromAlias == null)
            {
                _fromAlias = parameter?.Name;
            }

            if (loadSupport.HasLoad)
            {
                var arg = ToJs(loadSupport.Arg);

                if (_loadTokens == null)
                {
                    _loadTokens = new List<LoadToken>();
                }

                if (js == string.Empty)
                {
                    if (loadSupport.IsEnumerable)
                    {
                        name += "[]";
                    }

                    _loadTokens.Add(LoadToken.Create(arg, name));

                    return;
                }

                // here we have Load(id).member or Load(id).call, i.e : Load(u.Detail).Name, Load(u.Details).Select(x=>x.Name), etc.. 
                // so we add 'LOAD id as _doc_i' to the query
                // then inside the output function, we add 'var name = _doc_i.member;'

                string doc;
                if (loadSupport.IsEnumerable)
                {
                    doc = $"_docs_{_loadTokens.Count}";
                    _loadTokens.Add(LoadToken.Create(arg, $"{doc}[]"));
                }
                else
                {
                    doc = $"_doc_{_loadTokens.Count}";
                    _loadTokens.Add(LoadToken.Create(arg, doc));
                }

                if (js.StartsWith(".") == false)
                {
                    js = "." + js;
                }

                js = doc + js;
            }

            if (_declareBuilder == null)
            {
                _declareBuilder = new StringBuilder();
            }

            _declareBuilder.Append("\t").Append("var ").Append(name).Append(" = ").Append(js).Append(";").Append(Environment.NewLine);
        }

        private string TranslateSelectBodyToJs(Expression expression)
        {
            var sb = new StringBuilder();

            sb.Append("{ ");

            if (expression is NewExpression newExpression)
            {
                for (int index = 0; index < newExpression.Arguments.Count; index++)
                {
                    var name = GetSelectPath(newExpression.Members[index]);

                    AddJsProjection(name, newExpression.Arguments[index], sb, index != 0);
                }
            }

            if (expression is MemberInitExpression mie)
            {
                for (int index = 0; index < mie.Bindings.Count; index++)
                {
                    var field = mie.Bindings[index] as MemberAssignment;
                    if (field == null)
                        continue;

                    var name = GetSelectPath(field.Member);
                    AddJsProjection(name, field.Expression, sb, index != 0);
                }
            }

            sb.Append(" }");

            return sb.ToString();
        }

        private void AddJsProjection(string name, Expression expression, StringBuilder sb, bool addComma)
        {
            _jsProjectionNames.Add(name);

            string js;
            if (expression is MethodCallExpression mce
                && mce.Method.DeclaringType == typeof(RavenQuery)
                && mce.Method.Name == "Raw")
            {
                if (mce.Arguments.Count == 1)
                {
                    js = (mce.Arguments[0] as ConstantExpression)?.Value.ToString();
                }
                else
                {
                    var path = ToJs(mce.Arguments[0]);
                    var raw = (mce.Arguments[1] as ConstantExpression)?.Value.ToString();

                    js = $"{path}.{raw}";
                }
            }
            else
            {
                js = ToJs(expression);
            }

            if (addComma)
            {
                sb.Append(", ");
            }

            sb.Append(name).Append(" : ").Append(js);
        }

        private static string ToJs(Expression expression)
        {
            var js = expression.CompileToJavascript(
                new JavascriptCompilationOptions(
                    new JavascriptConversionExtensions.MathSupport(),
                    new JavascriptConversionExtensions.LinqMethodsSupport(),
                    new JavascriptConversionExtensions.TransparentIdentifierSupport(),
                    new JavascriptConversionExtensions.InvokeSupport(),
                    new JavascriptConversionExtensions.DateTimeSupport(),
                    new JavascriptConversionExtensions.NullCoalescingSupport(),
                    new JavascriptConversionExtensions.NestedConditionalSupport(),
                    new JavascriptConversionExtensions.StringSupport(),
                    new JavascriptConversionExtensions.ConstSupport(),
                    new JavascriptConversionExtensions.LoadSupport(),
                    new JavascriptConversionExtensions.MetadataSupport(),
<<<<<<< HEAD
                    new JavascriptConversionExtensions.CmpXchgValueSupport(),
                    new JavascriptConversionExtensions.CmpXchgMatchSupport(),
=======
                    new JavascriptConversionExtensions.ValueTypeParseSupport(),
>>>>>>> 73e0a9c8
                    MemberInitAsJson.ForAllTypes));

            if (expression.Type == typeof(TimeSpan) && expression.NodeType != ExpressionType.MemberAccess)
            {
                //convert milliseconds to a TimeSpan string
                js = $"convertJsTimeToTimeSpanString({js})";
            }

            return js;
        }


        private bool HasComputation(MemberExpression memberExpression)
        {
            var cur = memberExpression;

            while (cur != null)
            {
                switch (cur.Expression.NodeType)
                {
                    case ExpressionType.Call:
                    case ExpressionType.Invoke:
                    case ExpressionType.Add:
                    case ExpressionType.And:
                    case ExpressionType.AndAlso:
                    case ExpressionType.AndAssign:
                    case ExpressionType.Decrement:
                    case ExpressionType.Increment:
                    case ExpressionType.PostDecrementAssign:
                    case ExpressionType.PostIncrementAssign:
                    case ExpressionType.PreDecrementAssign:
                    case ExpressionType.PreIncrementAssign:
                    case ExpressionType.AddAssign:
                    case ExpressionType.AddAssignChecked:
                    case ExpressionType.AddChecked:
                    case ExpressionType.Index:
                    case ExpressionType.Assign:
                    case ExpressionType.Block:
                    case ExpressionType.Conditional:
                    case ExpressionType.ArrayIndex:

                        return true;
                }
                cur = cur.Expression as MemberExpression;
            }
            return false;
        }

        private void VisitSelectAfterGroupBy(Expression operand, Expression elementSelectorPath)
        {
            if (_documentQuery.IsDynamicMapReduce == false)
                throw new NotSupportedException("Expected a query to be a dynamic map reduce query");

            var lambdaExpression = (LambdaExpression)operand;
            var body = lambdaExpression.Body;

            switch (body.NodeType)
            {
                //Anonymous types come through here .Select(x => new { x.Cost } ) doesn't use a member initializer, even though it looks like it does
                //See http://blogs.msdn.com/b/sreekarc/archive/2007/04/03/immutable-the-new-anonymous-type.aspx
                case ExpressionType.New:
                    var newExpression = ((NewExpression)body);
                    _newExpressionType = newExpression.Type;

                    for (int index = 0; index < newExpression.Arguments.Count; index++)
                    {
                        HandleOutputFieldOfDynamicMapReduce(lambdaExpression, newExpression.Arguments[index], newExpression.Members[index], elementSelectorPath);
                    }
                    break;
                //for example .Select(x => new SomeType { x.Cost } ), it's member init because it's using the object initializer
                case ExpressionType.MemberInit:
                    var memberInitExpression = ((MemberInitExpression)body);
                    _newExpressionType = memberInitExpression.NewExpression.Type;
                    foreach (MemberBinding t in memberInitExpression.Bindings)
                    {
                        var field = (MemberAssignment)t;

                        HandleOutputFieldOfDynamicMapReduce(lambdaExpression, field.Expression, field.Member, elementSelectorPath);
                    }
                    break;
                default:
                    throw new NotSupportedException("Node not supported in Select after GroupBy: " + body.NodeType);
            }
        }

        private void HandleOutputFieldOfDynamicMapReduce(LambdaExpression entireExpression, Expression fieldExpression, MemberInfo fieldMember, Expression elementSelectorPath)
        {
            switch (fieldExpression.NodeType)
            {
                case ExpressionType.Parameter:
                    var parameterExpression = (ParameterExpression)fieldExpression; // GroupBy(x => key, x => element, (parameter, g) => new { Name = parameter, ... })

                    if (entireExpression.Parameters.Count != 2)
                        throw new NotSupportedException($"Lambda with {entireExpression.Parameters.Count} parameters is not supported inside GroupBy");

                    if (entireExpression.Parameters[0].Name == parameterExpression.Name)
                    {
                        _documentQuery.GroupByKey(null, GetSelectPath(fieldMember));
                    }
                    break;
                case ExpressionType.MemberAccess:

                    var keyExpression = (MemberExpression)fieldExpression;
                    var name = GetSelectPath(keyExpression);

                    if ("Key".Equals(name, StringComparison.Ordinal))
                    {
                        var projectedName = ExtractProjectedName(fieldMember);

                        if (projectedName.Equals("Key", StringComparison.Ordinal))
                            _documentQuery.GroupByKey(null);
                        else
                            _documentQuery.GroupByKey(null, projectedName);
                    }
                    else if (name.StartsWith("Key.", StringComparison.Ordinal))
                    {
                        var compositeGroupBy = name.Split('.');

                        if (compositeGroupBy.Length > 2)
                            throw new NotSupportedException("Nested fields inside composite GroupBy keys are not supported");

                        var fieldName = compositeGroupBy[1];
                        var projectedName = ExtractProjectedName(fieldMember);

                        _documentQuery.GroupByKey(fieldName, projectedName);
                    }
                    break;
                case ExpressionType.Call:
                    var mapReduceOperationCall = (MethodCallExpression)fieldExpression;

                    AddMapReduceField(mapReduceOperationCall, fieldMember, elementSelectorPath);
                    break;
                default:
                    throw new NotSupportedException($"Unsupported node type inside Select following GroupBy: {fieldExpression.NodeType}");
            }
        }

        private static string ExtractProjectedName(MemberInfo fieldMember)
        {
            if (fieldMember == null)
                return null;

            return GetSelectPath(fieldMember);
        }

        private void AddMapReduceField(MethodCallExpression mapReduceOperationCall, MemberInfo memberInfo, Expression elementSelectorPath)
        {
            if (mapReduceOperationCall.Method.DeclaringType != typeof(Enumerable))
                throw new NotSupportedException($"Unsupported method in select of dynamic map reduce query: {mapReduceOperationCall.Method.Name} of type {mapReduceOperationCall.Method.DeclaringType}");

            AggregationOperation mapReduceOperation;
            if (Enum.TryParse(mapReduceOperationCall.Method.Name, out mapReduceOperation) == false)
                throw new NotSupportedException($"Unhandled map reduce operation type: {mapReduceOperationCall.Method.Name}");

            string renamedField = null;
            string mapReduceField;

            if (mapReduceOperationCall.Arguments.Count == 1)
            {
                if (elementSelectorPath == null)
                    mapReduceField = GetSelectPath(memberInfo);
                else
                {
                    mapReduceField = GetSelectPath(elementSelectorPath as MemberExpression);
                    renamedField = GetSelectPath(memberInfo);
                }
            }
            else
            {
                renamedField = GetSelectPath(memberInfo);

                var lambdaExpression = mapReduceOperationCall.Arguments[1] as LambdaExpression;

                if (lambdaExpression == null)
                    throw new NotSupportedException("Expected lambda expression in Select statement of a dynamic map-reduce query");

                var member = lambdaExpression.Body as MemberExpression;

                if (member == null)
                    member = elementSelectorPath as MemberExpression;

                if (member != null)
                {
                    mapReduceField = GetSelectPath(member);
                }
                else
                {
                    // x.Collection.AggregatingFunction(y => y.Property) syntax

                    var methodCallExpression = lambdaExpression.Body as MethodCallExpression;

                    if (methodCallExpression == null)
                        methodCallExpression = elementSelectorPath as MethodCallExpression;

                    if (methodCallExpression != null)
                    {
                        switch (methodCallExpression.Method.Name)
                        {
                            case "Sum":
                                {
                                    if (mapReduceOperation != AggregationOperation.Sum)
                                        throw new NotSupportedException("Cannot use different aggregating functions for a single field");

                                    if (methodCallExpression.Arguments.Count != 2)
                                        throw new NotSupportedException($"Incompatible number of arguments of Sum function: {methodCallExpression.Arguments.Count}");

                                    var firstPart = GetMember(methodCallExpression.Arguments[0]);
                                    var secondPart = GetMember(methodCallExpression.Arguments[1]);

                                    mapReduceField = $"{firstPart.Path}[].{secondPart.Path}";

                                    break;
                                }
                            default:
                                {
                                    throw new NotSupportedException("Method not supported: " + methodCallExpression.Method.Name);
                                }
                        }
                    }
                    else
                    {
                        var unaryExpression = lambdaExpression.Body as UnaryExpression;

                        if (unaryExpression == null)
                            throw new NotSupportedException("No idea how to handle this dynamic map-reduce query!");

                        switch (unaryExpression.NodeType)
                        {
                            case ExpressionType.ArrayLength:
                                var prop = GetMember(unaryExpression.Operand);

                                mapReduceField = prop.Path + ".Length";
                                break;
                            default:
                                throw new NotSupportedException($"Unhandled expression type: {unaryExpression.NodeType}");
                        }
                    }
                }
            }

            if (mapReduceOperation == AggregationOperation.Count)
            {
                if (mapReduceField.Equals("Count", StringComparison.Ordinal))
                    _documentQuery.GroupByCount();
                else
                    _documentQuery.GroupByCount(mapReduceField);
                return;
            }

            if (mapReduceOperation == AggregationOperation.Sum)
            {
                _documentQuery.GroupBySum(mapReduceField, renamedField);
                return;
            }

            throw new NotSupportedException($"Map-Reduce operation '{mapReduceOperation}' in '{mapReduceOperationCall}' is not supported.");
        }

        private static string GetSelectPath(MemberInfo member)
        {
            return LinqPathProvider.HandlePropertyRenames(member, member.Name);
        }

        private string GetSelectPath(MemberExpression expression)
        {
            var expressionInfo = GetMember(expression);
            return expressionInfo.Path;
        }

        private void AddToFieldsToFetch(string field, string alias)
        {
            var identityProperty = _documentQuery.Conventions.GetIdentityProperty(_originalQueryType);
            if (identityProperty != null && identityProperty.Name == field)
            {
                FieldsToFetch.Add(new FieldToFetch(Constants.Documents.Indexing.Fields.DocumentIdFieldName, alias));
                return;
            }

            FieldsToFetch.Add(new FieldToFetch(field, alias));
        }

        private void VisitSkip(ConstantExpression constantExpression)
        {
            //Don't have to worry about the cast failing, the Skip() extension method only takes an int
            _documentQuery.Skip((int)constantExpression.Value);
        }

        private void VisitTake(ConstantExpression constantExpression)
        {
            //Don't have to worry about the cast failing, the Take() extension method only takes an int
            _documentQuery.Take((int)constantExpression.Value);
        }

        private void VisitAll(Expression<Func<T, bool>> predicateExpression)
        {
            throw new NotSupportedException("All() is not supported for linq queries");
        }

        private void VisitAny()
        {
            _documentQuery.Take(1);
            _queryType = SpecialQueryType.Any;
        }

        private void VisitCount()
        {
            _documentQuery.Take(0);
            _queryType = SpecialQueryType.Count;
        }

        private void VisitLongCount()
        {
            _documentQuery.Take(0);
            _queryType = SpecialQueryType.LongCount;
        }

        private void VisitSingle()
        {
            _documentQuery.Take(2);
            _queryType = SpecialQueryType.Single;
        }

        private void VisitSingleOrDefault()
        {
            _documentQuery.Take(2);
            _queryType = SpecialQueryType.SingleOrDefault;
        }

        private void VisitFirst()
        {
            _documentQuery.Take(1);
            _queryType = SpecialQueryType.First;
        }

        private void VisitFirstOrDefault()
        {
            _documentQuery.Take(1);
            _queryType = SpecialQueryType.FirstOrDefault;
        }

        private string GetFieldNameForRangeQuery(ExpressionInfo expression, object value)
        {
            var identityProperty = _documentQuery.Conventions.GetIdentityProperty(typeof(T));
            if (identityProperty != null && identityProperty.Name == expression.Path)
            {
                if (identityProperty.Type() == typeof(int) ||
                    identityProperty.Type() == typeof(long) ||
                    identityProperty.Type() == typeof(double) ||
                    identityProperty.Type() == typeof(float) ||
                    identityProperty.Type() == typeof(Guid) ||
                    identityProperty.Type() == typeof(decimal))
                {
                    throw new NotSupportedException("You cannot issue range queries on a identity property that is of a numeric type.\r\n" +
                                                    "RavenDB numeric ids are purely client side, on the server, they are always strings, " +
                                                    "and aren't going to sort according to your expectations.\r\n" +
                                                    "You can create a stand-in property to hold the numeric value, and do a range query on that.");
                }
                return Constants.Documents.Indexing.Fields.DocumentIdFieldName;
            }

            return expression.Path;
        }

        /// <summary>
        /// Gets the lucene query.
        /// </summary>
        /// <value>The lucene query.</value>
        public IDocumentQuery<T> GetDocumentQueryFor(Expression expression)
        {
            var documentQuery = QueryGenerator.Query<T>(IndexName, _collectionName, _isMapReduce);
            _documentQuery = (IAbstractDocumentQuery<T>)documentQuery;

            try
            {
                VisitExpression(expression);
            }
            catch (ArgumentException e)
            {
                throw new ArgumentException("Could not understand expression: " + expression, e);
            }
            catch (NotSupportedException e)
            {
                throw new NotSupportedException("Could not understand expression: " + expression, e);
            }

            _customizeQuery?.Invoke((IDocumentQueryCustomization)_documentQuery);

            if (_jsSelectBody != null)
            {
                return documentQuery.SelectFields<T>(new QueryData(new[] { _jsSelectBody }, _jsProjectionNames, _fromAlias, _declareToken, _loadTokens, true));
            }

            var (fields, projections) = GetProjections();

            return documentQuery.SelectFields<T>(new QueryData(fields, projections, _fromAlias, null, _loadTokens));
        }

        /// <summary>
        /// Gets the lucene query.
        /// </summary>
        /// <value>The lucene query.</value>
        public IAsyncDocumentQuery<T> GetAsyncDocumentQueryFor(Expression expression)
        {
            var asyncDocumentQuery = QueryGenerator.AsyncQuery<T>(IndexName, _collectionName, _isMapReduce);
            _documentQuery = (IAbstractDocumentQuery<T>)asyncDocumentQuery;
            try
            {
                VisitExpression(expression);
            }
            catch (ArgumentException e)
            {
                throw new ArgumentException("Could not understand expression: " + expression, e);
            }
            catch (NotSupportedException e)
            {
                throw new NotSupportedException("Could not understand expression: " + expression, e);
            }

            _customizeQuery?.Invoke((IDocumentQueryCustomization)asyncDocumentQuery);

            if (_jsSelectBody != null)
            {
                return asyncDocumentQuery.SelectFields<T>(new QueryData(new[] { _jsSelectBody }, _jsProjectionNames, _fromAlias, _declareToken, _loadTokens, true));
            }

            var (fields, projections) = GetProjections();

            return asyncDocumentQuery.SelectFields<T>(new QueryData(fields, projections, _fromAlias, null, _loadTokens));
        }

        /// <summary>
        /// Executes the specified expression.
        /// </summary>
        /// <param name="expression">The expression.</param>
        /// <returns></returns>
        public object Execute(Expression expression)
        {
            _chainedWhere = false;

            _documentQuery = (IAbstractDocumentQuery<T>)GetDocumentQueryFor(expression);
            if (_newExpressionType == typeof(T))
                return ExecuteQuery<T>();

            var genericExecuteQuery = typeof(RavenQueryProviderProcessor<T>).GetMethod("ExecuteQuery", BindingFlags.Instance | BindingFlags.NonPublic);
            var executeQueryWithProjectionType = genericExecuteQuery.MakeGenericMethod(_newExpressionType);
            return executeQueryWithProjectionType.Invoke(this, new object[0]);
        }

        internal (string[] Fields, string[] Projections) GetProjections()
        {
            var fields = new string[FieldsToFetch.Count];
            var projections = new string[FieldsToFetch.Count];

            var i = 0;
            foreach (var fieldToFetch in FieldsToFetch)
            {
                fields[i] = fieldToFetch.Name;
                projections[i] = fieldToFetch.Alias ?? fieldToFetch.Name;

                i++;
            }

            return (fields, projections);
        }

        private object ExecuteQuery<TProjection>()
        {
            var (fields, projections) = GetProjections();

            var finalQuery = ((IDocumentQuery<T>)_documentQuery).SelectFields<TProjection>(new QueryData(fields, projections, _fromAlias, _declareToken, _loadTokens, _declareToken != null || _jsSelectBody != null));

            var executeQuery = GetQueryResult(finalQuery);

            var queryResult = finalQuery.GetQueryResult();
            _afterQueryExecuted?.Invoke(queryResult);
            return executeQuery;
        }

        private object GetQueryResult<TProjection>(IDocumentQuery<TProjection> finalQuery)
        {
            switch (_queryType)
            {
                case SpecialQueryType.First:
                    {
                        return finalQuery.First();
                    }
                case SpecialQueryType.FirstOrDefault:
                    {
                        return finalQuery.FirstOrDefault();
                    }
                case SpecialQueryType.Single:
                    {
                        return finalQuery.Single();
                    }
                case SpecialQueryType.SingleOrDefault:
                    {
                        return finalQuery.SingleOrDefault();
                    }
                case SpecialQueryType.Any:
                    {
                        return finalQuery.Any();
                    }
                case SpecialQueryType.Count:
                case SpecialQueryType.LongCount:
                    {
                        if (finalQuery.IsDistinct)
                            throw new NotSupportedException("RavenDB does not support mixing Distinct & Count together.\r\n" +
                                                            "See: https://groups.google.com/forum/#!searchin/ravendb/CountDistinct/ravendb/yKQikUYKY5A/nCNI5oQB700J");
                        var qr = finalQuery.GetQueryResult();
                        if (_queryType != SpecialQueryType.Count)
                            return (long)qr.TotalResults;
                        return qr.TotalResults;
                    }
                default:
                    {
                        return finalQuery;
                    }
            }
        }

        private static bool IsCollection(Type type)
        {
            return type.IsArray || typeof(IEnumerable).IsAssignableFrom(type) && typeof(string) != type;
        }

        #region Nested type: SpecialQueryType

        /// <summary>
        /// Different query types 
        /// </summary>
        protected enum SpecialQueryType
        {
            /// <summary>
            /// 
            /// </summary>
            None,
            /// <summary>
            /// 
            /// </summary>
            Any,
            /// <summary>
            /// Get count of items for the query
            /// </summary>
            Count,
            /// <summary>
            /// Get count of items for the query as an Int64
            /// </summary>
            LongCount,
            /// <summary>
            /// Get only the first item
            /// </summary>
            First,
            /// <summary>
            /// Get only the first item (or null)
            /// </summary>
            FirstOrDefault,
            /// <summary>
            /// Get only the first item (or throw if there are more than one)
            /// </summary>
            Single,
            /// <summary>
            /// Get only the first item (or throw if there are more than one) or null if empty
            /// </summary>
            SingleOrDefault
        }

        #endregion
    }

    public class FieldToFetch
    {
        public FieldToFetch(string name, string alias)
        {
            Name = name;
            Alias = name != alias ? alias : null;
        }

        public string Name { get; }
        public string Alias { get; internal set; }

        protected bool Equals(FieldToFetch other)
        {
            return string.Equals(Name, other.Name, StringComparison.OrdinalIgnoreCase) && string.Equals(Alias, other.Alias, StringComparison.Ordinal);
        }

        public override bool Equals(object obj)
        {
            if (ReferenceEquals(null, obj))
                return false;
            if (ReferenceEquals(this, obj))
                return true;
            if (obj.GetType() != GetType())
                return false;
            return Equals((FieldToFetch)obj);
        }

        public override int GetHashCode()
        {
            unchecked
            {
                return ((Name != null ? StringComparer.OrdinalIgnoreCase.GetHashCode(Name) : 0) * 397) ^ (Alias != null ? StringComparer.Ordinal.GetHashCode(Alias) : 0);
            }
        }
    }
}<|MERGE_RESOLUTION|>--- conflicted
+++ resolved
@@ -2048,13 +2048,9 @@
                     new JavascriptConversionExtensions.ConstSupport(),
                     new JavascriptConversionExtensions.LoadSupport(),
                     new JavascriptConversionExtensions.MetadataSupport(),
-<<<<<<< HEAD
                     new JavascriptConversionExtensions.CmpXchgValueSupport(),
                     new JavascriptConversionExtensions.CmpXchgMatchSupport(),
-=======
-                    new JavascriptConversionExtensions.ValueTypeParseSupport(),
->>>>>>> 73e0a9c8
-                    MemberInitAsJson.ForAllTypes));
+                    new JavascriptConversionExtensions.ValueTypeParseSupport(),                    MemberInitAsJson.ForAllTypes));
 
             if (expression.Type == typeof(TimeSpan) && expression.NodeType != ExpressionType.MemberAccess)
             {
