﻿using System;
using System.Collections.Generic;
using System.Net;
using System.Threading.Tasks;
using Raven.Client.Documents.Conventions;
using Raven.Client.Documents.Session;
using Raven.Client.Http;
using Raven.Client.Server.Commands;
using Raven.Server.Rachis;
using Raven.Server.Routing;
using Raven.Server.ServerWide;
using Raven.Server.ServerWide.Commands;
using Raven.Server.ServerWide.Context;
using Raven.Server.Web;
using Sparrow.Json;
using Sparrow.Json.Parsing;

namespace Raven.Server.Documents.Handlers.Admin
{
    public class RachisAdminHandler : RequestHandler
    {
        [RavenAction("/rachis/send", "POST", "/rachis/send", RequiredAuthorization = AuthorizationStatus.ServerAdmin)]
        public async Task ApplyCommand()
        {
            TransactionOperationContext context;
            using (ServerStore.ContextPool.AllocateOperationContext(out context))
            {
                var commandJson = await context.ReadForMemoryAsync(RequestBodyStream(), "external/rachis/command");

                var command = CommandBase.CreateFrom(commandJson);

                var (etag, result) = await ServerStore.PutCommandAsync(command);
                HttpContext.Response.StatusCode = (int)HttpStatusCode.OK;
                using (var writer = new BlittableJsonTextWriter(context, ResponseBodyStream()))
                {
                    context.Write(writer, new DynamicJsonValue
                    {
                        [nameof(ServerStore.PutRaftCommandResult.RaftCommandIndex)] = etag,
                        [nameof(ServerStore.PutRaftCommandResult.Data)] = result
                    });
                    writer.Flush();
                }
            }
        }

        [RavenAction("/admin/cluster/log", "GET", "/admin/cluster/log", RequiredAuthorization = AuthorizationStatus.ServerAdmin)]
        public Task GetLogs()
        {
            using (ServerStore.ContextPool.AllocateOperationContext(out TransactionOperationContext context))
            using (var writer = new BlittableJsonTextWriter(context, ResponseBodyStream()))
            {
                context.OpenReadTransaction();
                context.Write(writer, ServerStore.GetLogDetails(context));
                writer.Flush();
            }
            return Task.CompletedTask;
        }

        [RavenAction("/cluster/node-info", "GET", "/cluster/node-info", RequiredAuthorization = AuthorizationStatus.ValidUser)]
        public Task GetNodeInfo()
        {
            using (ServerStore.ContextPool.AllocateOperationContext(out TransactionOperationContext context))
            using (var writer = new BlittableJsonTextWriter(context, ResponseBodyStream()))
            {
                var json = new DynamicJsonValue();
                using (context.OpenReadTransaction())
                {
                    json[nameof(NodeInfo.NodeTag)] = ServerStore.NodeTag;
                    json[nameof(NodeInfo.TopologyId)] = ServerStore.GetClusterTopology(context).TopologyId;
                    json[nameof(ServerStore.ClusterStatus)] = ServerStore.ClusterStatus();
                }
                context.Write(writer, json);
                writer.Flush();
            }
            return Task.CompletedTask;
        }

        [RavenAction("/cluster/topology", "GET", "/cluster/topology", RequiredAuthorization = AuthorizationStatus.ValidUser)]
        public Task GetClusterTopology()
        {
            TransactionOperationContext context;
            using (ServerStore.ContextPool.AllocateOperationContext(out context))
            using (context.OpenReadTransaction())
            {
                var topology = ServerStore.GetClusterTopology(context);
                var nodeTag = ServerStore.NodeTag;

                if (topology.Members.Count == 0)
                {
                    var tag = ServerStore.NodeTag ?? "A";
                    var serverUrl = ServerStore.NodeHttpServerUrl;

                    topology = new ClusterTopology(
                        "dummy",
                        new Dictionary<string, string>
                        {
                            [tag] = serverUrl
                        },
                        new Dictionary<string, string>(),
                        new Dictionary<string, string>(),
                        tag
                    );
                    nodeTag = tag;
                }
                HttpContext.Response.StatusCode = (int)HttpStatusCode.OK;

                topology.Members[ServerStore.NodeTag] = ServerStore.NodeHttpServerUrl;
                var blit = EntityToBlittable.ConvertEntityToBlittable(topology, DocumentConventions.Default, context);

                using (var writer = new BlittableJsonTextWriter(context, ResponseBodyStream()))
                {
                    var json = new DynamicJsonValue
                    {
                        ["Topology"] = blit,
                        ["Leader"] = ServerStore.LeaderTag,
                        ["CurrentState"] = ServerStore.CurrentState,
                        ["NodeTag"] = nodeTag,
                        ["CurrentTerm"] = ServerStore.Engine.CurrentTerm,
                        [nameof(ServerStore.ClusterStatus)] = ServerStore.ClusterStatus()
                    };
                    var clusterErrors = ServerStore.GetClusterErrors();
                    if (clusterErrors.Count > 0)
                        json["Errors"] = clusterErrors;

                    var nodesStatues = ServerStore.GetNodesStatuses();
                    json["Status"] = DynamicJsonValue.Convert(nodesStatues);

                    context.Write(writer, json);
                    writer.Flush();
                }
            }

            return Task.CompletedTask;
        }

        [RavenAction("/admin/cluster/maintenance-stats", "GET", "/cluster/maintenance-stats", RequiredAuthorization = AuthorizationStatus.ServerAdmin)]
        public Task ClusterMaintenanceStats()
        {
            if (ServerStore.LeaderTag == null)
            {
                return Task.CompletedTask;
            }
            using (ServerStore.ContextPool.AllocateOperationContext(out TransactionOperationContext context))
            using (var writer = new BlittableJsonTextWriter(context, ResponseBodyStream()))
            {
                if (ServerStore.IsLeader())
                {
                    context.Write(writer, DynamicJsonValue.Convert(ServerStore.ClusterMaintenanceSupervisor?.GetStats()));
                    writer.Flush();
                    return Task.CompletedTask;
                }
                RedirectToLeader();
            }
            return Task.CompletedTask;
        }

        private void SetupCORSHeaders()
        {
            // TODO: handle this properly when using https
            // https://developer.mozilla.org/en-US/docs/Web/HTTP/Access_control_CORS
            HttpContext.Response.Headers.Add("Access-Control-Allow-Origin", HttpContext.Request.Headers["Origin"]);
            HttpContext.Response.Headers.Add("Access-Control-Allow-Methods", "POST, GET, OPTIONS, DELETE");
            HttpContext.Response.Headers.Add("Access-Control-Allow-Headers", HttpContext.Request.Headers["Access-Control-Request-Headers"]);
            HttpContext.Response.Headers.Add("Access-Control-Max-Age", "86400");
        }

<<<<<<< HEAD
        [RavenAction("/admin/cluster/add-node", "OPTIONS", "/admin/cluster/add-node?url={nodeUrl:string}", RequiredAuthorization = AuthorizationStatus.ValidUser)]
        [RavenAction("/admin/cluster/remove-node", "OPTIONS", "/admin/cluster/remove-node?nodeTag={nodeTag:string}", RequiredAuthorization = AuthorizationStatus.ValidUser)]
        [RavenAction("/admin/cluster/reelect", "OPTIONS", "/admin/cluster/reelect", RequiredAuthorization = AuthorizationStatus.ValidUser)]
=======
        [RavenAction("/admin/cluster/add-node", "OPTIONS", "/admin/cluster/add-node?url={nodeUrl:string}")]
        [RavenAction("/admin/cluster/remove-node", "OPTIONS", "/admin/cluster/remove-node?nodeTag={nodeTag:string}")]
        [RavenAction("/admin/cluster/reelect", "OPTIONS", "/admin/cluster/reelect")]
        [RavenAction("/admin/cluster/timeout", "OPTIONS", "/admin/cluster/timeout")]
>>>>>>> f910d0a3
        public Task AllowPreflightRequest()
        {
            SetupCORSHeaders();
            HttpContext.Response.Headers.Remove("Content-Type");
            return Task.CompletedTask;
        }

        [RavenAction("/admin/cluster/add-node", "POST", "/admin/cluster/add-node?url={nodeUrl:string}", RequiredAuthorization = AuthorizationStatus.ServerAdmin)]
        public async Task AddNode()
        {
            SetupCORSHeaders();

            var serverUrl = GetStringQueryString("url");
            ServerStore.EnsureNotPassive();
            if (ServerStore.IsLeader())
            {
                using (ServerStore.ContextPool.AllocateOperationContext(out TransactionOperationContext ctx))
                {
                    string topologyId;
                    using (ctx.OpenReadTransaction())
                    {
                        var clusterTopology = ServerStore.GetClusterTopology(ctx);
                        topologyId = clusterTopology.TopologyId;
                    }
                    using (var requestExecutor = ClusterRequestExecutor.CreateForSingleNode(serverUrl, Server.ServerCertificateHolder.Certificate))
                    {
                        var infoCmd = new GetNodeInfoCommand();
                        await requestExecutor.ExecuteAsync(infoCmd, ctx);
                        var nodeInfo = infoCmd.Result;

                        if (nodeInfo.TopologyId != null && topologyId != nodeInfo.TopologyId)
                        {
                            throw new TopologyMismatchException(
                                $"Adding a new node to cluster failed. The new node is already in another cluster. Expected topology id: {topologyId}, but we get {nodeInfo.TopologyId}");
                        }

                        var nodeTag = nodeInfo.NodeTag == "?" 
                            ? null : nodeInfo.NodeTag;
                        await ServerStore.AddNodeToClusterAsync(serverUrl, nodeTag, validateNotInTopology:false);
                        NoContentStatus();
                        return;
                    }
                }
            }
            RedirectToLeader();
        }

        [RavenAction("/admin/cluster/remove-node", "DELETE", "/admin/cluster/remove-node?nodeTag={nodeTag:string}", RequiredAuthorization = AuthorizationStatus.ServerAdmin)]
        public async Task DeleteNode()
        {
            SetupCORSHeaders();

            var nodeTag = GetStringQueryString("nodeTag");
            ServerStore.EnsureNotPassive();
            if (ServerStore.IsLeader())
            {
                await ServerStore.RemoveFromClusterAsync(nodeTag);
                NoContentStatus();
                return;
            }
            RedirectToLeader();
        }
        
        [RavenAction("/admin/cluster/timeout", "POST", "/admin/cluster/timeout")]
        public Task TimeoutNow()
        {
            SetupCORSHeaders();

            Server.ServerStore.Engine.Timeout.ExecuteTimeoutBehavior();
            return Task.CompletedTask;
        }


        [RavenAction("/admin/cluster/reelect", "POST", "/admin/cluster/reelect", RequiredAuthorization = AuthorizationStatus.ServerAdmin)]
        public Task EnforceReelection()
        {
            SetupCORSHeaders();

            if (ServerStore.IsLeader())
            {
                ServerStore.Engine.CurrentLeader.StepDown();
                return Task.CompletedTask;
            }
            RedirectToLeader();
            return Task.CompletedTask;
        }

        private void RedirectToLeader()
        {
            ClusterTopology topology;
            using (ServerStore.ContextPool.AllocateOperationContext(out TransactionOperationContext context))
            using (context.OpenReadTransaction())
            {
                topology = ServerStore.GetClusterTopology(context);
            }
            var url = topology.GetUrlFromTag(ServerStore.LeaderTag);
            var leaderLocation = url + HttpContext.Request.Path + HttpContext.Request.QueryString;
            HttpContext.Response.StatusCode = (int)HttpStatusCode.TemporaryRedirect;
            HttpContext.Response.Headers.Remove("Content-Type");
            HttpContext.Response.Headers.Add("Location", leaderLocation);
        }
    }
}<|MERGE_RESOLUTION|>--- conflicted
+++ resolved
@@ -164,16 +164,11 @@
             HttpContext.Response.Headers.Add("Access-Control-Max-Age", "86400");
         }
 
-<<<<<<< HEAD
         [RavenAction("/admin/cluster/add-node", "OPTIONS", "/admin/cluster/add-node?url={nodeUrl:string}", RequiredAuthorization = AuthorizationStatus.ValidUser)]
         [RavenAction("/admin/cluster/remove-node", "OPTIONS", "/admin/cluster/remove-node?nodeTag={nodeTag:string}", RequiredAuthorization = AuthorizationStatus.ValidUser)]
         [RavenAction("/admin/cluster/reelect", "OPTIONS", "/admin/cluster/reelect", RequiredAuthorization = AuthorizationStatus.ValidUser)]
-=======
-        [RavenAction("/admin/cluster/add-node", "OPTIONS", "/admin/cluster/add-node?url={nodeUrl:string}")]
-        [RavenAction("/admin/cluster/remove-node", "OPTIONS", "/admin/cluster/remove-node?nodeTag={nodeTag:string}")]
-        [RavenAction("/admin/cluster/reelect", "OPTIONS", "/admin/cluster/reelect")]
-        [RavenAction("/admin/cluster/timeout", "OPTIONS", "/admin/cluster/timeout")]
->>>>>>> f910d0a3
+        [RavenAction("/admin/cluster/timeout", "OPTIONS", "/admin/cluster/timeout", RequiredAuthorization = AuthorizationStatus.ValidUser)]
+        
         public Task AllowPreflightRequest()
         {
             SetupCORSHeaders();
