--- conflicted
+++ resolved
@@ -79,32 +79,8 @@
         {
             if (_writer != null) // TODO && _persistance._indexWriter.RamSizeInBytes() >= long.MaxValue)
             {
-<<<<<<< HEAD
-                foreach (var reduceDocument in ReduceDocuments)
-                {
-                    var id = _outputReduceToCollection + "/" + reduceDocument.ReduceKeyHash;
-
-                    if (reduceDocument.IsDelete)
-                    {
-                        _database.DocumentsStorage.Delete(context, id, null);
-                        continue;
-                    }
-
-                    var documentInfo = new DocumentInfo
-                    {
-                        Id = id,
-                        Collection = _outputReduceToCollection
-                    };
-                    using (var document = _entityToBlittable.ConvertEntityToBlittable(reduceDocument.Document, _documentConvention, context, documentInfo))
-                    {
-                        _database.DocumentsStorage.Put(context, id, null, document, flags: DocumentFlags.Artificial | DocumentFlags.FromIndex);
-                        context.DocumentDatabase.HugeDocuments.AddIfDocIsHuge(id, document.Size);
-                    }
-                }
-=======
                 using (stats.For(IndexingOperation.Lucene.FlushToDisk))
                     _writer.Commit(); // just make sure changes are flushed to disk
->>>>>>> 3ad59730
             }
         }
 
@@ -148,11 +124,7 @@
                 _logger.Info($"Deleted document for '{_indexName}'. Key: {key}.");
         }
 
-<<<<<<< HEAD
-        public void DeleteReduceResult(LazyStringValue reduceKeyHash, IndexingStatsScope stats)
-=======
         public virtual void DeleteReduceResult(LazyStringValue reduceKeyHash, IndexingStatsScope stats)
->>>>>>> 3ad59730
         {
             EnsureValidStats(stats);
 
