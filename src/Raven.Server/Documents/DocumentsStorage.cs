﻿using System;
using System.Collections.Generic;
using System.Diagnostics;
using System.Globalization;
using System.IO;
using System.Linq;
using System.Net;
using System.Runtime.CompilerServices;
using System.Text;
using System.Threading;
using Raven.Client.Documents.Changes;
using Raven.Client.Documents.Commands;
using Raven.Client.Documents.Exceptions;
using Raven.Client.Documents.Operations;
using Raven.Client.Documents.Replication;
using Raven.Client.Documents.Replication.Messages;
using Raven.Server.Documents.Patch;
using Raven.Server.Documents.Replication;
using Raven.Server.Documents.Versioning;
using Raven.Server.Extensions;
using Raven.Server.NotificationCenter.Notifications;
using Raven.Server.ServerWide.Context;
using Raven.Server.Utils;
using Sparrow.Json;
using Voron;
using Voron.Data.Fixed;
using Voron.Data.Tables;
using Voron.Impl;
using Sparrow;
using Sparrow.Binary;
using Sparrow.Logging;
using Voron.Data;
using Voron.Util;
using ConcurrencyException = Voron.Exceptions.ConcurrencyException;
using PatchRequest = Raven.Server.Documents.Patch.PatchRequest;

namespace Raven.Server.Documents
{
    public unsafe class DocumentsStorage : IDisposable
    {
        private static readonly Slice KeySlice;

        private static readonly Slice DocsSlice;
        private static readonly Slice CollectionEtagsSlice;
        private static readonly Slice AllDocsEtagsSlice;
        private static readonly Slice TombstonesSlice;
        private static readonly Slice CollectionsSlice;
        private static readonly Slice KeyAndChangeVectorSlice;
        private static readonly Slice AllConflictedDocsEtagsSlice;
        private static readonly Slice ConflictsSlice;
        private static readonly Slice IdentitiesSlice;
        private static readonly Slice LastReplicatedEtagsSlice;
        private static readonly Slice ChangeVectorSlice;
        private static readonly Slice ConflictedCollectionSlice;
        private static readonly Slice EtagsSlice;
        private static readonly Slice LastEtagSlice;
        private static readonly Slice AttachmentsSlice;
        private static readonly Slice AttachmentsMetadataSlice;
        private static readonly Slice AttachmentsEtagSlice;
        private static readonly Slice AttachmentsHashSlice;

        private static readonly Slice AllTombstonesEtagsSlice;
        public static readonly TableSchema DocsSchema = new TableSchema();
        private static readonly Slice TombstonesPrefix;
        private static readonly Slice DeletedEtagsSlice;
        private static readonly TableSchema ConflictsSchema = new TableSchema();
        private static readonly TableSchema TombstonesSchema = new TableSchema();
        private static readonly TableSchema CollectionsSchema = new TableSchema();
        private static readonly TableSchema AttachmentsSchema = new TableSchema();

        private readonly DocumentDatabase _documentDatabase;

        private Dictionary<string, CollectionName> _collectionsCache;

        private enum ConflictsTable
        {
            LoweredKey = 0,
            ChangeVector = 1,
            OriginalKey = 2,
            Data = 3,
            Etag = 4,
            Collection = 5,
            LastModified = 6,
        }
        private enum TombstoneTable
        {
            LoweredKey = 0,
            Etag = 1,
            DeletedEtag = 2,
            Key = 3,
            ChangeVector = 4,
            Collection = 5,
            Flags = 6,
            TransactionMarker = 7,
            LastModified = 8,
        }

        // The attachments schema is as follows
        // 5 fields (lowered document id AND record separator AND lowered name, etag, name, content type, last modified)
        // We are you using the record separator in order to avoid loading another files that has the same key prefix, 
        //      e.g. fitz(record-separator)profile.png and fitz0(record-separator)profile.png, without the record separator we would have to load also fitz0 and filter it.
        // format of lazy string key is detailed in GetLowerKeySliceAndStorageKey
        private enum AttachmentsTable
        {
            LoweredDocumentIdAndLoweredNameAndType = 0,
            Etag = 1,
            Name = 2,
            ContentType = 3,
            Hash = 4,
        }

        private enum DocumentsTable
        {
            LoweredKey = 0,
            Etag = 1,
            Key = 2,
            Data = 3,
            ChangeVector = 4,
            LastModified = 5,
            Flags = 6,
            TransactionMarker = 7,
        }

        static DocumentsStorage()
        {
            Slice.From(StorageEnvironment.LabelsContext, "AllTombstonesEtags", ByteStringType.Immutable, out AllTombstonesEtagsSlice);
            Slice.From(StorageEnvironment.LabelsContext, "Etags", ByteStringType.Immutable, out EtagsSlice);
            Slice.From(StorageEnvironment.LabelsContext, "LastEtag", ByteStringType.Immutable, out LastEtagSlice);
            Slice.From(StorageEnvironment.LabelsContext, "Key", ByteStringType.Immutable, out KeySlice);
            Slice.From(StorageEnvironment.LabelsContext, "Docs", ByteStringType.Immutable, out DocsSlice);
            Slice.From(StorageEnvironment.LabelsContext, "CollectionEtags", ByteStringType.Immutable, out CollectionEtagsSlice);
            Slice.From(StorageEnvironment.LabelsContext, "AllDocsEtags", ByteStringType.Immutable, out AllDocsEtagsSlice);
            Slice.From(StorageEnvironment.LabelsContext, "AllConflictedDocsEtags", ByteStringType.Immutable, out AllConflictedDocsEtagsSlice);
            Slice.From(StorageEnvironment.LabelsContext, "Tombstones", ByteStringType.Immutable, out TombstonesSlice);
            Slice.From(StorageEnvironment.LabelsContext, "Collections", ByteStringType.Immutable, out CollectionsSlice);
            Slice.From(StorageEnvironment.LabelsContext, "KeyAndChangeVector", ByteStringType.Immutable, out KeyAndChangeVectorSlice);
            Slice.From(StorageEnvironment.LabelsContext, CollectionName.GetTablePrefix(CollectionTableType.Tombstones), ByteStringType.Immutable, out TombstonesPrefix);
            Slice.From(StorageEnvironment.LabelsContext, "DeletedEtags", ByteStringType.Immutable, out DeletedEtagsSlice);
            Slice.From(StorageEnvironment.LabelsContext, "Conflicts", ByteStringType.Immutable, out ConflictsSlice);
            Slice.From(StorageEnvironment.LabelsContext, "Identities", ByteStringType.Immutable, out IdentitiesSlice);
            Slice.From(StorageEnvironment.LabelsContext, "LastReplicatedEtags", ByteStringType.Immutable, out LastReplicatedEtagsSlice);
            Slice.From(StorageEnvironment.LabelsContext, "ChangeVector", ByteStringType.Immutable, out ChangeVectorSlice);
            Slice.From(StorageEnvironment.LabelsContext, "ConflictedCollection", ByteStringType.Immutable, out ConflictedCollectionSlice);
            Slice.From(StorageEnvironment.LabelsContext, "Attachments", ByteStringType.Immutable, out AttachmentsSlice);
            Slice.From(StorageEnvironment.LabelsContext, "AttachmentsMetadata", ByteStringType.Immutable, out AttachmentsMetadataSlice);
            Slice.From(StorageEnvironment.LabelsContext, "AttachmentsEtag", ByteStringType.Immutable, out AttachmentsEtagSlice);
            Slice.From(StorageEnvironment.LabelsContext, "AttachmentsHash", ByteStringType.Immutable, out AttachmentsHashSlice);

            /*
            Collection schema is:
            full name
            collections are never deleted from the collections table
            */
            CollectionsSchema.DefineKey(new TableSchema.SchemaIndexDef
            {
                StartIndex = 0,
                Count = 1,
                IsGlobal = false,
            });

            /*
             The structure of conflicts table starts with the following fields:
             [ Conflicted Doc Id | Change Vector | ... the rest of fields ... ]
             PK of the conflicts table will be 'Change Vector' field, because when dealing with conflicts,
              the change vectors will always be different, hence the uniqueness of the key. (inserts/updates will not overwrite)

            Additional indice is set to have composite key of 'Conflicted Doc Id' and 'Change Vector' so we will be able to iterate
            on conflicts by conflicted doc id (using 'starts with')
             */

            ConflictsSchema.DefineKey(new TableSchema.SchemaIndexDef
            {
                StartIndex = (int)ConflictsTable.ChangeVector,
                Count = 1,
                IsGlobal = false,
                Name = KeySlice
            });
            // required to get conflicts by key
            ConflictsSchema.DefineIndex(new TableSchema.SchemaIndexDef
            {
                StartIndex = (int)ConflictsTable.LoweredKey,
                Count = 2,
                IsGlobal = false,
                Name = KeyAndChangeVectorSlice
            });
            ConflictsSchema.DefineFixedSizeIndex(new TableSchema.FixedSizeSchemaIndexDef
            {
                StartIndex = (int)ConflictsTable.Etag,
                IsGlobal = true,
                Name = AllConflictedDocsEtagsSlice
            });
            ConflictsSchema.DefineIndex(new TableSchema.SchemaIndexDef
            {
                StartIndex = (int)ConflictsTable.Collection,
                Count = 1,
                IsGlobal = true,
                Name = ConflictedCollectionSlice
            });

            // The documents schema is as follows
            // fields (lowered key, etag, lazy string key, document, change vector, last modified, optional flags)
            // format of lazy string key is detailed in GetLowerKeySliceAndStorageKey
            DocsSchema.DefineKey(new TableSchema.SchemaIndexDef
            {
                StartIndex = (int)DocumentsTable.LoweredKey,
                Count = 1,
                IsGlobal = true,
                Name = DocsSlice
            });
            DocsSchema.DefineFixedSizeIndex(new TableSchema.FixedSizeSchemaIndexDef
            {
                StartIndex = (int)DocumentsTable.Etag,
                IsGlobal = false,
                Name = CollectionEtagsSlice
            });
            DocsSchema.DefineFixedSizeIndex(new TableSchema.FixedSizeSchemaIndexDef
            {
                StartIndex = (int)DocumentsTable.Etag,
                IsGlobal = true,
                Name = AllDocsEtagsSlice
            });

            TombstonesSchema.DefineKey(new TableSchema.SchemaIndexDef
            {
                StartIndex = 0,
                Count = 1,
                IsGlobal = true,
                Name = TombstonesSlice
            });
            TombstonesSchema.DefineFixedSizeIndex(new TableSchema.FixedSizeSchemaIndexDef
            {
                StartIndex = 1,
                IsGlobal = false,
                Name = CollectionEtagsSlice
            });
            TombstonesSchema.DefineFixedSizeIndex(new TableSchema.FixedSizeSchemaIndexDef
            {
                StartIndex = 1,
                IsGlobal = true,
                Name = AllTombstonesEtagsSlice
            });
            TombstonesSchema.DefineFixedSizeIndex(new TableSchema.FixedSizeSchemaIndexDef()
            {
                StartIndex = 2,
                IsGlobal = false,
                Name = DeletedEtagsSlice
            });

            AttachmentsSchema.DefineKey(new TableSchema.SchemaIndexDef
            {
                StartIndex = (int)AttachmentsTable.LoweredDocumentIdAndLoweredNameAndType,
                Count = 1,
            });
            AttachmentsSchema.DefineFixedSizeIndex(new TableSchema.FixedSizeSchemaIndexDef
            {
                StartIndex = (int)AttachmentsTable.Etag,
                Name = AttachmentsEtagSlice
            });
            AttachmentsSchema.DefineIndex(new TableSchema.SchemaIndexDef
            {
                StartIndex = (int)AttachmentsTable.Hash,
                Count = 1,
                Name = AttachmentsHashSlice
            });
        }

        private readonly Logger _logger;
        private readonly string _name;

        // this is only modified by write transactions under lock
        // no need to use thread safe ops
        private long _lastEtag;

        private readonly StringBuilder _keyBuilder = new StringBuilder();

        public DocumentsContextPool ContextPool;

        private long _conflictCount;
        public long ConflictsCount => _conflictCount;

        public DocumentsStorage(DocumentDatabase documentDatabase)
        {
            _documentDatabase = documentDatabase;
            _name = _documentDatabase.Name;
            _logger = LoggingSource.Instance.GetLogger<DocumentsStorage>(documentDatabase.Name);
        }

        public StorageEnvironment Environment { get; private set; }

        public void Dispose()
        {
            var exceptionAggregator = new ExceptionAggregator(_logger, $"Could not dispose {nameof(DocumentsStorage)}");

            exceptionAggregator.Execute(() =>
            {
                ContextPool?.Dispose();
                ContextPool = null;
            });

            exceptionAggregator.Execute(() =>
            {
                Environment?.Dispose();
                Environment = null;
            });

            exceptionAggregator.ThrowIfNeeded();
        }

        public void Initialize()
        {
            if (_logger.IsInfoEnabled)
            {
                _logger.Info
                    ("Starting to open document storage for " + (_documentDatabase.Configuration.Core.RunInMemory ?
                    "<memory>" : _documentDatabase.Configuration.Core.DataDirectory.FullPath));
            }

            var options = _documentDatabase.Configuration.Core.RunInMemory
                ? StorageEnvironmentOptions.CreateMemoryOnly(_documentDatabase.Configuration.Core.DataDirectory.FullPath, null, _documentDatabase.IoChanges)
                : StorageEnvironmentOptions.ForPath(
                    _documentDatabase.Configuration.Core.DataDirectory.FullPath,
                    _documentDatabase.Configuration.Storage.TempPath?.FullPath,
                    _documentDatabase.Configuration.Storage.JournalsStoragePath?.FullPath,
                    _documentDatabase.IoChanges
                    );

            options.ForceUsing32BitsPager = _documentDatabase.Configuration.Storage.ForceUsing32BitsPager;

            try
            {
                Initialize(options);
            }
            catch (Exception)
            {
                options.Dispose();
                throw;
            }
        }

        public void Initialize(StorageEnvironmentOptions options)
        {
            options.SchemaVersion = 4;
            try
            {
                Environment = new StorageEnvironment(options);
                ContextPool = new DocumentsContextPool(_documentDatabase);

                using (var tx = Environment.WriteTransaction())
                {
                    NewPageAllocator.MaybePrefetchSections(
                        tx.LowLevelTransaction.RootObjects,
                        tx.LowLevelTransaction);

                    tx.CreateTree(DocsSlice);
                    tx.CreateTree(LastReplicatedEtagsSlice);
                    tx.CreateTree(IdentitiesSlice);
                    tx.CreateTree(ChangeVectorSlice);
                    tx.CreateTree(AttachmentsSlice);

                    ConflictsSchema.Create(tx, ConflictsSlice, 32);
                    CollectionsSchema.Create(tx, CollectionsSlice, 32);
                    AttachmentsSchema.Create(tx, AttachmentsMetadataSlice, 32);

                    _conflictCount = tx.OpenTable(ConflictsSchema, ConflictsSlice).NumberOfEntries;

                    _lastEtag = ReadLastEtag(tx);
                    _collectionsCache = ReadCollections(tx);

                    tx.Commit();
                }
            }
            catch (Exception e)
            {
                if (_logger.IsOperationsEnabled)
                    _logger.Operations("Could not open server store for " + _name, e);

                Dispose();
                options.Dispose();
                throw;
            }
        }

        private static void AssertTransaction(DocumentsOperationContext context)
        {
            if (context.Transaction == null) //precaution
                throw new InvalidOperationException("No active transaction found in the context, and at least read transaction is needed");
        }

        public ChangeVectorEntry[] GetDatabaseChangeVector(DocumentsOperationContext context)
        {
            AssertTransaction(context);

            var tree = context.Transaction.InnerTransaction.ReadTree(ChangeVectorSlice);
            return ReplicationUtils.ReadChangeVectorFrom(tree);
        }

        public void SetDatabaseChangeVector(DocumentsOperationContext context, Dictionary<Guid, long> changeVector)
        {
            var tree = context.Transaction.InnerTransaction.ReadTree(ChangeVectorSlice);
            ReplicationUtils.WriteChangeVectorTo(context, changeVector, tree);
        }

        public static long ReadLastDocumentEtag(Transaction tx)
        {
            return ReadLastEtagFrom(tx, AllDocsEtagsSlice);
        }

        public static long ReadLastTombstoneEtag(Transaction tx)
        {
            return ReadLastEtagFrom(tx, AllTombstonesEtagsSlice);
        }

        public static long ReadLastCoflictsEtag(Transaction tx)
        {
            return ReadLastEtagFrom(tx, AllConflictedDocsEtagsSlice);
        }

        public static long ReadLastRevisionsEtag(Transaction tx)
        {
            return ReadLastEtagFrom(tx, VersioningStorage.RevisionsEtagsSlice);
        }

        public static long ReadLastAttachmentsEtag(Transaction tx)
        {
            return ReadLastEtagFrom(tx, AttachmentsEtagSlice);
        }

        private static long ReadLastEtagFrom(Transaction tx, Slice name)
        {
            using (var fst = new FixedSizeTree(tx.LowLevelTransaction,
                tx.LowLevelTransaction.RootObjects,
                name, sizeof(long),
                clone: false))
            {
                using (var it = fst.Iterate())
                {
                    if (it.SeekToLast())
                        return it.CurrentKey;
                }
            }

            return 0;
        }

        public static long ReadLastEtag(Transaction tx)
        {
            var tree = tx.CreateTree(EtagsSlice);
            var readResult = tree.Read(LastEtagSlice);
            long lastEtag = 0;
            if (readResult != null)
                lastEtag = readResult.Reader.ReadLittleEndianInt64();

            var lastDocumentEtag = ReadLastDocumentEtag(tx);
            if (lastDocumentEtag > lastEtag)
                lastEtag = lastDocumentEtag;

            var lastTombstoneEtag = ReadLastTombstoneEtag(tx);
            if (lastTombstoneEtag > lastEtag)
                lastEtag = lastTombstoneEtag;

            var lastConflictEtag = ReadLastCoflictsEtag(tx);
            if (lastConflictEtag > lastEtag)
                lastEtag = lastConflictEtag;

            var lastRevisionsEtag = ReadLastRevisionsEtag(tx);
            if (lastRevisionsEtag > lastEtag)
                lastEtag = lastRevisionsEtag;

            var lastAttachmentEtag = ReadLastAttachmentsEtag(tx);
            if (lastAttachmentEtag > lastEtag)
                lastEtag = lastAttachmentEtag;

            return lastEtag;
        }

        public static long ComputeEtag(long etag, long numberOfDocuments)
        {
            var buffer = stackalloc long[2];
            buffer[0] = etag;
            buffer[1] = numberOfDocuments;
            return (long)Hashing.XXHash64.Calculate((byte*)buffer, sizeof(long) * 2);
        }

        public IEnumerable<Document> GetDocumentsStartingWith(DocumentsOperationContext context, string idPrefix, string matches, string exclude, string startAfterId, int start, int take)
        {
            var table = new Table(DocsSchema, context.Transaction.InnerTransaction);

            var isStartAfter = string.IsNullOrWhiteSpace(startAfterId) == false;

            Slice prefixSlice;
            var startAfterSlice = Slices.Empty;
            using (DocumentKeyWorker.GetSliceFromKey(context, idPrefix, out prefixSlice))
            using (isStartAfter ? (IDisposable)DocumentKeyWorker.GetSliceFromKey(context, startAfterId, out startAfterSlice) : null)
            {
                foreach (var result in table.SeekByPrimaryKeyStartingWith(prefixSlice, startAfterSlice, 0))
                {
                    var document = TableValueToDocument(context, ref result.Reader);
                    string documentKey = document.Key;
                    if (documentKey.StartsWith(idPrefix, StringComparison.OrdinalIgnoreCase) == false)
                        break;

                    var keyTest = documentKey.Substring(idPrefix.Length);
                    if (WildcardMatcher.Matches(matches, keyTest) == false || WildcardMatcher.MatchesExclusion(exclude, keyTest))
                        continue;

                    if (start > 0)
                    {
                        start--;
                        continue;
                    }

                    if (take-- <= 0)
                        yield break;

                    yield return document;
                }
            }
        }

        public IEnumerable<Document> GetDocumentsInReverseEtagOrder(DocumentsOperationContext context, int start, int take)
        {
            var table = new Table(DocsSchema, context.Transaction.InnerTransaction);

            // ReSharper disable once LoopCanBeConvertedToQuery
            foreach (var result in table.SeekBackwardFrom(DocsSchema.FixedSizeIndexes[AllDocsEtagsSlice], long.MaxValue))
            {
                if (start > 0)
                {
                    start--;
                    continue;
                }
                if (take-- <= 0)
                    yield break;
                yield return TableValueToDocument(context, ref result.Reader);
            }
        }

        public IEnumerable<Document> GetDocumentsInReverseEtagOrder(DocumentsOperationContext context, string collection, int start, int take)
        {
            var collectionName = GetCollection(collection, throwIfDoesNotExist: false);
            if (collectionName == null)
                yield break;

            var table = context.Transaction.InnerTransaction.OpenTable(DocsSchema,
                collectionName.GetTableName(CollectionTableType.Documents));

            if (table == null)
                yield break;

            // ReSharper disable once LoopCanBeConvertedToQuery
            foreach (var result in table.SeekBackwardFrom(DocsSchema.FixedSizeIndexes[CollectionEtagsSlice], long.MaxValue))
            {
                if (start > 0)
                {
                    start--;
                    continue;
                }
                if (take-- <= 0)
                    yield break;
                yield return TableValueToDocument(context, ref result.Reader);
            }
        }

        public IEnumerable<Document> GetDocumentsFrom(DocumentsOperationContext context, long etag, int start, int take)
        {
            var table = new Table(DocsSchema, context.Transaction.InnerTransaction);
            // ReSharper disable once LoopCanBeConvertedToQuery
            foreach (var result in table.SeekForwardFrom(DocsSchema.FixedSizeIndexes[AllDocsEtagsSlice], etag, start))
            {
                if (take-- <= 0)
                {
                    yield break;
                }

                yield return TableValueToDocument(context, ref result.Reader);
            }
        }

        public IEnumerable<ReplicationBatchDocumentItem> GetDocumentsFrom(DocumentsOperationContext context, long etag)
        {
            var table = new Table(DocsSchema, context.Transaction.InnerTransaction);

            // ReSharper disable once LoopCanBeConvertedToQuery
            foreach (var result in table.SeekForwardFrom(DocsSchema.FixedSizeIndexes[AllDocsEtagsSlice], etag, 0))
            {
                yield return ReplicationBatchDocumentItem.From(TableValueToDocument(context, ref result.Reader));
            }
        }

        public IEnumerable<ReplicationBatchDocumentItem> GetAttachmentsFrom(DocumentsOperationContext context, long etag)
        {
            var table = context.Transaction.InnerTransaction.OpenTable(AttachmentsSchema, AttachmentsMetadataSlice);

            foreach (var result in table.SeekForwardFrom(AttachmentsSchema.FixedSizeIndexes[AttachmentsEtagSlice], etag, 0))
            {
                yield return ReplicationBatchDocumentItem.From(TableValueToAttachment(context, ref result.Reader));
            }
        }

        private long GetCountOfAttachmentsForHash(DocumentsOperationContext context, Slice hash)
        {
            var table = context.Transaction.InnerTransaction.OpenTable(AttachmentsSchema, AttachmentsMetadataSlice);
            return table.GetCountOfMatchesFor(AttachmentsSchema.Indexes[AttachmentsHashSlice], hash);
        }

        public IEnumerable<Document> GetDocuments(DocumentsOperationContext context, List<Slice> ids, int start, int take)
        {
            var table = new Table(DocsSchema, context.Transaction.InnerTransaction);

            foreach (var id in ids)
            {
                // id must be lowercased

                TableValueReader reader;
                if (table.ReadByKey(id, out reader) == false)
                    continue;

                if (start > 0)
                {
                    start--;
                    continue;
                }
                if (take-- <= 0)
                    yield break;

                yield return TableValueToDocument(context, ref reader);
            }
        }

        public IEnumerable<Document> GetDocumentsFrom(DocumentsOperationContext context, string collection, long etag, int start, int take)
        {
            var collectionName = GetCollection(collection, throwIfDoesNotExist: false);
            if (collectionName == null)
                yield break;

            var table = context.Transaction.InnerTransaction.OpenTable(DocsSchema,
                collectionName.GetTableName(CollectionTableType.Documents));

            if (table == null)
                yield break;

            // ReSharper disable once LoopCanBeConvertedToQuery
            foreach (var result in table.SeekForwardFrom(DocsSchema.FixedSizeIndexes[CollectionEtagsSlice], etag, start))
            {
                if (take-- <= 0)
                    yield break;
                yield return TableValueToDocument(context, ref result.Reader);
            }
        }

        public List<DocumentConflict> GetAllConflictsBySameKeyAfter(DocumentsOperationContext context, ref Slice lastKey)
        {
            var table = context.Transaction.InnerTransaction.OpenTable(ConflictsSchema, ConflictsSlice);
            var list = new List<DocumentConflict>();
            LazyStringValue firstKey = null;
            foreach (var tvr in table.SeekForwardFrom(ConflictsSchema.Indexes[KeyAndChangeVectorSlice], lastKey, 0))
            {
                var conflict = TableValueToConflictDocument(context, ref tvr.Result.Reader);
                if (lastKey.Content.Match(conflict.LoweredKey))
                {
                    // same key as we already seen, skip it
                    break;
                }

                if (firstKey == null)
                    firstKey = conflict.LoweredKey;
                list.Add(conflict);

                if (firstKey.Equals(conflict.LoweredKey) == false)
                    break;
            }
            if (list.Count > 0)
            {
                lastKey.Release(context.Allocator);
                // we have to clone this, because it might be removed by the time we come back here
                Slice.From(context.Allocator, list[0].LoweredKey.Buffer, list[0].LoweredKey.Size, out lastKey);
            }
            return list;
        }

        public IEnumerable<ReplicationBatchDocumentItem> GetConflictsFrom(DocumentsOperationContext context, long etag)
        {
            var table = context.Transaction.InnerTransaction.OpenTable(ConflictsSchema, ConflictsSlice);
            foreach (var tvr in table.SeekForwardFrom(ConflictsSchema.FixedSizeIndexes[AllConflictedDocsEtagsSlice], etag, 0))
            {
                yield return ReplicationBatchDocumentItem.From(TableValueToConflictDocument(context, ref tvr.Reader));
            }
        }

        public IEnumerable<Document> GetDocumentsFrom(DocumentsOperationContext context, List<string> collections, long etag, int take)
        {
            foreach (var collection in collections)
            {
                if (take <= 0)
                    yield break;

                foreach (var document in GetDocumentsFrom(context, collection, etag, 0, int.MaxValue))
                {
                    if (take-- <= 0)
                        yield break;

                    yield return document;
                }
            }
        }

        public Tuple<Document, DocumentTombstone> GetDocumentOrTombstone(DocumentsOperationContext context, string key, bool throwOnConflict = true)
        {
            if (string.IsNullOrWhiteSpace(key))
                throw new ArgumentException("Argument is null or whitespace", nameof(key));
            if (context.Transaction == null)
                throw new ArgumentException("Context must be set with a valid transaction before calling Put", nameof(context));

            Slice loweredKey;
            using (DocumentKeyWorker.GetSliceFromKey(context, key, out loweredKey))
            {
                return GetDocumentOrTombstone(context, loweredKey, throwOnConflict);
            }
        }

        public Tuple<Document, DocumentTombstone> GetDocumentOrTombstone(DocumentsOperationContext context, Slice loweredKey, bool throwOnConflict = true)
        {
            if (context.Transaction == null)
                ThrowRequiresTransaction();
            Debug.Assert(context.Transaction != null);

            try
            {
                var doc = Get(context, loweredKey);
                if (doc != null)
                    return Tuple.Create<Document, DocumentTombstone>(doc, null);
            }
            catch (DocumentConflictException)
            {
                if (throwOnConflict)
                    throw;
            }

            var tombstoneTable = new Table(TombstonesSchema, context.Transaction.InnerTransaction);
            TableValueReader tvr;
            tombstoneTable.ReadByKey(loweredKey, out tvr);

            return Tuple.Create<Document, DocumentTombstone>(null, TableValueToTombstone(context, ref tvr));
        }

        public Document Get(DocumentsOperationContext context, string key)
        {
            if (string.IsNullOrWhiteSpace(key))
                throw new ArgumentException("Argument is null or whitespace", nameof(key));
            if (context.Transaction == null)
                throw new ArgumentException("Context must be set with a valid transaction before calling Get", nameof(context));

            Slice loweredKey;
            using (DocumentKeyWorker.GetSliceFromKey(context, key, out loweredKey))
            {
                return Get(context, loweredKey);
            }
        }

        public Document Get(DocumentsOperationContext context, Slice loweredKey)
        {
            TableValueReader tvr;
            if (GetTableValueReaderForDocument(context, loweredKey, out tvr) == false)
                return null;

            var doc = TableValueToDocument(context, ref tvr);

            context.DocumentDatabase.HugeDocuments.AddIfDocIsHuge(doc);

            return doc;
        }

        private bool GetTableValueReaderForDocument(DocumentsOperationContext context, Slice loweredKey,
            out TableValueReader tvr)
        {
            var table = new Table(DocsSchema, context.Transaction.InnerTransaction);

            if (table.ReadByKey(loweredKey, out tvr) == false)
            {
                if (_conflictCount > 0)
                    ThrowOnDocumentConflict(context, loweredKey);
                return false;
            }
            return true;
        }

        public bool HasMoreOfTombstonesAfter(
            DocumentsOperationContext context,
            long etag,
            int maxAllowed)
        {
            var table = new Table(TombstonesSchema, context.Transaction.InnerTransaction);

            // ReSharper disable once LoopCanBeConvertedToQuery
            foreach (
                var _ in table.SeekForwardFrom(TombstonesSchema.FixedSizeIndexes[AllTombstonesEtagsSlice], etag, 0))
            {
                if (maxAllowed-- < 0)
                    return true;
            }
            return false;
        }

        public IEnumerable<DocumentTombstone> GetTombstonesFrom(
            DocumentsOperationContext context,
            long etag,
            int start,
            int take)
        {
            var table = new Table(TombstonesSchema, context.Transaction.InnerTransaction);

            // ReSharper disable once LoopCanBeConvertedToQuery
            foreach (var result in table.SeekForwardFrom(TombstonesSchema.FixedSizeIndexes[AllTombstonesEtagsSlice], etag, start))
            {
                if (take-- <= 0)
                    yield break;

                yield return TableValueToTombstone(context, ref result.Reader);
            }
        }

        public IEnumerable<ReplicationBatchDocumentItem> GetTombstonesFrom(
            DocumentsOperationContext context,
            long etag)
        {
            var table = new Table(TombstonesSchema, context.Transaction.InnerTransaction);

            // ReSharper disable once LoopCanBeConvertedToQuery
            foreach (var result in table.SeekForwardFrom(TombstonesSchema.FixedSizeIndexes[AllTombstonesEtagsSlice], etag, 0))
            {
                yield return ReplicationBatchDocumentItem.From(TableValueToTombstone(context, ref result.Reader));
            }
        }

        public IEnumerable<DocumentTombstone> GetTombstonesFrom(
            DocumentsOperationContext context,
            string collection,
            long etag,
            int start,
            int take)
        {
            var collectionName = GetCollection(collection, throwIfDoesNotExist: false);
            if (collectionName == null)
                yield break;

            var table = context.Transaction.InnerTransaction.OpenTable(TombstonesSchema,
                collectionName.GetTableName(CollectionTableType.Tombstones));

            if (table == null)
                yield break;

            // ReSharper disable once LoopCanBeConvertedToQuery
            foreach (var result in table.SeekForwardFrom(TombstonesSchema.FixedSizeIndexes[CollectionEtagsSlice], etag, start))
            {
                if (take-- <= 0)
                    yield break;

                yield return TableValueToTombstone(context, ref result.Reader);
            }
        }

        public long GetLastDocumentEtag(DocumentsOperationContext context, string collection)
        {
            var collectionName = GetCollection(collection, throwIfDoesNotExist: false);
            if (collectionName == null)
                return 0;

            var table = context.Transaction.InnerTransaction.OpenTable(DocsSchema,
                collectionName.GetTableName(CollectionTableType.Documents)
                );

            // ReSharper disable once UseNullPropagation
            if (table == null)
                return 0;

            var result = table
                        .SeekBackwardFrom(DocsSchema.FixedSizeIndexes[CollectionEtagsSlice], long.MaxValue)
                        .FirstOrDefault();

            if (result == null)
                return 0;

            int size;
            var ptr = result.Reader.Read((int)DocumentsTable.Etag, out size);
            return IPAddress.NetworkToHostOrder(*(long*)ptr);
        }

        public long GetLastTombstoneEtag(DocumentsOperationContext context, string collection)
        {
            var collectionName = GetCollection(collection, throwIfDoesNotExist: false);
            if (collectionName == null)
                return 0;

            var table = context.Transaction.InnerTransaction.OpenTable(TombstonesSchema,
                collectionName.GetTableName(CollectionTableType.Tombstones));

            // ReSharper disable once UseNullPropagation
            if (table == null)
                return 0;

            var result = table
                .SeekBackwardFrom(TombstonesSchema.FixedSizeIndexes[CollectionEtagsSlice], long.MaxValue)
                .FirstOrDefault();

            if (result == null)
                return 0;

            return TableValueToEtag(1, ref result.Reader);
        }

        public long GetNumberOfTombstonesWithDocumentEtagLowerThan(DocumentsOperationContext context, string collection, long etag)
        {
            var collectionName = GetCollection(collection, throwIfDoesNotExist: false);
            if (collectionName == null)
                return 0;

            var table = context.Transaction.InnerTransaction.OpenTable(TombstonesSchema,
                collectionName.GetTableName(CollectionTableType.Tombstones));

            if (table == null)
                return 0;

            return table
                    .SeekBackwardFrom(TombstonesSchema.FixedSizeIndexes[DeletedEtagsSlice], etag)
                    .Count();
        }

        private Document TableValueToDocument(DocumentsOperationContext context, ref TableValueReader tvr)
        {
            var document = ParseDocument(context, ref tvr);
            DebugDisposeReaderAfterTransction(context.Transaction, document.Data);

            if ((document.Flags & DocumentFlags.HasAttachments) == DocumentFlags.HasAttachments)
            {
                Slice prefixSlice;
                using (GetAttachmentPrefix(context, document.LoweredKey.Buffer, document.LoweredKey.Size, AttachmentType.Document, null, out prefixSlice))
                {
                    document.Attachments = GetAttachmentsForDocument(context, prefixSlice.Clone(context.Allocator));
                }
            }

            return document;
        }

        [Conditional("DEBUG")]
        private static void DebugDisposeReaderAfterTransction(DocumentsTransaction tx, BlittableJsonReaderObject reader)
        {
            if (reader == null)
                return;
            Debug.Assert(tx != null);
            // this method is called to ensure that after the transaction is completed, all the readers are disposed
            // so we won't have read-after-tx use scenario, which can in rare case corrupt memory. This is a debug
            // helper that is used across the board, but it is meant to assert stuff during debug only
            tx.InnerTransaction.LowLevelTransaction.OnDispose += state => reader.Dispose();
        }

        public static Document ParseDocument(JsonOperationContext context, ref TableValueReader tvr)
        {
            var result = new Document
            {
                StorageId = tvr.Id
            };
            result.LoweredKey = TableValueToString(context, (int)DocumentsTable.LoweredKey, ref tvr);
            result.Key = TableValueToKey(context, (int)DocumentsTable.Key, ref tvr);
            result.Etag = TableValueToEtag((int)DocumentsTable.Etag, ref tvr);

            int size;
            result.Data = new BlittableJsonReaderObject(tvr.Read((int)DocumentsTable.Data, out size), size, context);
            result.ChangeVector = GetChangeVectorEntriesFromTableValueReader(ref tvr, (int)DocumentsTable.ChangeVector);
            result.LastModified = new DateTime(*(long*)tvr.Read((int)DocumentsTable.LastModified, out size));
            result.Flags = *(DocumentFlags*)tvr.Read((int)DocumentsTable.Flags, out size);

            result.TransactionMarker = *(short*)tvr.Read((int)DocumentsTable.TransactionMarker, out size);

            return result;
        }

        private static DocumentConflict TableValueToConflictDocument(DocumentsOperationContext context, ref TableValueReader tvr)
        {
            var result = new DocumentConflict
            {
                StorageId = tvr.Id
            };

            result.LoweredKey = TableValueToString(context, (int)ConflictsTable.LoweredKey, ref tvr);
            result.Key = TableValueToKey(context, (int)ConflictsTable.OriginalKey, ref tvr);
            result.ChangeVector = GetChangeVectorEntriesFromTableValueReader(ref tvr, (int)ConflictsTable.ChangeVector);
            result.Etag = TableValueToEtag((int)ConflictsTable.Etag, ref tvr);
            result.Collection = TableValueToString(context, (int)ConflictsTable.Collection, ref tvr);

            int size;
            var read = tvr.Read((int)ConflictsTable.Data, out size);
            if (size > 0)
            {
                //otherwise this is a tombstone conflict and should be treated as such
                result.Doc = new BlittableJsonReaderObject(read, size, context);
                DebugDisposeReaderAfterTransction(context.Transaction, result.Doc);
            }

            result.LastModified = new DateTime(*(long*)tvr.Read((int)ConflictsTable.LastModified, out size));

            return result;
        }

        private static ChangeVectorEntry[] GetChangeVectorEntriesFromTableValueReader(ref TableValueReader tvr, int index)
        {
            int size;
            var pChangeVector = (ChangeVectorEntry*)tvr.Read(index, out size);
            var changeVector = new ChangeVectorEntry[size / sizeof(ChangeVectorEntry)];
            for (int i = 0; i < changeVector.Length; i++)
            {
                changeVector[i] = pChangeVector[i];
            }
            return changeVector;
        }

        private static DocumentTombstone TableValueToTombstone(JsonOperationContext context, ref TableValueReader tvr)
        {
            if (tvr.Pointer == null)
                return null;

            var result = new DocumentTombstone
            {
                StorageId = tvr.Id
            };
            result.LoweredKey = TableValueToString(context, (int)TombstoneTable.LoweredKey, ref tvr);
            result.Key = TableValueToKey(context, (int)TombstoneTable.Key, ref tvr);
            result.Etag = TableValueToEtag((int)TombstoneTable.Etag, ref tvr);
            result.DeletedEtag = TableValueToEtag((int)TombstoneTable.DeletedEtag, ref tvr);
            result.ChangeVector = GetChangeVectorEntriesFromTableValueReader(ref tvr, (int)TombstoneTable.ChangeVector);
            result.Collection = TableValueToString(context, (int)TombstoneTable.Collection, ref tvr);

            int size;
            result.Flags = *(DocumentFlags*)tvr.Read((int)TombstoneTable.Flags, out size);
            result.TransactionMarker = *(short*)tvr.Read((int)TombstoneTable.TransactionMarker, out size);
            result.LastModified = new DateTime(*(long*)tvr.Read((int)TombstoneTable.LastModified, out size));

            return result;
        }

        public DeleteOperationResult? Delete(DocumentsOperationContext context, string key, long? expectedEtag)
        {
            Slice keySlice;
            using (DocumentKeyWorker.GetSliceFromKey(context, key, out keySlice))
            {
                return Delete(context, keySlice, key, expectedEtag);
            }
        }

        public DeleteOperationResult? Delete(DocumentsOperationContext context,
            Slice loweredKey,
            string key,
            long? expectedEtag,
            long? lastModifiedTicks = null,
            ChangeVectorEntry[] changeVector = null,
            LazyStringValue collection = null)
        {
            var local = GetDocumentOrTombstone(context, loweredKey, throwOnConflict: false);
            var currentLastTicks = DateTime.UtcNow.Ticks;
            long etag = -1;
            var collectionName = collection != null ? new CollectionName(collection) : null;

            if (_conflictCount > 0)
            {
                var conflicts = GetConflictsFor(context, loweredKey);
                if (conflicts.Count > 0) //we do have a conflict for our deletion candidate
                {
                    // Since this document resolve the conflict we dont need to alter the change vector.
                    // This way we avoid another replication back to the source
                    if (expectedEtag.HasValue)
                    {
                        long currentMaxConflictEtag;
                        currentMaxConflictEtag = GetConflictsMaxEtagFor(context, loweredKey);

                        ThrowConcurrencyExceptionOnConflict(expectedEtag, currentMaxConflictEtag);
                    }

                    if (local.Item2 != null || local.Item1 != null)
                    {
                        // Something is wrong, we can't have conflicts and local document/tombstone
                        ThrowInvalidConflictWithTombstone(loweredKey);
                    }
                    collectionName = ResolveConflictAndAddTombstone(context, changeVector, conflicts, out etag);
                }
            }
            else
            {
                byte* lowerKey;
                int lowerSize;
                byte* keyPtr;
                int keySize;

                if (key != null)
                {
                    DocumentKeyWorker.GetLowerKeySliceAndStorageKey(context, key,
                        out lowerKey, out lowerSize, out keyPtr, out keySize);

                    if (local.Item2 == null && local.Item1 == null)
                    {
                        // we adding a tombstone without having any pervious document, it could happened if this was called
                        // from the incoming replication or if we delete document that wasn't exist at the first place.

                        if (expectedEtag != null)
                            throw new ConcurrencyException(
                                $"Document {key} does not exist, but delete was called with etag {expectedEtag}. Optimistic concurrency violation, transaction will be aborted.");

                        if (collectionName == null)
                        {
                            // this basically mean that we tried to delete document that doesn't exist.
                            return null;
                        }

                        etag = CreateTombstone(context,
                            lowerKey,
                            lowerSize,
                            keyPtr,
                            keySize,
                            -1, // delete etag is not relevant
                            collectionName,
                            changeVector,
                            currentLastTicks,
                            null,
                            DocumentFlags.None);
                    }

                    if (local.Item2 != null)
                    {
                        if (expectedEtag != null)
                            throw new ConcurrencyException(
                                $"Document {key} does not exist, but delete was called with etag {expectedEtag}. Optimistic concurrency violation, transaction will be aborted.");

                        // we update the tombstone
                        etag = CreateTombstone(context,
                            lowerKey,
                            lowerSize,
                            keyPtr,
                            keySize,
                            local.Item2.Etag,
                            collectionName,
                            local.Item2.ChangeVector,
                            lastModifiedTicks,
                            changeVector,
                            DocumentFlags.None);

                    }
                }
                if (local.Item1 != null)
                {
                    // just delete the document
                    var doc = local.Item1;
                    if (expectedEtag != null && doc.Etag != expectedEtag)
                    {
                        throw new ConcurrencyException(
                            $"Document {loweredKey} has etag {doc.Etag}, but Delete was called with etag {expectedEtag}. Optimistic concurrency violation, transaction will be aborted.")
                        {
                            ActualETag = doc.Etag,
                            ExpectedETag = (long)expectedEtag
                        };
                    }

                    EnsureLastEtagIsPersisted(context, doc.Etag);

                    collectionName = ExtractCollectionName(context, loweredKey, doc.Data);
                    var table = context.Transaction.InnerTransaction.OpenTable(DocsSchema, collectionName.GetTableName(CollectionTableType.Documents));

                    int size;
                    var ptr = table.DirectRead(doc.StorageId, out size);
                    var tvr = new TableValueReader(ptr, size);

                    lowerKey = tvr.Read((int)DocumentsTable.LoweredKey, out lowerSize);
                    keyPtr = tvr.Read((int)DocumentsTable.Key, out keySize);

                    etag = CreateTombstone(context,
                        lowerKey,
                        lowerSize,
                        keyPtr,
                        keySize,
                        doc.Etag,
                        collectionName,
                        doc.ChangeVector,
                        lastModifiedTicks,
                        changeVector,
                        doc.Flags);

                    if (collectionName.IsSystem == false)
                    {
                        _documentDatabase.BundleLoader.VersioningStorage?.Delete(context, collectionName, loweredKey);
                    }
                    table.Delete(doc.StorageId);

                    DeleteAttachmentsOfDocument(context, loweredKey);
                }
            }

            if (etag == -1)
            {
                return null;
            }

            context.Transaction.AddAfterCommitNotification(new DocumentChange
            {
                Type = DocumentChangeTypes.Delete,
                Etag = expectedEtag,
                Key = key ?? loweredKey.ToString(),
                CollectionName = collectionName.Name,
                IsSystemDocument = collectionName.IsSystem,
            });

            return new DeleteOperationResult
            {
                Collection = collectionName,
                Etag = etag
            };

        }

        private static void ThrowInvalidConflictWithTombstone(Slice loweredKey)
        {
            throw new InvalidDataException($"we can't have conflicts and local document/tombstone with the key {loweredKey}");
        }

        private void DeleteAttachmentsOfDocument(DocumentsOperationContext context, Slice loweredDocumentId)
        {
            var table = context.Transaction.InnerTransaction.OpenTable(AttachmentsSchema, AttachmentsMetadataSlice);
            Slice prefixSlice;
            using (GetAttachmentPrefix(context, loweredDocumentId.Content.Ptr, loweredDocumentId.Size, AttachmentType.Document, null, out prefixSlice))
            {
                table.DeleteByPrimaryKeyPrefix(prefixSlice, before =>
                {
                    Slice hashSlice;
                    using (TableValueToSlice(context, (int)AttachmentsTable.Hash, ref before.Reader, out hashSlice))
                    {
                        // we are running just before the delete, so we may still have 1 entry there, the one just
                        // about to be deleted
                        DeleteAttachmentStream(context, hashSlice, expectedCount: 1);
                    }
                });
            }
        }

        public struct DeleteOperationResult
        {
            public long Etag;
            public CollectionName Collection;
        }

        private CollectionName ResolveConflictAndAddTombstone(DocumentsOperationContext context,
            ChangeVectorEntry[] changeVector, IReadOnlyList<DocumentConflict> conflicts, out long etag)
        {
            ChangeVectorEntry[] mergedChangeVector;
            var indexOfLargestEtag = FindIndexOfLargestEtagAndMergeChangeVectors(conflicts, out mergedChangeVector);
            var latestConflict = conflicts[indexOfLargestEtag];
            var collectionName = new CollectionName(latestConflict.Collection);

            byte* lowerKeyPtr;
            byte* keyPtr;
            int lowerKeySize;
            int keySize;
            DocumentKeyWorker.GetLowerKeySliceAndStorageKey(context, latestConflict.Key,
                out lowerKeyPtr,
                out lowerKeySize,
                out keyPtr,
                out keySize);

            //note that CreateTombstone is also deleting conflicts
            etag = CreateTombstone(context,
                lowerKeyPtr,
                lowerKeySize,
                keyPtr,
                keySize,
                latestConflict.Etag,
                collectionName,
                mergedChangeVector,
                latestConflict.LastModified.Ticks,
                changeVector,
                DocumentFlags.None);

            context.Transaction.AddAfterCommitNotification(new DocumentChange
            {
                Type = DocumentChangeTypes.Delete,
                Etag = etag,
                Key = latestConflict.Key,
                CollectionName = collectionName.Name,
                IsSystemDocument = collectionName.IsSystem,
            });

            return collectionName;
        }

        private static int FindIndexOfLargestEtagAndMergeChangeVectors(IReadOnlyList<DocumentConflict> conflicts, out ChangeVectorEntry[] mergedChangeVectorEntries)
        {
            mergedChangeVectorEntries = null;
            bool firstTime = true;

            int indexOfLargestEtag = 0;
            long largestEtag = 0;
            for (var i = 0; i < conflicts.Count; i++)
            {
                var conflict = conflicts[i];
                if (conflict.Etag > largestEtag)
                {
                    largestEtag = conflict.Etag;
                    indexOfLargestEtag = i;
                }

                if (firstTime)
                {
                    mergedChangeVectorEntries = conflict.ChangeVector;
                    firstTime = false;
                    continue;
                }
                mergedChangeVectorEntries = ReplicationUtils.MergeVectors(mergedChangeVectorEntries, conflict.ChangeVector);
            }

            return indexOfLargestEtag;
        }

        private static void ThrowOnDocumentConflict(DocumentsOperationContext context, Slice loweredKey)
        {
            //TODO: don't forget to refactor this method
            var conflicts = GetConflictsFor(context, loweredKey);
            long largestEtag = 0;
            if (conflicts.Count > 0)
            {
                var conflictRecords = new List<GetConflictsResult.Conflict>();
                foreach (var conflict in conflicts)
                {
                    if (largestEtag < conflict.Etag)
                        largestEtag = conflict.Etag;
                    conflictRecords.Add(new GetConflictsResult.Conflict
                    {
                        ChangeVector = conflict.ChangeVector
                    });
                }

                ThrowDocumentConflictException(loweredKey.ToString(), largestEtag);
            }
        }

        private static void ThrowDocumentConflictException(string docId, long etag)
        {
            throw new DocumentConflictException($"Conflict detected on '{docId}', conflict must be resolved before the document will be accessible.", docId, etag);
        }

        public long GenerateNextEtag()
        {
            return ++_lastEtag;
        }

        public void EnsureLastEtagIsPersisted(DocumentsOperationContext context, long docEtag)
        {
            if (docEtag != _lastEtag)
                return;
            var etagTree = context.Transaction.InnerTransaction.ReadTree(EtagsSlice);
            var etag = _lastEtag;
            Slice etagSlice;
            using (Slice.External(context.Allocator, (byte*)&etag, sizeof(long), out etagSlice))
                etagTree.Add(LastEtagSlice, etagSlice);
        }

        private long CreateTombstone(
            DocumentsOperationContext context,
            byte* lowerKey, int lowerSize,
            byte* keyPtr, int keySize,
            long etag,
            CollectionName collectionName,
            ChangeVectorEntry[] docChangeVector,
            long? lastModifiedTicks,
            ChangeVectorEntry[] changeVector,
            DocumentFlags flags)
        {
            var newEtag = GenerateNextEtag();
            var newEtagBigEndian = Bits.SwapBytes(newEtag);
            var documentEtagBigEndian = Bits.SwapBytes(etag);

            Slice loweredKey;
            using (Slice.External(context.Allocator, lowerKey, lowerSize, out loweredKey))
            {
                if (changeVector == null)
                {
                    changeVector = GetMergedConflictChangeVectorsAndDeleteConflicts(
                        context,
                        loweredKey,
                        newEtag,
                        docChangeVector);
                }
                else
                {
                    DeleteConflictsFor(context, loweredKey);
                }
            }

            fixed (ChangeVectorEntry* pChangeVector = changeVector)
            {
                Slice collectionSlice;
                using (Slice.From(context.Allocator, collectionName.Name, out collectionSlice))
                {
                    var transactionMarker = context.GetTransactionMarker();
                    var modifiedTicks = lastModifiedTicks ?? _documentDatabase.Time.GetUtcNow().Ticks;
                    var tbv = new TableValueBuilder
                    {
                        {lowerKey, lowerSize},
                        {(byte*) &newEtagBigEndian, sizeof(long)},
                        {(byte*) &documentEtagBigEndian, sizeof(long)},
                        {keyPtr, keySize},
                        {(byte*) pChangeVector, sizeof(ChangeVectorEntry)*changeVector.Length},
                        collectionSlice,
                        (int)flags,
                        transactionMarker,
                        modifiedTicks
                    };

                    var table = context.Transaction.InnerTransaction.OpenTable(TombstonesSchema,
                        collectionName.GetTableName(CollectionTableType.Tombstones));

                    table.Insert(tbv);
                }
            }
            return newEtag;
        }

        public long GetConflictsMaxEtagFor(DocumentsOperationContext context, Slice loweredKey)
        {
            if (_conflictCount == 0)
                return 0;

            var conflictsTable = context.Transaction.InnerTransaction.OpenTable(ConflictsSchema, ConflictsSlice);
            long maxEtag = 0L;
            foreach (var tvr in conflictsTable.SeekForwardFrom(ConflictsSchema.Indexes[KeyAndChangeVectorSlice], loweredKey, 0, startsWith: true))
            {
                var etag = TableValueToEtag((int)ConflictsTable.Etag, ref tvr.Result.Reader);
                if (maxEtag < etag)
                    maxEtag = etag;
            }

            return maxEtag;
        }

        public void DeleteConflictsFor(DocumentsOperationContext context, string key)
        {
            if (_conflictCount == 0)
                return;

            byte* lowerKey;
            int lowerSize;
            byte* keyPtr;
            int keySize;
            DocumentKeyWorker.GetLowerKeySliceAndStorageKey(context, key, out lowerKey, out lowerSize, out keyPtr, out keySize);

            Slice keySlice;
            using (Slice.External(context.Allocator, lowerKey, lowerSize, out keySlice))
            {
                DeleteConflictsFor(context, keySlice);
            }
        }

        public IReadOnlyList<ChangeVectorEntry[]> DeleteConflictsFor(DocumentsOperationContext context, Slice loweredKey)
        {
            var list = new List<ChangeVectorEntry[]>();
            if (_conflictCount == 0)
                return list;

            var conflictsTable = context.Transaction.InnerTransaction.OpenTable(ConflictsSchema, ConflictsSlice);

            while (true)
            {
                var more = false;
                foreach (var tvr in conflictsTable.SeekForwardFrom(ConflictsSchema.Indexes[KeyAndChangeVectorSlice], loweredKey, 0, true))
                {
                    more = true;

                    int size;
                    var etag = *(long*)tvr.Result.Reader.Read((int)ConflictsTable.Etag, out size);
                    var cve = tvr.Result.Reader.Read((int)ConflictsTable.ChangeVector, out size);
                    var vector = new ChangeVectorEntry[size / sizeof(ChangeVectorEntry)];
                    fixed (ChangeVectorEntry* pVector = vector)
                    {
                        Memory.Copy((byte*)pVector, cve, size);
                    }
                    list.Add(vector);
                    EnsureLastEtagIsPersisted(context, etag);

                    conflictsTable.Delete(tvr.Result.Reader.Id);
                    break;
                }

                if (more == false)
                    break;
            }

            // once this value has been set, we can't set it to false
            // an older transaction may be running and seeing it is false it
            // will not detect a conflict. It is an optimization only that
            // we have to do, so we'll handle it.

            //Only register the event if we actually deleted any conflicts
            var listCount = list.Count;
            if (listCount > 0)
            {
                var tx = context.Transaction.InnerTransaction.LowLevelTransaction;
                tx.AfterCommitWhenNewReadTransactionsPrevented += () =>
                {
                    Interlocked.Add(ref _conflictCount, -listCount);
                };
            }
            return list;
        }

        public void DeleteConflictsFor(DocumentsOperationContext context, ChangeVectorEntry[] changeVector)
        {
            if (_conflictCount == 0)
                return;

            var conflictsTable = context.Transaction.InnerTransaction.OpenTable(ConflictsSchema, ConflictsSlice);

            fixed (ChangeVectorEntry* pChangeVector = changeVector)
            {
                Slice changeVectorSlice;
                using (Slice.External(context.Allocator, (byte*)pChangeVector, sizeof(ChangeVectorEntry) * changeVector.Length, out changeVectorSlice))
                {
                    if (conflictsTable.DeleteByKey(changeVectorSlice))
                    {
                        var tx = context.Transaction.InnerTransaction.LowLevelTransaction;
                        tx.AfterCommitWhenNewReadTransactionsPrevented += () =>
                        {
                            Interlocked.Decrement(ref _conflictCount);
                        };
                    }
                }
            }
        }



        public DocumentConflict GetConflictForChangeVector(
            DocumentsOperationContext context,
            string key,
            ChangeVectorEntry[] changeVector)
        {
            var conflictsTable = context.Transaction.InnerTransaction.OpenTable(ConflictsSchema, ConflictsSlice);

            byte* lowerKey;
            int lowerSize;
            byte* keyPtr;
            int keySize;
            DocumentKeyWorker.GetLowerKeySliceAndStorageKey(context, key, out lowerKey, out lowerSize, out keyPtr, out keySize);

            Slice loweredKeySlice;
            using (Slice.External(context.Allocator, lowerKey, lowerSize, out loweredKeySlice))
            {
                foreach (var tvr in conflictsTable.SeekForwardFrom(ConflictsSchema.Indexes[KeyAndChangeVectorSlice], loweredKeySlice, 0, true))
                {
                    int conflictKeySize;
                    var conflictKey = tvr.Result.Reader.Read((int)ConflictsTable.LoweredKey, out conflictKeySize);

                    if (conflictKeySize != lowerSize)
                        break;

                    var compare = Memory.Compare(lowerKey, conflictKey, lowerSize);
                    if (compare != 0)
                        break;

                    var currentChangeVector = GetChangeVectorEntriesFromTableValueReader(ref tvr.Result.Reader, (int)ConflictsTable.ChangeVector);
                    if (currentChangeVector.SequenceEqual(changeVector))
                    {
                        int size;
                        var dataPtr = tvr.Result.Reader.Read((int)ConflictsTable.Data, out size);
                        var doc = (size == 0) ? null : new BlittableJsonReaderObject(dataPtr, size, context);
                        DebugDisposeReaderAfterTransction(context.Transaction, doc);
                        return new DocumentConflict
                        {
                            ChangeVector = currentChangeVector,
                            Key = new LazyStringValue(key, tvr.Result.Reader.Read((int)ConflictsTable.OriginalKey, out size), size, context),
                            StorageId = tvr.Result.Reader.Id,
                            //size == 0 --> this is a tombstone conflict
                            Doc = doc
                        };
                    }
                }
            }
            return null;
        }

        public IReadOnlyList<DocumentConflict> GetConflictsFor(DocumentsOperationContext context, string key)
        {
            if (_conflictCount == 0)
                return ImmutableAppendOnlyList<DocumentConflict>.Empty;

            byte* lowerKey;
            int lowerSize;
            byte* keyPtr;
            int keySize;
            DocumentKeyWorker.GetLowerKeySliceAndStorageKey(context, key, out lowerKey, out lowerSize, out keyPtr, out keySize);
            Slice loweredKey;
            using (Slice.External(context.Allocator, lowerKey, lowerSize, out loweredKey))
            {
                return GetConflictsFor(context, loweredKey);
            }
        }

        private static IReadOnlyList<DocumentConflict> GetConflictsFor(DocumentsOperationContext context, Slice loweredKey)
        {
            var conflictsTable = context.Transaction.InnerTransaction.OpenTable(ConflictsSchema, ConflictsSlice);
            var items = new List<DocumentConflict>();
            foreach (var tvr in conflictsTable.SeekForwardFrom(ConflictsSchema.Indexes[KeyAndChangeVectorSlice], loweredKey, 0, true))
            {
                var conflict = TableValueToConflictDocument(context, ref tvr.Result.Reader);
                if (loweredKey.Content.Match(conflict.LoweredKey) == false)
                    break;

                items.Add(conflict);
            }

            return items;
        }

        public bool TryResolveIdenticalDocument(DocumentsOperationContext context, string key,
            BlittableJsonReaderObject incomingDoc,
            long lastModifiedTicks,
            ChangeVectorEntry[] incomingChangeVector)
        {
            var existing = GetDocumentOrTombstone(context, key, throwOnConflict: false);
            var existingDoc = existing.Item1;
            var existingTombstone = existing.Item2;

            if (existingDoc != null && existingDoc.IsMetadataEqualTo(incomingDoc) &&
                    existingDoc.IsEqualTo(incomingDoc))
            {
                // no real conflict here, both documents have identical content
                var mergedChangeVector = ReplicationUtils.MergeVectors(incomingChangeVector, existingDoc.ChangeVector);
                Put(context, key, null, incomingDoc, lastModifiedTicks, mergedChangeVector);
                return true;
            }

            if (existingTombstone != null && incomingDoc == null)
            {
                // Conflict between two tombstones resolves to the local tombstone
                existingTombstone.ChangeVector = ReplicationUtils.MergeVectors(incomingChangeVector, existingTombstone.ChangeVector);
                Slice keySlice;
                using (DocumentKeyWorker.GetSliceFromKey(context, existingTombstone.Key, out keySlice))
                {
                    Delete(context, keySlice, existingTombstone.Key, null,
                    lastModifiedTicks,
                    existingTombstone.ChangeVector,
                    existingTombstone.Collection);
                }
                return true;
            }

            return false;
        }

        public void PutResolvedDocumentBackToStorage(
            DocumentsOperationContext ctx,
            DocumentConflict conflict,
            bool hasLocalTombstone)
        {
            if (conflict.Doc == null)
            {
                Slice keySlice;
                using (DocumentKeyWorker.GetSliceFromKey(ctx, conflict.LoweredKey, out keySlice))
                {
                    Delete(ctx, keySlice, conflict.LoweredKey, null,
                        _documentDatabase.Time.GetUtcNow().Ticks, conflict.ChangeVector, conflict.Collection);
                    return;
                }
            }

            // because we are resolving to a conflict, and putting a document will
            // delete all the conflicts, we have to create a copy of the document
            // in order to avoid the data we are saving from being removed while
            // we are saving it

            // the resolved document could be an update of the existing document, so it's a good idea to clone it also before updating.
            using (var clone = conflict.Doc.Clone(ctx))
            {
                // handle the case where we resolve a conflict for a document from a different collection
                DeleteDocumentFromDifferentCollectionIfNeeded(ctx, conflict);

                ReplicationUtils.EnsureCollectionTag(clone, conflict.Collection);
                Put(ctx, conflict.LoweredKey, null, clone, null, conflict.ChangeVector);
            }
        }

        private void DeleteDocumentFromDifferentCollectionIfNeeded(DocumentsOperationContext ctx, DocumentConflict conflict)
        {
            Document oldVersion;
            try
            {
                oldVersion = Get(ctx, conflict.LoweredKey);
            }
            catch (DocumentConflictException)
            {
                return; // if already conflicted, don't need to do anything
            }

            if (oldVersion == null)
                return;

            var oldVersionCollectionName = CollectionName.GetCollectionName(oldVersion.Data);
            if (oldVersionCollectionName.Equals(conflict.Collection, StringComparison.OrdinalIgnoreCase))
                return;

            DeleteWithoutCreatingTombstone(ctx, oldVersionCollectionName, oldVersion.StorageId, isTombstone: false);
        }

        private bool ValidatedResolveByScriptInput(ScriptResolver scriptResolver,
            IReadOnlyList<DocumentConflict> conflicts,
            LazyStringValue collection)
        {
            if (scriptResolver == null)
                return false;
            if (collection == null)
                return false;
            if (conflicts.Count < 2)
                return false;

            foreach (var documentConflict in conflicts)
            {
                if (collection != documentConflict.Collection)
                {
                    var msg = $"All conflicted documents must have same collection name, but we found conflicted document in {collection} and an other one in {documentConflict.Collection}";
                    if (_logger.IsInfoEnabled)
                        _logger.Info(msg);

                    var differentCollectionNameAlert = AlertRaised.Create(
                        $"Script unable to resolve conflicted documents with the key {documentConflict.Key}",
                        msg,
                        AlertType.Replication,
                        NotificationSeverity.Error,
                        "Mismatched Collections On Replication Resolve"
                        );
                    _documentDatabase.NotificationCenter.Add(differentCollectionNameAlert);
                    return false;
                }
            }

            return true;
        }

        public bool TryResolveConflictByScriptInternal(
            DocumentsOperationContext context,
            ScriptResolver scriptResolver,
            IReadOnlyList<DocumentConflict> conflicts,
            LazyStringValue collection,
            bool hasLocalTombstone)
        {

            if (ValidatedResolveByScriptInput(scriptResolver, conflicts, collection) == false)
            {
                return false;
            }

            var patch = new PatchConflict(_documentDatabase, conflicts);
            var updatedConflict = conflicts[0];
            var patchRequest = new PatchRequest
            {
                Script = scriptResolver.Script
            };
            BlittableJsonReaderObject resolved;
            if (patch.TryResolveConflict(context, patchRequest, out resolved) == false)
            {
                return false;
            }

            updatedConflict.Doc = resolved;
            updatedConflict.Collection = collection;
            updatedConflict.ChangeVector = ReplicationUtils.MergeVectors(conflicts.Select(c => c.ChangeVector).ToList());
            PutResolvedDocumentBackToStorage(context, updatedConflict, hasLocalTombstone);
            return true;
        }

        public bool TryResolveUsingDefaultResolverInternal(
            DocumentsOperationContext context,
            DatabaseResolver resolver,
            IReadOnlyList<DocumentConflict> conflicts,
            bool hasTombstoneInStorage)
        {
            if (resolver?.ResolvingDatabaseId == null)
            {
                return false;
            }

            DocumentConflict resolved = null;
            long maxEtag = -1;
            foreach (var documentConflict in conflicts)
            {
                foreach (var changeVectorEntry in documentConflict.ChangeVector)
                {
                    if (changeVectorEntry.DbId.Equals(new Guid(resolver.ResolvingDatabaseId)))
                    {
                        if (changeVectorEntry.Etag == maxEtag)
                        {
                            // we have two documents with same etag of the leader
                            return false;
                        }

                        if (changeVectorEntry.Etag < maxEtag)
                            continue;

                        maxEtag = changeVectorEntry.Etag;
                        resolved = documentConflict;
                        break;
                    }
                }
            }

            if (resolved == null)
                return false;

            resolved.ChangeVector = ReplicationUtils.MergeVectors(conflicts.Select(c => c.ChangeVector).ToList());
            PutResolvedDocumentBackToStorage(context, resolved, hasTombstoneInStorage);
            return true;
        }

        public void ResolveToLatest(
            DocumentsOperationContext context,
            IReadOnlyList<DocumentConflict> conflicts,
            bool hasLocalTombstone)
        {
            var latestDoc = conflicts[0];
            var latestTime = latestDoc.LastModified.Ticks;

            foreach (var documentConflict in conflicts)
            {
                if (documentConflict.LastModified.Ticks > latestTime)
                {
                    latestDoc = documentConflict;
                    latestTime = documentConflict.LastModified.Ticks;
                }
            }

            latestDoc.ChangeVector = ReplicationUtils.MergeVectors(conflicts.Select(c => c.ChangeVector).ToList());
            PutResolvedDocumentBackToStorage(context, latestDoc, hasLocalTombstone);
        }

        public void AddConflict(
            DocumentsOperationContext context,
            IncomingReplicationHandler.ReplicationDocumentsPositions docPositions,
            BlittableJsonReaderObject incomingDoc,
            ChangeVectorEntry[] incomingChangeVector,
            string incomingTombstoneCollection)
        {
            var key = docPositions.Id;
            if (_logger.IsInfoEnabled)
                _logger.Info($"Adding conflict to {key} (Incoming change vector {incomingChangeVector.Format()})");
            var tx = context.Transaction.InnerTransaction;
            var conflictsTable = tx.OpenTable(ConflictsSchema, ConflictsSlice);

            CollectionName collectionName;

            byte* lowerKey;
            int lowerSize;
            byte* keyPtr;
            int keySize;
            DocumentKeyWorker.GetLowerKeySliceAndStorageKey(context, key, out lowerKey, out lowerSize, out keyPtr, out keySize);
            // ReSharper disable once ArgumentsStyleLiteral
            var existing = GetDocumentOrTombstone(context, key, throwOnConflict: false);
            if (existing.Item1 != null)
            {
                var existingDoc = existing.Item1;

                fixed (ChangeVectorEntry* pChangeVector = existingDoc.ChangeVector)
                {
                    var lazyCollectionName = CollectionName.GetLazyCollectionNameFrom(context, existingDoc.Data);
                    conflictsTable.Set(new TableValueBuilder
                    {
                        {lowerKey, lowerSize},
                        {(byte*) pChangeVector, existingDoc.ChangeVector.Length*sizeof(ChangeVectorEntry)},
                        {keyPtr, keySize},
                        {existingDoc.Data.BasePointer, existingDoc.Data.Size},
                        Bits.SwapBytes(GenerateNextEtag()),
                        {lazyCollectionName.Buffer, lazyCollectionName.Size},
                        existingDoc.LastModified.Ticks
                    });
                    Interlocked.Increment(ref _conflictCount);
                    // we delete the data directly, without generating a tombstone, because we have a 
                    // conflict instead
                    EnsureLastEtagIsPersisted(context, existingDoc.Etag);
                    collectionName = ExtractCollectionName(context, existingDoc.Key, existingDoc.Data);

                    //make sure that the relevant collection tree exists
                    var table = tx.OpenTable(DocsSchema, collectionName.GetTableName(CollectionTableType.Documents));

                    table.Delete(existingDoc.StorageId);
                }
            }
            else if (existing.Item2 != null)
            {
                var existingTombstone = existing.Item2;

                fixed (ChangeVectorEntry* pChangeVector = existingTombstone.ChangeVector)
                {
                    conflictsTable.Set(new TableValueBuilder
                    {
                        {lowerKey, lowerSize},
                        {(byte*) pChangeVector, existingTombstone.ChangeVector.Length*sizeof(ChangeVectorEntry)},
                        {keyPtr, keySize},
                        {null, 0},
                        Bits.SwapBytes(GenerateNextEtag()),
                        {existingTombstone.Collection.Buffer, existingTombstone.Collection.Size},
                        existingTombstone.LastModified.Ticks
                    });
                    Interlocked.Increment(ref _conflictCount);
                    // we delete the data directly, without generating a tombstone, because we have a 
                    // conflict instead
                    EnsureLastEtagIsPersisted(context, existingTombstone.Etag);

                    collectionName = GetCollection(existingTombstone.Collection, throwIfDoesNotExist: true);

                    var table = tx.OpenTable(TombstonesSchema,
                        collectionName.GetTableName(CollectionTableType.Tombstones));
                    table.Delete(existingTombstone.StorageId);
                }
            }
            else // has existing conflicts
            {
                collectionName = ExtractCollectionName(context, key, incomingDoc);

                Slice loweredKeySlice;
                using (Slice.External(context.Allocator, lowerKey, lowerSize, out loweredKeySlice))
                {
                    var conflicts = GetConflictsFor(context, loweredKeySlice);
                    foreach (var conflict in conflicts)
                    {
                        var conflictStatus = IncomingReplicationHandler.GetConflictStatus(incomingChangeVector, conflict.ChangeVector);
                        switch (conflictStatus)
                        {
                            case IncomingReplicationHandler.ConflictStatus.Update:
                                DeleteConflictsFor(context, conflict.ChangeVector); // delete this, it has been subsumed
                                break;
                            case IncomingReplicationHandler.ConflictStatus.Conflict:
                                break; // we'll add this conflict if no one else also includes it
                            case IncomingReplicationHandler.ConflictStatus.AlreadyMerged:
                                return; // we already have a conflict that includes this version
                            default:
                                throw new ArgumentOutOfRangeException("Invalid conflict status " + conflictStatus);
                        }
                    }
                }
            }
            fixed (ChangeVectorEntry* pChangeVector = incomingChangeVector)
            {
                byte* doc = null;
                int docSize = 0;
                LazyStringValue lazyCollectionName;
                if (incomingDoc != null) // can be null if it is a tombstone
                {
                    doc = incomingDoc.BasePointer;
                    docSize = incomingDoc.Size;
                    lazyCollectionName = CollectionName.GetLazyCollectionNameFrom(context, incomingDoc);
                }
                else
                {
                    lazyCollectionName = context.GetLazyString(incomingTombstoneCollection);
                }

                using (lazyCollectionName)
                {
                    var tvb = new TableValueBuilder
                    {
                        {lowerKey, lowerSize},
                        {(byte*) pChangeVector, sizeof(ChangeVectorEntry)*incomingChangeVector.Length},
                        {keyPtr, keySize},
                        {doc, docSize},
                        Bits.SwapBytes(GenerateNextEtag()),
                        {lazyCollectionName.Buffer, lazyCollectionName.Size},
                        docPositions.LastModifiedTicks
                    };

                    Interlocked.Increment(ref _conflictCount);
                    conflictsTable.Set(tvb);
                }

            }

            context.Transaction.AddAfterCommitNotification(new DocumentChange
            {
                Etag = _lastEtag,
                CollectionName = collectionName.Name,
                Key = key,
                Type = DocumentChangeTypes.Conflict,
                IsSystemDocument = false,
            });
        }

        public struct PutOperationResults
        {
            public string Key;
            public long Etag;
            public CollectionName Collection;
            public ChangeVectorEntry[] ChangeVector;
        }

        public void DeleteWithoutCreatingTombstone(DocumentsOperationContext context, string collection, long storageId, bool isTombstone)
        {
            // we delete the data directly, without generating a tombstone, because we have a 
            // conflict instead
            var tx = context.Transaction.InnerTransaction;

            var collectionObject = new CollectionName(collection);
            var collectionName = isTombstone ?
                collectionObject.GetTableName(CollectionTableType.Tombstones) :
                collectionObject.GetTableName(CollectionTableType.Documents);

            //make sure that the relevant collection tree exists
            Table table = isTombstone ?
                tx.OpenTable(TombstonesSchema, collectionName) :
                tx.OpenTable(DocsSchema, collectionName);

            table.Delete(storageId);
        }

        public PutOperationResults Put(DocumentsOperationContext context, string key, long? expectedEtag,
            BlittableJsonReaderObject document,
            long? lastModifiedTicks = null,
            ChangeVectorEntry[] changeVector = null,
            DocumentFlags flags = DocumentFlags.None)
        {
            if (context.Transaction == null)
            {
                ThrowRequiresTransaction();
                return default(PutOperationResults);// never reached
            }
#if DEBUG
            var documentDebugHash = document.DebugHash;
            document.BlittableValidation();
#endif

            BlittableJsonReaderObject.AssertNoModifications(document, key, assertChildren: true);

            var collectionName = ExtractCollectionName(context, key, document);
            var newEtag = GenerateNextEtag();
            var newEtagBigEndian = Bits.SwapBytes(newEtag);

            var table = context.Transaction.InnerTransaction.OpenTable(DocsSchema, collectionName.GetTableName(CollectionTableType.Documents));

            bool knownNewKey = false;
            if (string.IsNullOrWhiteSpace(key))
            {
                key = Guid.NewGuid().ToString();
                knownNewKey = true;
            }

            switch (key[key.Length - 1])
            {
                case '/':
                    int tries;
                    key = GetNextIdentityValueWithoutOverwritingOnExistingDocuments(key, table, context, out tries);
                    knownNewKey = true;
                    break;
                case '|':
                    key = AppendNumericValueToKey(key, newEtag);
                    knownNewKey = true;
                    break;
            }


            byte* lowerKey;
            int lowerSize;
            byte* keyPtr;
            int keySize;
            DocumentKeyWorker.GetLowerKeySliceAndStorageKey(context, key, out lowerKey, out lowerSize, out keyPtr, out keySize);

            if (_conflictCount != 0)
            {
                // Since this document resolve the conflict we dont need to alter the change vector.
                // This way we avoid another replication back to the source
                if (expectedEtag.HasValue)
                {
                    Slice keySlice;
                    long currentMaxConflictEtag;
                    using (Slice.External(context.Allocator, lowerKey, lowerSize, out keySlice))
                    {
                        currentMaxConflictEtag = GetConflictsMaxEtagFor(context, keySlice);
                    }

                    ThrowConcurrencyExceptionOnConflict(expectedEtag, currentMaxConflictEtag);
                }

                var fromReplication = (flags & DocumentFlags.FromReplication) == DocumentFlags.FromReplication;
                if (fromReplication)
                {
                    DeleteConflictsFor(context, key);
                }
                else
                {
                    changeVector = MergeConflictChangeVectorIfNeededAndDeleteConflicts(changeVector, context, key, newEtag);
                }
            }


            // delete a tombstone if it exists, if it known that it is a new key, no need, so we can skip it
            if (knownNewKey == false)
            {
                DeleteTombstoneIfNeeded(context, collectionName, lowerKey, lowerSize);
            }

            var modifiedTicks = lastModifiedTicks ?? _documentDatabase.Time.GetUtcNow().Ticks;

            Slice loweredKey;
            using (Slice.External(context.Allocator, lowerKey, (ushort)lowerSize, out loweredKey))
            {
                var oldValue = default(TableValueReader);
                if (knownNewKey == false)
                {
                    table.ReadByKey(loweredKey, out oldValue);
                }

                if (changeVector == null)
                {
                    var oldChangeVector = oldValue.Pointer != null ? GetChangeVectorEntriesFromTableValueReader(ref oldValue, 4) : null;
                    changeVector = SetDocumentChangeVectorForLocalChange(context,
                        loweredKey,
                        oldChangeVector, newEtag);
                }

                if (collectionName.IsSystem == false && (flags & DocumentFlags.Artificial) != DocumentFlags.Artificial)
                {
                    if (_documentDatabase.BundleLoader.VersioningStorage != null)
                    {
                        VersioningConfigurationCollection configuration;
                        var version = _documentDatabase.BundleLoader.VersioningStorage.ShouldVersionDocument(collectionName, document, out configuration);
                        if (version)
                        {
                            flags |= DocumentFlags.Versioned;
                            _documentDatabase.BundleLoader.VersioningStorage.PutFromDocument(context, key, document, changeVector, configuration);
                        }
                    }
                }

                fixed (ChangeVectorEntry* pChangeVector = changeVector)
                {
                    var transactionMarker = context.GetTransactionMarker();
                    var tbv = new TableValueBuilder
                    {
                        {lowerKey, lowerSize},
                        newEtagBigEndian,
                        {keyPtr, keySize},
                        {document.BasePointer, document.Size},
                        {(byte*) pChangeVector, sizeof(ChangeVectorEntry)*changeVector.Length},
                        modifiedTicks,
                        (int)flags,
                        transactionMarker
                    };

                    if (oldValue.Pointer == null)
                    {
                        if (expectedEtag != null && expectedEtag != 0)
                        {
                            ThrowConcurrentExceptionOnMissingDoc(key, expectedEtag.Value);
                        }
                        table.Insert(tbv);
                    }
                    else
                    {
                        var oldEtag = TableValueToEtag(1, ref oldValue);
                        //TODO
                        if (expectedEtag != null && oldEtag != expectedEtag)
                            ThrowConcurrentException(key, expectedEtag, oldEtag);

                        int oldSize;
                        var oldDoc = new BlittableJsonReaderObject(oldValue.Read((int)DocumentsTable.Data, out oldSize), oldSize, context);
                        var oldCollectionName = ExtractCollectionName(context, key, oldDoc);
                        if (oldCollectionName != collectionName)
                            ThrowInvalidCollectionNameChange(key, oldCollectionName, collectionName);

                        table.Update(oldValue.Id, tbv);
                    }
                }

                if (collectionName.IsSystem == false)
                {
                    _documentDatabase.BundleLoader.ExpiredDocumentsCleaner?.Put(context,
                        loweredKey, document);
                }

                _documentDatabase.Metrics.DocPutsPerSecond.MarkSingleThreaded(1);
                _documentDatabase.Metrics.BytesPutsPerSecond.MarkSingleThreaded(document.Size);
            }

            context.Transaction.AddAfterCommitNotification(new DocumentChange
            {
                Etag = newEtag,
                CollectionName = collectionName.Name,
                Key = key,
                Type = DocumentChangeTypes.Put,
                IsSystemDocument = collectionName.IsSystem,
            });

#if DEBUG
            if (document.DebugHash != documentDebugHash)
            {
                throw new InvalidDataException("The incoming document " + key + " has changed _during_ the put process, this is likely because you are trying to save a document that is already stored and was moved");
            }
#endif

            return new PutOperationResults
            {
                Etag = newEtag,
                Key = key,
                Collection = collectionName,
                ChangeVector = changeVector
            };
        }

        private static void ThrowConcurrencyExceptionOnConflict(long? expectedEtag, long currentMaxConflictEtag)
        {
            throw new ConcurrencyException(
                $"Tried to resolve document conflict with etag = {expectedEtag}, but the current max conflict etag is {currentMaxConflictEtag}. This means that the conflict information with which you are trying to resolve the conflict is outdated. Get conflict information and try resolving again.");
        }

        private static void ThrowConcurrentExceptionOnMissingDoc(string key, long expectedEtag)
        {
            throw new ConcurrencyException(
                $"Document {key} does not exist, but Put was called with etag {expectedEtag}. Optimistic concurrency violation, transaction will be aborted.")
            {
                ExpectedETag = expectedEtag
            };
        }

        private static void ThrowInvalidCollectionNameChange(string key, CollectionName oldCollectionName,
            CollectionName collectionName)
        {
            throw new InvalidOperationException(
                $"Changing '{key}' from '{oldCollectionName.Name}' to '{collectionName.Name}' via update is not supported.{System.Environment.NewLine}" +
                $"Delete it and recreate the document {key}.");
        }

        private static void ThrowConcurrentException(string key, long? expectedEtag, long oldEtag)
        {
            throw new ConcurrencyException(
                $"Document {key} has etag {oldEtag}, but Put was called with etag {expectedEtag}. Optimistic concurrency violation, transaction will be aborted.")
            {
                ActualETag = oldEtag,
                ExpectedETag = expectedEtag ?? -1
            };
        }

        private ChangeVectorEntry[] MergeConflictChangeVectorIfNeededAndDeleteConflicts(ChangeVectorEntry[] documentChangeVector, DocumentsOperationContext context, string key, long newEtag)
        {
            ChangeVectorEntry[] mergedChangeVectorEntries = null;
            bool firstTime = true;
            foreach (var conflict in GetConflictsFor(context, key))
            {
                if (firstTime)
                {
                    mergedChangeVectorEntries = conflict.ChangeVector;
                    firstTime = false;
                    continue;
                }
                mergedChangeVectorEntries = ReplicationUtils.MergeVectors(mergedChangeVectorEntries, conflict.ChangeVector);
            }

            //We had conflicts need to delete them
            if (mergedChangeVectorEntries != null)
            {
                DeleteConflictsFor(context, key);
                if (documentChangeVector != null)
                    mergedChangeVectorEntries = ReplicationUtils.MergeVectors(mergedChangeVectorEntries, documentChangeVector);

                mergedChangeVectorEntries = ReplicationUtils.MergeVectors(mergedChangeVectorEntries, new[]
                {
                    new ChangeVectorEntry
                    {
                        DbId = _documentDatabase.DbId,
                        Etag = newEtag
                    }
                });

                return mergedChangeVectorEntries;
            }
            return documentChangeVector; // this covers the null && null case too
        }

        private static void ThrowRequiresTransaction([CallerMemberName]string caller = null)
        {
            // ReSharper disable once NotResolvedInText
            throw new ArgumentException("Context must be set with a valid transaction before calling " + caller, "context");
        }

        private static void DeleteTombstoneIfNeeded(DocumentsOperationContext context, CollectionName collectionName, byte* lowerKey, int lowerSize)
        {
            var tombstoneTable = context.Transaction.InnerTransaction.OpenTable(TombstonesSchema, collectionName.GetTableName(CollectionTableType.Tombstones));
            Slice key;
            using (Slice.From(context.Allocator, lowerKey, lowerSize, out key))
            {
                tombstoneTable.DeleteByKey(key);
            }
        }

        private ChangeVectorEntry[] SetDocumentChangeVectorForLocalChange(
            DocumentsOperationContext context, Slice loweredKey,
            ChangeVectorEntry[] oldChangeVector, long newEtag)
        {
            if (oldChangeVector != null)
                return ReplicationUtils.UpdateChangeVectorWithNewEtag(Environment.DbId, newEtag, oldChangeVector);

            return GetMergedConflictChangeVectorsAndDeleteConflicts(context, loweredKey, newEtag);
        }

        private ChangeVectorEntry[] GetMergedConflictChangeVectorsAndDeleteConflicts(
            DocumentsOperationContext context,
            Slice loweredKey,
            long newEtag,
            ChangeVectorEntry[] existing = null)
        {
            if (_conflictCount == 0)
                return MergeVectorsWithoutConflicts(newEtag, existing);

            var conflictChangeVectors = DeleteConflictsFor(context, loweredKey);
            if (conflictChangeVectors.Count == 0)
                return MergeVectorsWithoutConflicts(newEtag, existing);

            // need to merge the conflict change vectors
            var maxEtags = new Dictionary<Guid, long>
            {
                [Environment.DbId] = newEtag
            };

            foreach (var conflictChangeVector in conflictChangeVectors)
                foreach (var entry in conflictChangeVector)
                {
                    long etag;
                    if (maxEtags.TryGetValue(entry.DbId, out etag) == false ||
                        etag < entry.Etag)
                    {
                        maxEtags[entry.DbId] = entry.Etag;
                    }
                }

            var changeVector = new ChangeVectorEntry[maxEtags.Count];

            var index = 0;
            foreach (var maxEtag in maxEtags)
            {
                changeVector[index].DbId = maxEtag.Key;
                changeVector[index].Etag = maxEtag.Value;
                index++;
            }
            return changeVector;
        }

        private ChangeVectorEntry[] MergeVectorsWithoutConflicts(long newEtag, ChangeVectorEntry[] existing)
        {
            if (existing != null)
                return ReplicationUtils.UpdateChangeVectorWithNewEtag(Environment.DbId, newEtag, existing);

            return new[]
            {
                new ChangeVectorEntry
                {
                    Etag = newEtag,
                    DbId = Environment.DbId
                }
            };
        }

        public IEnumerable<KeyValuePair<string, long>> GetIdentities(DocumentsOperationContext context)
        {
            var identities = context.Transaction.InnerTransaction.ReadTree(IdentitiesSlice);
            using (var it = identities.Iterate(false))
            {
                if (it.Seek(Slices.BeforeAllKeys) == false)
                    yield break;

                do
                {
                    var name = it.CurrentKey.ToString();
                    var value = it.CreateReaderForCurrent().ReadLittleEndianInt64();

                    yield return new KeyValuePair<string, long>(name, value);
                } while (it.MoveNext());
            }
        }

        public string GetNextIdentityValueWithoutOverwritingOnExistingDocuments(string key, Table table, DocumentsOperationContext context, out int tries)
        {
            var identities = context.Transaction.InnerTransaction.ReadTree(IdentitiesSlice);
            var nextIdentityValue = identities.Increment(key, 1);
            var finalKey = AppendIdentityValueToKey(key, nextIdentityValue);
            Slice finalKeySlice;
            tries = 1;

            using (DocumentKeyWorker.GetSliceFromKey(context, finalKey, out finalKeySlice))
            {
                TableValueReader reader;
                if (table.ReadByKey(finalKeySlice, out reader) == false)
                {
                    return finalKey;
                }
            }

            /* We get here if the user inserted a document with a specified id.
            e.g. your identity is 100
            but you forced a put with 101
            so you are trying to insert next document and it would overwrite the one with 101 */

            var lastKnownBusy = nextIdentityValue;
            var maybeFree = nextIdentityValue * 2;
            var lastKnownFree = long.MaxValue;
            while (true)
            {
                tries++;
                finalKey = AppendIdentityValueToKey(key, maybeFree);
                using (DocumentKeyWorker.GetSliceFromKey(context, finalKey, out finalKeySlice))
                {
                    TableValueReader reader;
                    if (table.ReadByKey(finalKeySlice, out reader) == false)
                    {
                        if (lastKnownBusy + 1 == maybeFree)
                        {
                            nextIdentityValue = identities.Increment(key, lastKnownBusy);
                            return key + nextIdentityValue;
                        }
                        lastKnownFree = maybeFree;
                        maybeFree = Math.Max(maybeFree - (maybeFree - lastKnownBusy) / 2, lastKnownBusy + 1);
                    }
                    else
                    {
                        lastKnownBusy = maybeFree;
                        maybeFree = Math.Min(lastKnownFree, maybeFree * 2);
                    }
                }
            }
        }

        private string AppendIdentityValueToKey(string key, long val)
        {
            _keyBuilder.Length = 0;
            _keyBuilder.Append(key);
            _keyBuilder.Append(val);
            return _keyBuilder.ToString();
        }


        private string AppendNumericValueToKey(string key, long val)
        {
            _keyBuilder.Length = 0;
            _keyBuilder.Append(key);
            _keyBuilder[_keyBuilder.Length - 1] = '/';
            _keyBuilder.AppendFormat(CultureInfo.InvariantCulture, "D19", val);
            return _keyBuilder.ToString();
        }

        public long IdentityFor(DocumentsOperationContext ctx, string key)
        {
            var identities = ctx.Transaction.InnerTransaction.ReadTree(IdentitiesSlice);
            return identities.Increment(key, 1);
        }

        public long GetNumberOfDocumentsToProcess(DocumentsOperationContext context, string collection, long afterEtag, out long totalCount)
        {
            return GetNumberOfItemsToProcess(context, collection, afterEtag, tombstones: false, totalCount: out totalCount);
        }

        public long GetNumberOfTombstonesToProcess(DocumentsOperationContext context, string collection, long afterEtag, out long totalCount)
        {
            return GetNumberOfItemsToProcess(context, collection, afterEtag, tombstones: true, totalCount: out totalCount);
        }

        private long GetNumberOfItemsToProcess(DocumentsOperationContext context, string collection, long afterEtag, bool tombstones, out long totalCount)
        {
            var collectionName = GetCollection(collection, throwIfDoesNotExist: false);
            if (collectionName == null)
            {
                totalCount = 0;
                return 0;
            }

            Table table;
            TableSchema.FixedSizeSchemaIndexDef indexDef;
            if (tombstones)
            {
                table = context.Transaction.InnerTransaction.OpenTable(TombstonesSchema,
                    collectionName.GetTableName(CollectionTableType.Tombstones));

                indexDef = TombstonesSchema.FixedSizeIndexes[CollectionEtagsSlice];
            }
            else
            {
                table = context.Transaction.InnerTransaction.OpenTable(DocsSchema,
                    collectionName.GetTableName(CollectionTableType.Documents));
                indexDef = DocsSchema.FixedSizeIndexes[CollectionEtagsSlice];
            }
            if (table == null)
            {
                totalCount = 0;
                return 0;
            }

            return table.GetNumberEntriesFor(indexDef, afterEtag, out totalCount);
        }

        public long GetNumberOfDocuments()
        {
            DocumentsOperationContext context;
            using (ContextPool.AllocateOperationContext(out context))
            using (var tx = context.OpenReadTransaction())
                return GetNumberOfDocuments(context);
        }

        public long GetNumberOfDocuments(DocumentsOperationContext context)
        {
            var fstIndex = DocsSchema.FixedSizeIndexes[AllDocsEtagsSlice];
            var fst = context.Transaction.InnerTransaction.FixedTreeFor(fstIndex.Name, sizeof(long));
            return fst.NumberOfEntries;
        }

        public class CollectionStats
        {
            public string Name;
            public long Count;
        }

        public IEnumerable<CollectionStats> GetCollections(DocumentsOperationContext context)
        {
            foreach (var kvp in _collectionsCache)
            {
                var collectionTable = context.Transaction.InnerTransaction.OpenTable(DocsSchema, kvp.Value.GetTableName(CollectionTableType.Documents));

                yield return new CollectionStats
                {
                    Name = kvp.Key,
                    Count = collectionTable.NumberOfEntries
                };
            }
        }

        public CollectionStats GetCollection(string collection, DocumentsOperationContext context)
        {
            var collectionName = GetCollection(collection, throwIfDoesNotExist: false);
            if (collectionName == null)
            {
                return new CollectionStats
                {
                    Name = collection,
                    Count = 0
                };
            }

            var collectionTable = context.Transaction.InnerTransaction.OpenTable(DocsSchema,
                collectionName.GetTableName(CollectionTableType.Documents));

            if (collectionTable == null)
            {
                return new CollectionStats
                {
                    Name = collection,
                    Count = 0
                };
            }

            return new CollectionStats
            {
                Name = collectionName.Name,
                Count = collectionTable.NumberOfEntries
            };
        }

        public void DeleteTombstonesBefore(string collection, long etag, Transaction transaction)
        {
            var collectionName = GetCollection(collection, throwIfDoesNotExist: false);
            if (collectionName == null)
                return;

            var table = transaction.OpenTable(TombstonesSchema,
                collectionName.GetTableName(CollectionTableType.Tombstones));
            if (table == null)
                return;

            var deleteCount = table.DeleteBackwardFrom(TombstonesSchema.FixedSizeIndexes[CollectionEtagsSlice], etag, long.MaxValue);
            if (_logger.IsInfoEnabled && deleteCount > 0)
                _logger.Info($"Deleted {deleteCount:#,#;;0} tombstones earlier than {etag} in {collection}");

        }

        public IEnumerable<string> GetTombstoneCollections(Transaction transaction)
        {
            using (var it = transaction.LowLevelTransaction.RootObjects.Iterate(false))
            {
                it.RequiredPrefix = TombstonesPrefix;

                if (it.Seek(TombstonesPrefix) == false)
                    yield break;

                do
                {
                    var tombstoneCollection = it.CurrentKey.ToString();
                    yield return tombstoneCollection.Substring(TombstonesPrefix.Size);
                }
                while (it.MoveNext());
            }
        }

        public void UpdateIdentities(DocumentsOperationContext context, Dictionary<string, long> identities)
        {
            var readTree = context.Transaction.InnerTransaction.ReadTree(IdentitiesSlice);
            foreach (var identity in identities)
            {
                readTree.AddMax(identity.Key, identity.Value);
            }
        }

        public long GetLastReplicateEtagFrom(DocumentsOperationContext context, string dbId)
        {
            var readTree = context.Transaction.InnerTransaction.ReadTree(LastReplicatedEtagsSlice);
            var readResult = readTree.Read(dbId);
            if (readResult == null)
                return 0;
            return readResult.Reader.ReadLittleEndianInt64();
        }

        public void SetLastReplicateEtagFrom(DocumentsOperationContext context, string dbId, long etag)
        {
            var etagsTree = context.Transaction.InnerTransaction.CreateTree(LastReplicatedEtagsSlice);
            Slice etagSlice;
            Slice keySlice;
            using (Slice.From(context.Allocator, dbId, out keySlice))
            using (Slice.External(context.Allocator, (byte*)&etag, sizeof(long), out etagSlice))
            {
                etagsTree.Add(keySlice, etagSlice);
            }
        }

        private CollectionName GetCollection(string collection, bool throwIfDoesNotExist)
        {
            CollectionName collectionName;
            if (_collectionsCache.TryGetValue(collection, out collectionName) == false && throwIfDoesNotExist)
                throw new InvalidOperationException($"There is no collection for '{collection}'.");

            return collectionName;
        }

        public CollectionName ExtractCollectionName(DocumentsOperationContext context, string key, BlittableJsonReaderObject document)
        {
            var originalCollectionName = CollectionName.GetCollectionName(key, document);

            return ExtractCollectionName(context, originalCollectionName);
        }

        private CollectionName ExtractCollectionName(DocumentsOperationContext context, Slice key, BlittableJsonReaderObject document)
        {
            var originalCollectionName = CollectionName.GetCollectionName(key, document);

            return ExtractCollectionName(context, originalCollectionName);
        }

        private CollectionName ExtractCollectionName(DocumentsOperationContext context, string collectionName)
        {
            CollectionName name;
            if (_collectionsCache.TryGetValue(collectionName, out name))
                return name;

            var collections = context.Transaction.InnerTransaction.OpenTable(CollectionsSchema, CollectionsSlice);

            name = new CollectionName(collectionName);

            Slice collectionSlice;
            using (Slice.From(context.Allocator, collectionName, out collectionSlice))
            {
                var tvr = new TableValueBuilder
                {
                    collectionSlice
                };
                collections.Set(tvr);

                DocsSchema.Create(context.Transaction.InnerTransaction, name.GetTableName(CollectionTableType.Documents), 16);
                TombstonesSchema.Create(context.Transaction.InnerTransaction,
                    name.GetTableName(CollectionTableType.Tombstones), 16);

                // Add to cache ONLY if the transaction was committed. 
                // this would prevent NREs next time a PUT is run,since if a transaction
                // is not commited, DocsSchema and TombstonesSchema will not be actually created..
                // has to happen after the commit, but while we are holding the write tx lock
                context.Transaction.InnerTransaction.LowLevelTransaction.OnCommit += _ =>
                {
                    var collectionNames = new Dictionary<string, CollectionName>(_collectionsCache,
                        StringComparer.OrdinalIgnoreCase);
                    collectionNames[name.Name] = name;
                    _collectionsCache = collectionNames;
                };
            }
            return name;
        }

        private Dictionary<string, CollectionName> ReadCollections(Transaction tx)
        {
            var result = new Dictionary<string, CollectionName>(StringComparer.OrdinalIgnoreCase);

            var collections = tx.OpenTable(CollectionsSchema, CollectionsSlice);

            JsonOperationContext context;
            using (ContextPool.AllocateOperationContext(out context))
            {
                foreach (var tvr in collections.SeekByPrimaryKey(Slices.BeforeAllKeys, 0))
                {
                    var collection = TableValueToString(context, 0, ref tvr.Reader);
                    var collectionName = new CollectionName(collection);
                    result.Add(collection, collectionName);

                    var documentsTree = tx.ReadTree(collectionName.GetTableName(CollectionTableType.Documents), RootObjectType.Table);
                    NewPageAllocator.MaybePrefetchSections(documentsTree, tx.LowLevelTransaction);

                    var tombstonesTree = tx.ReadTree(collectionName.GetTableName(CollectionTableType.Tombstones), RootObjectType.Table);
                    NewPageAllocator.MaybePrefetchSections(tombstonesTree, tx.LowLevelTransaction);
                }
            }

            return result;
        }

        public AttachmentResult PutAttachment(
            DocumentsOperationContext context,
            string documentId,
            string name,
            string contentType,
            string hash,
            long? expectedEtag,
            Stream stream)
        {
            if (context.Transaction == null)
            {
                ThrowRequiresTransaction();
                return default(AttachmentResult); // never reached
            }

            // Attachment etag should be generated before updating the document
            var attachmenEtag = GenerateNextEtag();

            Slice lowerDocumentId;
            DocumentKeyWorker.GetSliceFromKey(context, documentId, out lowerDocumentId);

            TableValueReader tvr;
            var hasDoc = TryGetDocumentTableValueReaderForAttachment(context, documentId, name, lowerDocumentId, out tvr);
            if (hasDoc == false)
                throw new InvalidOperationException($"Cannot put attachment {name} on a non existent document '{documentId}'.");

            byte* lowerName;
            int lowerNameSize;
            byte* namePtr;
            int nameSize;
            DocumentKeyWorker.GetLowerKeySliceAndStorageKey(context, name, out lowerName, out lowerNameSize, out namePtr, out nameSize);

            Slice keySlice, contentTypeSlice, hashSlice;
            using (GetAttachmentKey(context, lowerDocumentId.Content.Ptr, lowerDocumentId.Size, lowerName, lowerNameSize, AttachmentType.Document, null, out keySlice))
            using (DocumentKeyWorker.GetStringPreserveCase(context, contentType, out contentTypeSlice))
            using (Slice.From(context.Allocator, hash, out hashSlice)) // Hash is a base64 string, so this is a special case that we do not need to escape
            {
                var table = context.Transaction.InnerTransaction.OpenTable(AttachmentsSchema, AttachmentsMetadataSlice);
                var tbv = new TableValueBuilder
                {
                    {keySlice.Content.Ptr, keySlice.Size},
                    Bits.SwapBytes(attachmenEtag),
                    {namePtr, nameSize},
                    {contentTypeSlice.Content.Ptr, contentTypeSlice.Size},
                    {hashSlice.Content.Ptr, hashSlice.Size},
                };

                TableValueReader oldValue;
                if (table.ReadByKey(keySlice, out oldValue))
                {
                    // TODO: Support overwrite
                    throw new NotImplementedException("Cannot overwrite an exisitng attachment.");

                    /*
                    var oldEtag = TableValueToEtag(context, 1, ref oldValue);
                    if (expectedEtag != null && oldEtag != expectedEtag)
                        throw new ConcurrencyException($"Attachment {name} has etag {oldEtag}, but Put was called with etag {expectedEtag}. Optimistic concurrency violation, transaction will be aborted.")
                        {
                            ActualETag = oldEtag,
                            ExpectedETag = expectedEtag ?? -1
                        };

                    table.Update(oldValue.Id, tbv);*/
                }
                else
                {
                    if (expectedEtag.HasValue && expectedEtag.Value != 0)
                    {
                        ThrowConcurrentExceptionOnMissingAttacment(documentId, name, expectedEtag.Value);
                    }

                    table.Insert(tbv);
                }

                PutAttachmentStream(context, keySlice, hashSlice, stream);

                _documentDatabase.Metrics.AttachmentPutsPerSecond.MarkSingleThreaded(1);
                _documentDatabase.Metrics.AttachmentBytesPutsPerSecond.MarkSingleThreaded(stream.Length);

                // Update the document with an etag which is bigger than the attachmenEtag
                // We need to call this after we already put the attachment, so it can version also this attachment
                var putResult = UpdateDocumentAfterAttachmentChange(context, documentId, tvr);

                context.Transaction.AddAfterCommitNotification(new AttachmentChange
                {
                    Etag = attachmenEtag,
                    CollectionName = putResult.Collection.Name,
                    Key = documentId,
                    Name = name,
                    Type = DocumentChangeTypes.PutAttachment,
                    IsSystemDocument = putResult.Collection.IsSystem,
                });
            }

            return new AttachmentResult
            {
                Etag = attachmenEtag,
                ContentType = contentType,
                Name = name,
                DocumentId = documentId,
                Hash = hash,
            };
        }

        public void RevisionAttachments(DocumentsOperationContext context, byte* lowerKey, int lowerKeySize, ChangeVectorEntry[] changeVector)
        {
            Slice prefixSlice;
            using (GetAttachmentPrefix(context, lowerKey, lowerKeySize, AttachmentType.Document, null, out prefixSlice))
            {
                var table = context.Transaction.InnerTransaction.OpenTable(AttachmentsSchema, AttachmentsMetadataSlice);
                foreach (var sr in table.SeekByPrimaryKeyStartingWith(prefixSlice, Slices.Empty, 0))
                {
                    PutRevisionAttachment(context, lowerKey, lowerKeySize, changeVector, ref sr.Reader);
                }
            }
        }

        public void PutRevisionAttachment(DocumentsOperationContext context, byte* lowerKey, int lowerKeySize, 
            ChangeVectorEntry[] changeVector, ref TableValueReader tvr)
        {
            var attachmenEtag = GenerateNextEtag();
            var name = TableValueToKey(context, (int)AttachmentsTable.Name, ref tvr);

            Slice lowerName, keySlice;
            using (DocumentKeyWorker.GetSliceFromKey(context, name, out lowerName))
            using (GetAttachmentKey(context, lowerKey, lowerKeySize, lowerName.Content.Ptr, lowerName.Size, AttachmentType.Revision, changeVector, out keySlice))
            {
                var table = context.Transaction.InnerTransaction.OpenTable(AttachmentsSchema, AttachmentsMetadataSlice);
                int size;
                var tbv = new TableValueBuilder
                {
                    {keySlice.Content.Ptr, keySlice.Size},
                    Bits.SwapBytes(attachmenEtag),
                    {name.Buffer, name.Size},
                    {tvr.Read((int)AttachmentsTable.ContentType, out size), size},
                    {tvr.Read((int)AttachmentsTable.Hash, out size), size},
                };
                table.Set(tbv);
            }
        }

        private void PutAttachmentStream(DocumentsOperationContext context, Slice key, Slice hash, Stream stream)
        {
            var tree = context.Transaction.InnerTransaction.CreateTree(AttachmentsSlice);
            var existingStream = tree.ReadStream(hash);
            if (existingStream == null)
                tree.AddStream(hash, stream, tag: key);
        }

        private void DeleteAttachmentStream(DocumentsOperationContext context, Slice hash, int expectedCount = 0)
        {
            if (GetCountOfAttachmentsForHash(context, hash) == expectedCount)
            {
                var tree = context.Transaction.InnerTransaction.CreateTree(AttachmentsSlice);
                tree.DeleteStream(hash);
            }
        }

        private bool TryGetDocumentTableValueReaderForAttachment(DocumentsOperationContext context, string documentId,
            string name, Slice loweredKey, out TableValueReader tvr)
        {
            bool hasDoc;
            try
            {
                hasDoc = GetTableValueReaderForDocument(context, loweredKey, out tvr);
            }
            catch (DocumentConflictException e)
            {
                throw new InvalidOperationException($"Cannot put/delete an attachment {name} on a document '{documentId}' when it has an unresolved conflict.", e);
            }
            return hasDoc;
        }

<<<<<<< HEAD
        private PutOperationResults UpdateDocumentForAttachmentChange(
            DocumentsOperationContext context,
            string documentId,
            TableValueReader tvr,
            long modifiedTicks)
=======
        private PutOperationResults UpdateDocumentAfterAttachmentChange(
            DocumentsOperationContext context, 
            string documentId, 
            TableValueReader tvr)
>>>>>>> b95aacee
        {
            // We can optimize this by copy just the document's data instead of the all tvr
            var copyOfDoc = context.GetMemory(tvr.Size);
            try
            {
                // we have to copy it to the side because we might do a defrag during update, and that
                // can cause corruption if we read from the old value (which we just deleted)
                Memory.Copy(copyOfDoc.Address, tvr.Pointer, tvr.Size);
                var copyTvr = new TableValueReader(copyOfDoc.Address, tvr.Size);

                int size;
                var data = new BlittableJsonReaderObject(copyTvr.Read((int)DocumentsTable.Data, out size), size, context);
                return Put(context, documentId, null, data, null, null, DocumentFlags.HasAttachments);
            }
            finally
            {
                context.ReturnMemory(copyOfDoc);
            }
        }

        public IEnumerable<Attachment> GetAttachmentsForDocument(DocumentsOperationContext context, Slice prefixSlice)
        {
            var table = context.Transaction.InnerTransaction.OpenTable(AttachmentsSchema, AttachmentsMetadataSlice);
            foreach (var sr in table.SeekByPrimaryKeyStartingWith(prefixSlice, Slices.Empty, 0))
            {
                var attachment = TableValueToAttachment(context, ref sr.Reader);
                if (attachment == null)
                    continue;
                yield return attachment;
            }
        }

        public long GetNumberOfAttachments(DocumentsOperationContext context)
        {
            // We count in also versioned streams
            var tree = context.Transaction.InnerTransaction.CreateTree(AttachmentsSlice);
            return tree.State.NumberOfEntries;
        }

        [Conditional("DEBUG")]
        public void AssertNoAttachmentsForDocument(DocumentsOperationContext context, string documentId)
        {
            var table = context.Transaction.InnerTransaction.OpenTable(AttachmentsSchema, AttachmentsMetadataSlice);

            byte* lowerDocumentId;
            int lowerDocumentIdSize;
            byte* documentIdPtr; // not in use
            int documentIdSize; // not in use
            DocumentKeyWorker.GetLowerKeySliceAndStorageKey(context, documentId, out lowerDocumentId, out lowerDocumentIdSize,
                out documentIdPtr, out documentIdSize);

            Slice prefixSlice;
            using (GetAttachmentPrefix(context, lowerDocumentId, lowerDocumentIdSize, AttachmentType.Document, null, out prefixSlice))
            {
                foreach (var sr in table.SeekByPrimaryKeyStartingWith(prefixSlice, Slices.Empty, 0))
                {
                    var attachment = TableValueToAttachment(context, ref sr.Reader);
                    throw new InvalidOperationException($"Found attachment {attachment.Name} but it should be deleted.");
                }
            }
        }

        private bool IsAttachmentDeleted(ref TableValueReader reader)
        {
            int size;
            reader.Read((int)AttachmentsTable.Name, out size);
            return size == 0;
        }

        public Attachment GetAttachment(DocumentsOperationContext context, string documentId, string name)
        {
            if (string.IsNullOrWhiteSpace(documentId))
                throw new ArgumentException("Argument is null or whitespace", nameof(documentId));
            if (string.IsNullOrWhiteSpace(name))
                throw new ArgumentException("Argument is null or whitespace", nameof(name));
            if (context.Transaction == null)
                throw new ArgumentException("Context must be set with a valid transaction before calling Get", nameof(context));

            Slice lowerKey, lowerName, keySlice;
            using (DocumentKeyWorker.GetSliceFromKey(context, documentId, out lowerKey))
            using (DocumentKeyWorker.GetSliceFromKey(context, name, out lowerName))
            using (GetAttachmentKey(context, lowerKey.Content.Ptr, lowerKey.Size, lowerName.Content.Ptr, lowerName.Size, AttachmentType.Document, null, out keySlice))
            {
                var attachment = GetAttachment(context, keySlice);
                if (attachment == null)
                    return null;

                var stream = GetAttachmentStream(context, attachment.Base64Hash);
                if (stream == null)
                    throw new FileNotFoundException($"Attachment's stream {name} on {documentId} was not found. This should not happen and is likely a bug.");
                attachment.Stream = stream;

                return attachment;
            }
        }

        public Attachment GetAttachment(DocumentsOperationContext context, Slice keySlice)
        {
            var table = context.Transaction.InnerTransaction.OpenTable(AttachmentsSchema, AttachmentsMetadataSlice);

            TableValueReader tvr;
            if (table.ReadByKey(keySlice, out tvr) == false)
                return null;

            return TableValueToAttachment(context, ref tvr);
        }

        private Stream GetAttachmentStream(DocumentsOperationContext context, Slice hashSlice)
        {
            var tree = context.Transaction.InnerTransaction.ReadTree(AttachmentsSlice);
            return tree.ReadStream(hashSlice);
        }

        /*
        // Document key: {lowerDocumentId|d|lowerName}
        // Conflict key: {lowerDocumentId|c|lowerName}
        // Revision key: {lowerDocumentId|r|changeVector|lowerName}
        // 
        // We'll solve conflicts using the hash value in the table value reader. No need to put it also in the key.
        //
        // Document prefix: {lowerDocumentId|d|}
        // Conflict prefix: {lowerDocumentId|c|}
        // Revision prefix: {lowerDocumentId|r|changeVector|}
        */
        public enum AttachmentType : byte
        {
            Document = 1,
            Revision = 2,
            Conflict = 3
        }

        public ReleaseMemory GetAttachmentKey(DocumentsOperationContext context, byte* lowerKey, int lowerKeySize,
            byte* lowerName, int lowerNameSize, AttachmentType type, ChangeVectorEntry[] changeVector, out Slice keySlice)
        {
            return GetAttachmentKeyInternal(context, lowerKey, lowerKeySize, lowerName, lowerNameSize, false, type, changeVector, out keySlice);
        }

        public ReleaseMemory GetAttachmentPrefix(DocumentsOperationContext context, byte* lowerKey, int lowerKeySize,
            AttachmentType type, ChangeVectorEntry[] changeVector, out Slice prefixSlice)
        {
            return GetAttachmentKeyInternal(context, lowerKey, lowerKeySize, null, 0, false, type, changeVector, out prefixSlice);
        }

        private ReleaseMemory GetAttachmentKeyInternal(DocumentsOperationContext context, byte* lowerKey, int lowerKeySize,
            byte* lowerName, int lowerNameSize, bool isPrefix, AttachmentType type, ChangeVectorEntry[] changeVector, out Slice keySlice)
        {
            var changeVectorSize = 0;

            var size = lowerKeySize + 3;
            if (type == AttachmentType.Revision)
            {
                changeVectorSize = sizeof(ChangeVectorEntry) * changeVector.Length;
                size += changeVectorSize + 1;
            }
            if (isPrefix == false)
            {
                size += lowerNameSize;
            }

            var keyMem = context.Allocator.Allocate(size);

            Memory.CopyInline(keyMem.Ptr, lowerKey, lowerKeySize);
            keyMem.Ptr[lowerKeySize] = VersioningStorage.RecordSeperator;

            switch (type)
            {
                case AttachmentType.Document:
                    keyMem.Ptr[lowerKeySize + 1] = (byte)'d';
                    break;
                case AttachmentType.Revision:
                    keyMem.Ptr[lowerKeySize + 1] = (byte)'r';
                    break;
                case AttachmentType.Conflict:
                    keyMem.Ptr[lowerKeySize + 1] = (byte)'c';
                    break;
                default:
                    throw new ArgumentOutOfRangeException(nameof(type), type, null);
            }
            keyMem.Ptr[lowerKeySize + 2] = VersioningStorage.RecordSeperator;

            if (type == AttachmentType.Revision)
            {
                fixed (ChangeVectorEntry* pChangeVector = changeVector)
                {
                    Memory.CopyInline(keyMem.Ptr + lowerKeySize + 3, (byte*)pChangeVector, changeVectorSize);
                }
                keyMem.Ptr[lowerKeySize + 3 + changeVectorSize] = VersioningStorage.RecordSeperator;
            }

            if (isPrefix == false)
                Memory.CopyInline(keyMem.Ptr + lowerKeySize + 3 + changeVectorSize, lowerName, lowerNameSize);

            keySlice = new Slice(SliceOptions.Key, keyMem);
            return new ReleaseMemory(keyMem, context);
        }

        private Attachment TableValueToAttachment(DocumentsOperationContext context, ref TableValueReader tvr)
        {
            var isDeleted = IsAttachmentDeleted(ref tvr);
            if (isDeleted)
                return null;

            var result = new Attachment
            {
                StorageId = tvr.Id
            };

            result.LoweredKey = TableValueToString(context, (int)AttachmentsTable.LoweredDocumentIdAndLoweredNameAndType, ref tvr);
            result.Etag = TableValueToEtag((int)AttachmentsTable.Etag, ref tvr);
            result.Name = TableValueToKey(context, (int)AttachmentsTable.Name, ref tvr);
            result.ContentType = TableValueToKey(context, (int)AttachmentsTable.ContentType, ref tvr);

            TableValueToSlice(context, (int)AttachmentsTable.Hash, ref tvr, out result.Base64Hash);

            return result;
        }

        [MethodImpl(MethodImplOptions.AggressiveInlining)]
        public static long TableValueToEtag(int index, ref TableValueReader tvr)
        {
            int size;
            var ptr = tvr.Read(index, out size);
            var etag = Bits.SwapBytes(*(long*)ptr);
            return etag;
        }

        [MethodImpl(MethodImplOptions.AggressiveInlining)]
        public static LazyStringValue TableValueToString(JsonOperationContext context, int index, ref TableValueReader tvr)
        {
            int size;
            var ptr = tvr.Read(index, out size);
            return new LazyStringValue(null, ptr, size, context);
        }

        [MethodImpl(MethodImplOptions.AggressiveInlining)]
        public static LazyStringValue TableValueToKey(JsonOperationContext context, int index, ref TableValueReader tvr)
        {
            int size;
            // See format of the lazy string key in the GetLowerKeySliceAndStorageKey method
            byte offset;
            var ptr = tvr.Read(index, out size);
            size = BlittableJsonReaderBase.ReadVariableSizeInt(ptr, 0, out offset);
            return new LazyStringValue(null, ptr + offset, size, context);
        }

        [MethodImpl(MethodImplOptions.AggressiveInlining)]
        private static ByteStringContext<ByteStringMemoryCache>.ExternalScope TableValueToSlice(
            DocumentsOperationContext context, int index, ref TableValueReader tvr, out Slice slice)
        {
            int size;
            var ptr = tvr.Read(index, out size);
            return Slice.External(context.Allocator, ptr, size, out slice);
        }

        private static void ThrowConcurrentExceptionOnMissingAttacment(string documentId, string name, long expectedEtag)
        {
            throw new ConcurrencyException(
                $"Attachment {name} of '{documentId}' does not exist, but Put was called with etag {expectedEtag}. Optimistic concurrency violation, transaction will be aborted.")
            {
                ExpectedETag = expectedEtag
            };
        }

        public void DeleteAttachment(DocumentsOperationContext context, string documentId, string name, long? expectedEtag)
        {
            if (string.IsNullOrWhiteSpace(documentId))
                throw new ArgumentException("Argument is null or whitespace", nameof(documentId));
            if (string.IsNullOrWhiteSpace(name))
                throw new ArgumentException("Argument is null or whitespace", nameof(name));
            if (context.Transaction == null)
                throw new ArgumentException("Context must be set with a valid transaction before calling Get", nameof(context));

            Slice lowerDocumentId, lowerName;
            using (DocumentKeyWorker.GetSliceFromKey(context, documentId, out lowerDocumentId))
            using (DocumentKeyWorker.GetSliceFromKey(context, name, out lowerName))
            {
                Slice keySlice;
                using (GetAttachmentKey(context, lowerDocumentId.Content.Ptr, lowerDocumentId.Size, lowerName.Content.Ptr, lowerName.Size, AttachmentType.Document, null, out keySlice))
                {
                    DeleteAttachment(context, keySlice, lowerDocumentId, documentId, name, expectedEtag);
                }
            }
        }

        private void DeleteAttachment(DocumentsOperationContext context, Slice keySlice, Slice lowerDocumentId, string documentId, string name, long? expectedEtag)
        {
            TableValueReader docTvr;
            var hasDoc = TryGetDocumentTableValueReaderForAttachment(context, documentId, name, lowerDocumentId, out docTvr);
            if (hasDoc == false)
            {
                if (expectedEtag != null)
                    throw new ConcurrencyException(
                        $"Document {documentId} does not exist, but delete was called with etag {expectedEtag} to remove attachment {name}. Optimistic concurrency violation, transaction will be aborted.");

                // this basically mean that we tried to delete attachment whose document doesn't exist.
                return;
            }

            var table = context.Transaction.InnerTransaction.OpenTable(AttachmentsSchema, AttachmentsMetadataSlice);
            TableValueReader tvr;
            if (table.ReadByKey(keySlice, out tvr) == false)
            {
                if (expectedEtag != null)
                    throw new ConcurrencyException($"Attachment {name} of document {documentId} does not exist, but delete was called with etag {expectedEtag}. Optimistic concurrency violation, transaction will be aborted.");

                // this basically mean that we tried to delete attachment that doesn't exist.
                return;
            }

            var etag = TableValueToEtag((int)AttachmentsTable.Etag, ref tvr);
            if (expectedEtag != null && etag != expectedEtag)
            {
                throw new ConcurrencyException($"Attachment {name} of document '{documentId}' has etag {etag}, but Delete was called with etag {expectedEtag}. Optimistic concurrency violation, transaction will be aborted.")
                {
                    ActualETag = etag,
                    ExpectedETag = (long)expectedEtag
                };
            }

            Slice hashSlice;
            using (TableValueToSlice(context, (int)AttachmentsTable.Hash, ref tvr, out hashSlice))
            {
                DeleteAttachmentStream(context, hashSlice, expectedCount: 1);

                // TODO: Create a tombstone of the delete for replication
                table.Delete(tvr.Id);
            }

            var putResult = UpdateDocumentAfterAttachmentChange(context, documentId, docTvr);
            context.Transaction.AddAfterCommitNotification(new AttachmentChange
            {
                Etag = putResult.Etag,
                CollectionName = putResult.Collection.Name,
                Key = documentId,
                Name = name,
                Type = DocumentChangeTypes.Delete,
                IsSystemDocument = putResult.Collection.IsSystem,
            });
        }
    }
}<|MERGE_RESOLUTION|>--- conflicted
+++ resolved
@@ -2883,18 +2883,10 @@
             return hasDoc;
         }
 
-<<<<<<< HEAD
-        private PutOperationResults UpdateDocumentForAttachmentChange(
-            DocumentsOperationContext context,
-            string documentId,
-            TableValueReader tvr,
-            long modifiedTicks)
-=======
         private PutOperationResults UpdateDocumentAfterAttachmentChange(
             DocumentsOperationContext context, 
             string documentId, 
             TableValueReader tvr)
->>>>>>> b95aacee
         {
             // We can optimize this by copy just the document's data instead of the all tvr
             var copyOfDoc = context.GetMemory(tvr.Size);
