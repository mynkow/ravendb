--- conflicted
+++ resolved
@@ -1,10 +1,15 @@
 using System;
 using System.Collections.Generic;
 using System.IO;
+using System.Linq;
 using System.Runtime.CompilerServices;
+using System.Text;
+using System.Threading.Tasks;
+using ConsoleApplication4;
 using Raven.Json.Linq;
-
-namespace Raven.Server.Json
+using Raven.Server.Json;
+
+namespace NewBlittable
 {
     public class BlittableJsonReaderObject : BlittableJsonReaderBase
     {
@@ -299,16 +304,6 @@
                     ((BlittableJsonReaderObject) val).WriteTo(writer);
                     break;
                 case BlittableJsonToken.String:
-<<<<<<< HEAD
-                    writer.Write("\"");
-                    writer.Write((string) (LazyStringValue)val);
-                    writer.Write("\"");
-                    break;
-                case BlittableJsonToken.CompressedString:
-                    writer.Write("\"");
-                    writer.Write((string)(LazyCompressedStringValue)val);
-                    writer.Write("\"");
-=======
                     writer.Write('"');
                     writer.Write((string) (LazyStringValue)val);
                     writer.Write('"');
@@ -317,7 +312,6 @@
                     writer.Write('"');
                     writer.Write((string)(LazyCompressedStringValue)val);
                     writer.Write('"');
->>>>>>> 49213abe
                     break;
                 case BlittableJsonToken.Integer:
                     writer.Write((long) val);
