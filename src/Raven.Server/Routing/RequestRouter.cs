--- conflicted
+++ resolved
@@ -138,12 +138,8 @@
             {
                 token = context.Request.Cookies["Raven-Authorization"];
             }
-<<<<<<< HEAD
-            if (configuration.Server.AnonymousUserAccessMode == AnonymousUserAccessModeValues.Admin &&
-                token == null)
-=======
+        
             if (configuration.Security.AuthenticationEnabled == false && token == null)
->>>>>>> baf7ba1b
                 return true;
             var sigBase64Size = Sparrow.Utils.Base64.CalculateAndValidateOutputLength(Sodium.crypto_sign_bytes());
             if (token == null || token.Length < sigBase64Size + 8 /* sig length + prefix */)
@@ -164,6 +160,7 @@
                 return false;
             }
 
+           
             if (TryGetAccessToken(_ravenServer, token, sigBase64Size, out AccessToken accessToken) == false)
             {
                 context.Response.StatusCode = (int)HttpStatusCode.PreconditionFailed;
@@ -186,6 +183,7 @@
             if (resourceName == null)
                 return true;
 
+            
             var hasValue = accessToken.AuthorizedDatabases.TryGetValue(resourceName, out AccessMode mode) ||
                            accessToken.AuthorizedDatabases.TryGetValue("*", out mode);
             if (hasValue == false)
@@ -207,7 +205,7 @@
                                 ["Message"] = $"Api Key {accessToken.Name} does not have access to {resourceName}"
                             });
                     }
-                    return false;
+                    return false;:
                 case AccessMode.ReadOnly:
                     if (context.Request.Method != "GET")
                     {
@@ -321,16 +319,17 @@
 
         public static Dictionary<string, AccessMode> GetAuthorizedDatabases(TransactionOperationContext txContext, RavenServer ravenServer, string apiKeyName)
         {
-            if (apiKeyName.StartsWith("Raven"))
+           if (apiKeyName.StartsWith("Raven"))
                 return new Dictionary<string, AccessMode> {{"*", AccessMode.Admin}};
 
             var apiDoc = ravenServer.ServerStore.Cluster.Read(txContext, Constants.ApiKeys.Prefix + apiKeyName);
             if (apiDoc == null)
                 throw new AuthenticationException($"Could not find api key: {apiKeyName}");
+           
 
             if (apiDoc.TryGet("ResourcesAccessMode", out BlittableJsonReaderObject resourcesAccessMode) == false)
                 throw new InvalidOperationException($"Missing 'ResourcesAccessMode' property in api key: {apiKeyName}");
-
+        
             var prop = new BlittableJsonReaderObject.PropertyDetails();
 
             var databases = new Dictionary<string, AccessMode>(StringComparer.OrdinalIgnoreCase);
@@ -342,7 +341,7 @@
                 {
                     throw new InvalidOperationException($"Missing value of dbName -'{prop.Name}' property in api key: {apiKeyName}");
                 }
-                if (Enum.TryParse(accessMode, out AccessMode value) == false)
+                  if (Enum.TryParse(accessMode, out AccessMode value) == false)
                 {
                     throw new InvalidOperationException(
                         $"Invalid value of dbName -'{prop.Name}' property in api key: {apiKeyName}, cannot understand: {accessMode}");
@@ -357,7 +356,7 @@
             if (context.Response.Headers.TryGetValue("Connection", out StringValues value) && value == "close")
                 return; // don't need to drain it, the connection will close 
 
-            using (ctx.GetManagedBuffer(out JsonOperationContext.ManagedPinnedBuffer buffer))
+              using (ctx.GetManagedBuffer(out JsonOperationContext.ManagedPinnedBuffer buffer))
             {
                 var requestBody = context.Request.Body;
                 while (true)
