using System;
using System.Collections.Concurrent;
using System.Collections.Generic;
using System.Diagnostics;
using System.IO;
using System.IO.Pipes;
using System.Linq;
using System.Net;
using System.Net.Security;
using System.Net.Sockets;
using System.Security.Authentication;
using System.Security.Cryptography.X509Certificates;
using System.Threading;
using System.Threading.Tasks;
using Microsoft.AspNetCore.Hosting;
using Microsoft.AspNetCore.Hosting.Server.Features;
using Microsoft.AspNetCore.Http.Features;
using Microsoft.AspNetCore.Server.Kestrel;
using Microsoft.Extensions.DependencyInjection;
using Raven.Client.Exceptions.Database;
using Raven.Client.Json.Converters;
using Raven.Client.Server.Tcp;
using Raven.Server.Config;
using Raven.Server.Config.Categories;
using Raven.Server.Documents;
using Raven.Server.Documents.TcpHandlers;
using Raven.Server.Json;
using Raven.Server.Rachis;
using Raven.Server.Routing;
using Raven.Server.ServerWide;
using Raven.Server.ServerWide.Maintenance;
using Raven.Server.Utils;
using Sparrow;
using Sparrow.Json;
using Sparrow.Json.Parsing;
using Sparrow.Logging;
using AccessToken = Raven.Server.Web.Authentication.AccessToken;
using System.Reflection;
<<<<<<< HEAD
using Raven.Client.Extensions;
using Raven.Client.Server.Operations.ApiKeys;
using Raven.Server.ServerWide.Commands;
using Raven.Server.ServerWide.Context;
using Sparrow.Platform;
=======
>>>>>>> baf7ba1b

namespace Raven.Server
{
    public class RavenServer : IDisposable
    {
        static RavenServer()
        {
            //TODO: When this method become available, update to call directly
            var setMinThreads = (Func<int, int, bool>)typeof(ThreadPool).GetTypeInfo().GetMethod("SetMinThreads")
             .CreateDelegate(typeof(Func<int, int, bool>));

            setMinThreads(250, 250);
        }

        private static readonly Logger _logger = LoggingSource.Instance.GetLogger<RavenServer>("Raven/Server");

        public readonly RavenConfiguration Configuration;

        public readonly ConcurrentDictionary<string, AccessToken> AccessTokenCache = new ConcurrentDictionary<string, AccessToken>();

        public Timer ServerMaintenanceTimer;

        public readonly ServerStore ServerStore;

        private IWebHost _webHost;
        private Task<TcpListenerStatus> _tcpListenerTask;
        private readonly Logger _tcpLogger;

        public event Action AfterDisposal;

        public RavenServer(RavenConfiguration configuration)
        {
            JsonDeserializationValidator.Validate();

            Configuration = configuration ?? throw new ArgumentNullException(nameof(configuration));

            if (Configuration.Initialized == false)
                throw new InvalidOperationException("Configuration must be initialized");

            ServerStore = new ServerStore(Configuration, this);
            Metrics = new MetricsCountersManager();
            ServerMaintenanceTimer = new Timer(ServerMaintenanceTimerByMinute, null, TimeSpan.FromMinutes(1), TimeSpan.FromMinutes(1));

            _tcpLogger = LoggingSource.Instance.GetLogger<RavenServer>("<TcpServer>");
        }

        public Task<TcpListenerStatus> GetTcpServerStatusAsync()
        {
            return _tcpListenerTask;
        }

        private void ServerMaintenanceTimerByMinute(object state)
        {
            foreach (var accessToken in AccessTokenCache.Values)
            {
                if (accessToken.IsExpired == false)
                    continue;

                AccessTokenCache.TryRemove(accessToken.Token, out var _);
            }
        }

        public void Initialize()
        {
            var sp = Stopwatch.StartNew();
            try
            {
                ServerStore.Initialize();
            }
            catch (Exception e)
            {
                if (_logger.IsOperationsEnabled)
                    _logger.Operations("Could not open the server store", e);
                throw;
            }

            if (_logger.IsInfoEnabled)
                _logger.Info(string.Format("Server store started took {0:#,#;;0} ms", sp.ElapsedMilliseconds));

            sp.Restart();
            ListenToPipe().IgnoreUnobservedExceptions();
            Router = new RequestRouter(RouteScanner.Scan(), this);

            try
            {
                Action<KestrelServerOptions> kestrelOptions = options => options.ShutdownTimeout = TimeSpan.FromSeconds(1);

                if (Configuration.Security.CertificatePath != null)
                {
                    ServerCertificate = LoadCertificate(Configuration.Security);

                    kestrelOptions += options => options.UseHttps(ServerCertificate.Certificate);

                    // Enforce https in all network activities
                    if (Configuration.Core.ServerUrl.StartsWith("http:", StringComparison.OrdinalIgnoreCase))
                        throw new InvalidOperationException($"When the `{RavenConfiguration.GetKey(x => x.Security.CertificatePath)}` is specified, the `{RavenConfiguration.GetKey(x => x.Core.ServerUrl)}` must be using https, but was " + Configuration.Core.ServerUrl);
                }

                _webHost = new WebHostBuilder()
                    .CaptureStartupErrors(captureStartupErrors: true)
                    .UseKestrel(kestrelOptions)
                    .UseUrls(Configuration.Core.ServerUrl)
                    .UseStartup<RavenServerStartup>()
                    .ConfigureServices(services =>
                    {
                        services.AddSingleton(Router);
                        services.AddSingleton(this);
                        services.Configure<FormOptions>(options =>
                        {
                            options.MultipartBodyLengthLimit = long.MaxValue;
                        });
                    })
                    // ReSharper disable once AccessToDisposedClosure
                    .Build();
            }
            catch (Exception e)
            {
                if (_logger.IsInfoEnabled)
                    _logger.Info("Could not configure server", e);
                throw;
            }

            if (_logger.IsInfoEnabled)
                _logger.Info(string.Format("Configuring HTTP server took {0:#,#;;0} ms", sp.ElapsedMilliseconds));

            try
            {
                _webHost.Start();

                var serverAddressesFeature = _webHost.ServerFeatures.Get<IServerAddressesFeature>();
                WebUrls = serverAddressesFeature.Addresses.ToArray();

                if (_logger.IsInfoEnabled)
                    _logger.Info($"Initialized Server... {string.Join(", ", WebUrls)}");

                _tcpListenerTask = StartTcpListener();
            }
            catch (Exception e)
            {
                if (_logger.IsOperationsEnabled)
                    _logger.Operations("Could not start server", e);
                throw;
            }
        }

        private async Task ListenToPipe()
        {
            // We start the server pipe only when running as a server
            // so we won't generate one per server in our test environment 
            if (Pipe == null)
                return;
            
            while (true)
            {
                try
                {
                    await Pipe.WaitForConnectionAsync();
                    using (var reader = new StreamReader(Pipe))
                    using (var writer = new StreamWriter(Pipe))
                    {
                        try
                        {
                            var msg = reader.ReadLine();
                            var tokens = msg.Split(new[] {' '}, StringSplitOptions.RemoveEmptyEntries);

                            if (tokens.Length < 1)
                            {
                                var reply = "Unknown command";
                                PipeLogAndReply(writer, reply);
                                continue;
                            }

                            switch (tokens[0])
                            {
                                case "trust":
                                    if (tokens.Length < 3)
                                    {
                                        PipeLogAndReply(writer, "Expected 'trust' followed by public key and tag but didn't get both of them");
                                    }
                                    else
                                    {
                                        var k = $"Raven/Sign/Public/{tokens[2]}";
                                        ServerStore.PutSecretKey(tokens[1], k, true);
                                        PipeLogAndReply(writer, $"Server {tokens[2]} public key {tokens[1]} was installed successfully");
                                    }
                                    break;
                                case "init":
                                    var (apiKey, pubKey) = await ServerStore.GetApiKeyAndPublicKey();
                                    PipeLogAndReply(writer, $"ApiKey: {apiKey}{Environment.NewLine}PublicKe: {pubKey}");
                                    writer.Flush();
                                    break;
                                default:
                                    PipeLogAndReply(writer, $"Provided command {tokens[0]} isn't supported");
                                    continue;
                            }
                        }
                        catch (Exception e)
                        {
                            var msg = "Failed to process pipe command";
                            if (_logger.IsInfoEnabled)
                            {
                                _logger.Info(msg, e);
                            }
                            PipeLogAndReply(writer, $"{msg}{Environment.NewLine}{e}");
                            continue;
                        }
                    }
                }
                catch (ObjectDisposedException)
                {
                    //Server shutting down
                    return;
                }
                catch (Exception e)
                {
                    if (_logger.IsInfoEnabled)
                    {
                        _logger.Info("Got an exception trying to connect to server pipe", e);
                    }
                }
                try
                {
                    // reopen the pipe after every use, since we need to close it properly
                    Pipe.Dispose();
                    OpenPipe();
                }
                catch (Exception e)
                {
                    if (_logger.IsOperationsEnabled)
                    {
                        _logger.Operations("Got an exception trying to re-connect to server pipe", e);
                    }
                    return;
                }
            }
        }

        private static void PipeLogAndReply(StreamWriter writer, string reply)
        {
            try
            {
                writer.Write(reply);
                writer.Flush();
            }
            catch (Exception)
            {
                // nothing we can do here
            }
        }

        public string[] WebUrls { get; set; }

        private readonly JsonContextPool _tcpContextPool = new JsonContextPool();

        internal CertificateHolder ServerCertificate;

        public class CertificateHolder
        {
            public string CertificateForClients;
            public X509Certificate2 Certificate;
        }

        private static CertificateHolder LoadCertificate(SecurityConfiguration config)
        {
            try
            {
                var loadedCertificate = config.CertificatePassword == null
                    ? new X509Certificate2(File.ReadAllBytes(config.CertificatePath))
                    : new X509Certificate2(File.ReadAllBytes(config.CertificatePath), config.CertificatePassword);

                return new CertificateHolder
                {
                    Certificate = loadedCertificate,
                    CertificateForClients = Convert.ToBase64String(loadedCertificate.Export(X509ContentType.Cert))
                };
            }
            catch (Exception e)
            {
                throw new InvalidOperationException($"Could not load certificate file {config.CertificatePath}, please check the path and password", e);
            }
        }

        public class TcpListenerStatus
        {
            public readonly List<TcpListener> Listeners = new List<TcpListener>();
            public int Port;
        }

        private async Task<TcpListenerStatus> StartTcpListener()
        {
            string host = "<unknown>";
            var port = 0;
            var status = new TcpListenerStatus();
            try
            {
                host = new Uri(Configuration.Core.ServerUrl).DnsSafeHost;
                if (string.IsNullOrWhiteSpace(Configuration.Core.TcpServerUrl) == false)
                {
                    ushort shortPort;
                    if (ushort.TryParse(Configuration.Core.TcpServerUrl, out shortPort))
                    {
                        port = shortPort;
                    }
                    else
                    {
                        var uri = new Uri(Configuration.Core.TcpServerUrl);
                        host = uri.DnsSafeHost;
                        if (uri.IsDefaultPort == false)
                            port = uri.Port;
                    }
                }
                bool successfullyBoundToAtLeastOne = false;
                var errors = new List<Exception>();
                foreach (var ipAddress in await GetTcpListenAddresses(host))
                {
                    if (_logger.IsInfoEnabled)
                        _logger.Info($"RavenDB TCP is configured to use {Configuration.Core.TcpServerUrl} and bind to {ipAddress} at {port}");

                    var listener = new TcpListener(ipAddress, port);
                    status.Listeners.Add(listener);
                    listener.Server.SetSocketOption(SocketOptionLevel.Socket, SocketOptionName.ReuseAddress, true);
                    try
                    {
                        listener.Start();
                    }
                    catch (Exception ex)
                    {
                        var msg = "Unable to start tcp listener on " + ipAddress + " on port " + port;
                        errors.Add(new IOException(msg, ex));
                        if (_logger.IsOperationsEnabled)
                            _logger.Operations(msg, ex);
                        continue;
                    }
                    successfullyBoundToAtLeastOne = true;
                    var listenerLocalEndpoint = (IPEndPoint)listener.LocalEndpoint;
                    status.Port = listenerLocalEndpoint.Port;
                    // when binding to multiple interfaces and the port is 0, use
                    // the same port across all interfaces
                    port = listenerLocalEndpoint.Port;
                    for (int i = 0; i < 4; i++)
                    {
                        ListenToNewTcpConnection(listener);
                    }
                }

                if (successfullyBoundToAtLeastOne == false)
                {
                    if (errors.Count == 1)
                        throw errors[0];
                    throw new AggregateException(errors);
                }
                return status;
            }
            catch (Exception e)
            {
                if (_tcpLogger.IsOperationsEnabled)
                {
                    _tcpLogger.Operations($"Failed to start tcp server on tcp://{host}:{port}, tcp listening disabled", e);
                }

                foreach (var tcpListener in status.Listeners)
                {
                    tcpListener.Stop();
                }

                throw;
            }
        }

        private async Task<IPAddress[]> GetTcpListenAddresses(string host)
        {
            if (IPAddress.TryParse(host, out IPAddress ipAddress))
                return new[] { ipAddress };

            switch (host)
            {
                case "*":
                case "+":
                    return new[] { IPAddress.Any };
                case "localhost":
                case "localhost.fiddler":
                    return new[] { IPAddress.Loopback };
                default:
                    try
                    {
                        var ipHostEntry = await Dns.GetHostEntryAsync(host);

                        if (ipHostEntry.AddressList.Length == 0)
                            throw new InvalidOperationException("The specified tcp server hostname has no entries: " +
                                                                host);
                        return ipHostEntry.AddressList;
                    }
                    catch (Exception e)
                    {
                        if (_tcpLogger.IsOperationsEnabled)
                        {
                            _tcpLogger.Operations(
                                $"Failed to resolve ip address to bind to for {host}, tcp listening disabled",
                                e);
                        }
                        throw;
                    }
            }
        }

        private void ListenToNewTcpConnection(TcpListener listener)
        {
            Task.Run(async () =>
            {
                TcpClient tcpClient;
                try
                {
                    tcpClient = await listener.AcceptTcpClientAsync();
                }
                catch (ObjectDisposedException)
                {
                    // shutting down
                    return;
                }
                catch (Exception e)
                {
                    if (_tcpLogger.IsInfoEnabled)
                    {
                        _tcpLogger.Info("Failed to accept new tcp connection", e);
                    }
                    return;
                }
                ListenToNewTcpConnection(listener);
                try
                {
                    tcpClient.NoDelay = true;
                    tcpClient.ReceiveBufferSize = 32 * 1024;
                    tcpClient.SendBufferSize = 4096;
                    Stream stream = tcpClient.GetStream();
                    stream = await AuthenticateAsServerIfSslNeeded(stream);
                    var tcp = new TcpConnectionOptions
                    {
                        ContextPool = _tcpContextPool,
                        Stream = stream,
                        TcpClient = tcpClient,
                        PinnedBuffer = JsonOperationContext.ManagedPinnedBuffer.LongLivedInstance(),
                    };

                    try
                    {
                        TcpConnectionHeaderMessage header;
                        using (_tcpContextPool.AllocateOperationContext(out JsonOperationContext context))
                        {
                            using (var headerJson = await context.ParseToMemoryAsync(
                                stream,
                                "tcp-header",
                                BlittableJsonDocumentBuilder.UsageMode.None,
                                tcp.PinnedBuffer,
                                ServerStore.ServerShutdown,
                                // we don't want to allow external (and anonymous) users to send us unlimited data
                                // a maximum of 2 KB for the header is big enough to include any valid header that
                                // we can currently think of
                                maxSize: 1024 * 2
                                ))
                            {
                                header = JsonDeserializationClient.TcpConnectionHeaderMessage(headerJson);
                                if (_logger.IsInfoEnabled)
                                {
                                    _logger.Info($"New {header.Operation} TCP connection to {header.DatabaseName ?? "the cluster node"} from {tcpClient.Client.RemoteEndPoint}");
                                }
                            }
                            if (TryAuthorize(context, Configuration, tcp.Stream, header) == false)
                            {
                                var msg =
                                    $"New {header.Operation} TCP connection to {header.DatabaseName ?? "the cluster node"} from {tcpClient.Client.RemoteEndPoint}" +
                                    $" is not authorized to access {header.DatabaseName ?? "the cluster node"}";
                                if (_logger.IsInfoEnabled)
                                {
                                    _logger.Info(msg);
                                }
                                throw new UnauthorizedAccessException(msg);
                            }
                        }

                        if (await DispatchServerWideTcpConnection(tcp, header))
                        {
                            tcp = null; //do not keep reference -> tcp will be disposed by server-wide connection handlers
                            return;
                        }

                        await DispatchDatabaseTcpConnection(tcp, header);
                    }
                    catch (Exception e)
                    {
                        if (_tcpLogger.IsInfoEnabled)
                            _tcpLogger.Info("Failed to process TCP connection run", e);

                        SendErrorIfPossible(tcp, e);
                    }
                }
                catch (Exception e)
                {
                    if (_tcpLogger.IsInfoEnabled)
                    {
                        _tcpLogger.Info("Failure when processing tcp connection", e);
                    }
                }
            });
        }

        private void SendErrorIfPossible(TcpConnectionOptions tcp, Exception e)
        {
            var tcpStream = tcp?.Stream;
            if (tcpStream == null)
                return;

            try
            {
                using (_tcpContextPool.AllocateOperationContext(out JsonOperationContext context))
                using (var errorWriter = new BlittableJsonTextWriter(context, tcpStream))
                {
                    context.Write(errorWriter, new DynamicJsonValue
                    {
                        ["Type"] = "Error",
                        ["Exception"] = e.ToString(),
                        ["Message"] = e.Message
                    });
                }
            }
            catch (Exception inner)
            {
                if (_tcpLogger.IsInfoEnabled)
                    _tcpLogger.Info("Failed to send error in TCP connection", inner);
            }
        }

        private ClusterMaintenanceWorker _clusterMaintenanceWorker;

        private async Task<bool> DispatchServerWideTcpConnection(TcpConnectionOptions tcp, TcpConnectionHeaderMessage header)
        {
            tcp.Operation = header.Operation;
            if (tcp.Operation == TcpConnectionHeaderMessage.OperationTypes.Cluster)
            {
                ServerStore.ClusterAcceptNewConnection(tcp.Stream);
                return true;
            }

            if (tcp.Operation == TcpConnectionHeaderMessage.OperationTypes.Heartbeats)
            {
                // check for the term          
                using (_tcpContextPool.AllocateOperationContext(out JsonOperationContext context))
                using (var headerJson = await context.ParseToMemoryAsync(
                    tcp.Stream,
                    "maintenance-heartbeat-header",
                    BlittableJsonDocumentBuilder.UsageMode.None,
                    tcp.PinnedBuffer
                ))
                {

                    var maintenanceHeader = JsonDeserializationRachis<ClusterMaintenanceSupervisor.ClusterMaintenanceConnectionHeader>.Deserialize(headerJson);

                    if (_clusterMaintenanceWorker?.CurrentTerm > maintenanceHeader.Term)
                    {
                        if (_tcpLogger.IsInfoEnabled)
                        {
                            _tcpLogger.Info($"Request for maintenance with term {maintenanceHeader.Term} was rejected, " +
                                            $"because we are already connected to the recent leader with the term {_clusterMaintenanceWorker.CurrentTerm}");
                        }
                        tcp.Dispose();
                        return true;
                    }
                    var old = _clusterMaintenanceWorker;
                    using (old)
                    {
                        _clusterMaintenanceWorker = new ClusterMaintenanceWorker(tcp, ServerStore.ServerShutdown, ServerStore, maintenanceHeader.Term);
                        _clusterMaintenanceWorker.Start();
                    }
                    return true;
                }

            }
            return false;
        }

        private async Task<bool> DispatchDatabaseTcpConnection(TcpConnectionOptions tcp, TcpConnectionHeaderMessage header)
        {
            var databaseLoadingTask = ServerStore.DatabasesLandlord.TryGetOrCreateResourceStore(header.DatabaseName);
            if (databaseLoadingTask == null)
            {
                DatabaseDoesNotExistException.Throw(header.DatabaseName);
                return true;
            }

            var databaseLoadTimeout = ServerStore.DatabasesLandlord.DatabaseLoadTimeout;

            if (databaseLoadingTask.IsCompleted == false)
            {
                var resultingTask = await Task.WhenAny(databaseLoadingTask, Task.Delay(databaseLoadTimeout));
                if (resultingTask != databaseLoadingTask)
                {
                    ThrowTimeoutOnDatabaseLoad(header);
                }
            }

            tcp.DocumentDatabase = await databaseLoadingTask;
            if (tcp.DocumentDatabase == null)
                DatabaseDoesNotExistException.Throw(header.DatabaseName);

            Debug.Assert(tcp.DocumentDatabase != null);

            if (tcp.DocumentDatabase.DatabaseShutdown.IsCancellationRequested)
                ThrowDatabaseShutdown(tcp.DocumentDatabase);

            tcp.DocumentDatabase.RunningTcpConnections.Add(tcp);
            switch (header.Operation)
            {

                case TcpConnectionHeaderMessage.OperationTypes.Subscription:
                    SubscriptionConnection.SendSubscriptionDocuments(tcp);
                    break;
                case TcpConnectionHeaderMessage.OperationTypes.Replication:
                    var documentReplicationLoader = tcp.DocumentDatabase.ReplicationLoader;
                    documentReplicationLoader.AcceptIncomingConnection(tcp);
                    break;
                default:
                    throw new InvalidOperationException("Unknown operation for TCP " + header.Operation);
            }

            //since the responses to TCP connections mostly continue to run
            //beyond this point, no sense to dispose the connection now, so set it to null.
            //this way the responders are responsible to dispose the connection and the context                    
            tcp = null;
            return false;
        }

        private async Task<Stream> AuthenticateAsServerIfSslNeeded(Stream stream)
        {
            if (ServerCertificate != null)
            {
                SslStream sslStream = new SslStream(stream, false, (sender, certificate, chain, errors) =>
                {
                    return errors == SslPolicyErrors.None ||
                           // it is fine that the client doesn't have a cert, we just care that they
                           // are connecting to us securely
                           errors == SslPolicyErrors.RemoteCertificateNotAvailable;
                });
                stream = sslStream;
                await sslStream.AuthenticateAsServerAsync(ServerCertificate.Certificate, true, SslProtocols.Tls12, false);
            }

            return stream;
        }

        private bool TryAuthorize(JsonOperationContext context, RavenConfiguration configuration, Stream stream, TcpConnectionHeaderMessage header)
        {
            using (var writer = new BlittableJsonTextWriter(context, stream))
            {
                if (configuration.Security.AuthenticationEnabled == false
                    && header.AuthorizationToken == null)
                {
                    ReplyStatus(writer, nameof(TcpConnectionHeaderResponse.AuthorizationStatus.Success));
                    return true;
                }

                var sigBase64Size = Sparrow.Utils.Base64.CalculateAndValidateOutputLength(Sodium.crypto_sign_bytes());
                if (header.AuthorizationToken == null || header.AuthorizationToken.Length < sigBase64Size + 8 /* sig length + prefix */)
                {
                    ReplyStatus(writer, nameof(TcpConnectionHeaderResponse.AuthorizationStatus.AuthorizationTokenRequired));
                    return false;
                }

                AccessToken accessToken;
                if (RequestRouter.TryGetAccessToken(this, header.AuthorizationToken, sigBase64Size, out accessToken) == false)
                {
                    if (accessToken.IsExpired)
                    {
                        ReplyStatus(writer, nameof(TcpConnectionHeaderResponse.AuthorizationStatus.ExpiredAuthorizationToken));
                        return false;
                    }
                    ReplyStatus(writer, nameof(TcpConnectionHeaderResponse.AuthorizationStatus.BadAuthorizationToken));
                    return false;
                }

                AccessMode mode;
                var hasValue =
                    accessToken.AuthorizedDatabases.TryGetValue(header.DatabaseName, out mode) ||
                    accessToken.AuthorizedDatabases.TryGetValue("*", out mode);

                if (hasValue == false)
                    mode = AccessMode.None;

                switch (mode)
                {
                    case AccessMode.None:
                        ReplyStatus(writer, nameof(TcpConnectionHeaderResponse.AuthorizationStatus.Forbidden));
                        return false;
                    case AccessMode.ReadOnly:
                        ReplyStatus(writer, nameof(TcpConnectionHeaderResponse.AuthorizationStatus.ForbiddenReadOnly));
                        return false;
                    case AccessMode.ReadWrite:
                    case AccessMode.Admin:
                        ReplyStatus(writer, nameof(TcpConnectionHeaderResponse.AuthorizationStatus.Success));
                        return true;
                    default:
                        throw new ArgumentOutOfRangeException("Unknown access mode: " + mode);
                }
            }

        }


        private static void ReplyStatus(BlittableJsonTextWriter writer, string status)
        {
            writer.WriteStartObject();
            writer.WritePropertyName(nameof(TcpConnectionHeaderResponse.Status));
            writer.WriteString(status);
            writer.WriteEndObject();
            writer.Flush();
        }

        private static void ThrowDatabaseShutdown(DocumentDatabase database)
        {
            throw new DatabaseDisabledException($"Database {database.Name} was shutdown.");
        }

        private static void ThrowTimeoutOnDatabaseLoad(TcpConnectionHeaderMessage header)
        {
            throw new DatabaseLoadTimeoutException($"Timeout when loading database {header.DatabaseName}, try again later");
        }

        public RequestRouter Router { get; private set; }
        public MetricsCountersManager Metrics { get; private set; }

        public bool Disposed { get; private set; }
        internal NamedPipeServerStream Pipe { get; set; }

        public void Dispose()
        {
            if (Disposed)
                return;
            lock (this)
            {
                if (Disposed)
                    return;

                Disposed = true;
                Pipe?.Dispose();
                Metrics?.Dispose();
                _webHost?.Dispose();
                if (_tcpListenerTask != null)
                {
                    if (_tcpListenerTask.IsCompleted)
                    {
                        CloseTcpListeners(_tcpListenerTask.Result.Listeners);
                    }
                    else
                    {
                        if (_tcpListenerTask.Exception != null)
                        {
                            if (_tcpLogger.IsInfoEnabled)
                                _tcpLogger.Info("Cannot dispose of tcp server because it has errored", _tcpListenerTask.Exception);
                        }
                        else
                        {
                            _tcpListenerTask.ContinueWith(t =>
                            {
                                CloseTcpListeners(t.Result.Listeners);
                            }, TaskContinuationOptions.OnlyOnRanToCompletion);
                        }
                    }
                }

                ServerStore?.Dispose();
                ServerMaintenanceTimer?.Dispose();

                AfterDisposal?.Invoke();
            }
        }

        private void CloseTcpListeners(List<TcpListener> listeners)
        {
            foreach (var tcpListener in listeners)
            {
                try
                {
                    tcpListener.Stop();
                }
                catch (Exception e)
                {
                    if (_tcpLogger.IsInfoEnabled)
                        _tcpLogger.Info("Failed to properly dispose the tcp listener", e);
                }
            }

        }

        public const string PipePrefix = "raven-control-pipe-";
        public void OpenPipe()
        {
            var pipeName = PipePrefix + Process.GetCurrentProcess().Id;

            Pipe = new NamedPipeServerStream(pipeName, PipeDirection.InOut, 1, PipeTransmissionMode.Byte,
                PipeOptions.None, 1024, 1024);
        }
    }
}<|MERGE_RESOLUTION|>--- conflicted
+++ resolved
@@ -36,14 +36,11 @@
 using Sparrow.Logging;
 using AccessToken = Raven.Server.Web.Authentication.AccessToken;
 using System.Reflection;
-<<<<<<< HEAD
 using Raven.Client.Extensions;
 using Raven.Client.Server.Operations.ApiKeys;
 using Raven.Server.ServerWide.Commands;
 using Raven.Server.ServerWide.Context;
 using Sparrow.Platform;
-=======
->>>>>>> baf7ba1b
 
 namespace Raven.Server
 {
@@ -89,7 +86,7 @@
 
             _tcpLogger = LoggingSource.Instance.GetLogger<RavenServer>("<TcpServer>");
         }
-
+        
         public Task<TcpListenerStatus> GetTcpServerStatusAsync()
         {
             return _tcpListenerTask;
@@ -134,9 +131,9 @@
                 if (Configuration.Security.CertificatePath != null)
                 {
                     ServerCertificate = LoadCertificate(Configuration.Security);
-
+                    
                     kestrelOptions += options => options.UseHttps(ServerCertificate.Certificate);
-
+                    
                     // Enforce https in all network activities
                     if (Configuration.Core.ServerUrl.StartsWith("http:", StringComparison.OrdinalIgnoreCase))
                         throw new InvalidOperationException($"When the `{RavenConfiguration.GetKey(x => x.Security.CertificatePath)}` is specified, the `{RavenConfiguration.GetKey(x => x.Core.ServerUrl)}` must be using https, but was " + Configuration.Core.ServerUrl);
@@ -178,7 +175,7 @@
 
                 if (_logger.IsInfoEnabled)
                     _logger.Info($"Initialized Server... {string.Join(", ", WebUrls)}");
-
+                
                 _tcpListenerTask = StartTcpListener();
             }
             catch (Exception e)
@@ -297,7 +294,7 @@
         public string[] WebUrls { get; set; }
 
         private readonly JsonContextPool _tcpContextPool = new JsonContextPool();
-
+        
         internal CertificateHolder ServerCertificate;
 
         public class CertificateHolder
@@ -325,7 +322,7 @@
                 throw new InvalidOperationException($"Could not load certificate file {config.CertificatePath}, please check the path and password", e);
             }
         }
-
+        
         public class TcpListenerStatus
         {
             public readonly List<TcpListener> Listeners = new List<TcpListener>();
@@ -389,7 +386,7 @@
                     }
                 }
 
-                if (successfullyBoundToAtLeastOne == false)
+                if(successfullyBoundToAtLeastOne == false)
                 {
                     if (errors.Count == 1)
                         throw errors[0];
@@ -501,7 +498,7 @@
                                 // we don't want to allow external (and anonymous) users to send us unlimited data
                                 // a maximum of 2 KB for the header is big enough to include any valid header that
                                 // we can currently think of
-                                maxSize: 1024 * 2
+                                maxSize: 1024*2
                                 ))
                             {
                                 header = JsonDeserializationClient.TcpConnectionHeaderMessage(headerJson);
@@ -597,9 +594,9 @@
                     tcp.PinnedBuffer
                 ))
                 {
-
+                    
                     var maintenanceHeader = JsonDeserializationRachis<ClusterMaintenanceSupervisor.ClusterMaintenanceConnectionHeader>.Deserialize(headerJson);
-
+                    
                     if (_clusterMaintenanceWorker?.CurrentTerm > maintenanceHeader.Term)
                     {
                         if (_tcpLogger.IsInfoEnabled)
@@ -618,7 +615,7 @@
                     }
                     return true;
                 }
-
+                
             }
             return false;
         }
@@ -644,7 +641,7 @@
             }
 
             tcp.DocumentDatabase = await databaseLoadingTask;
-            if (tcp.DocumentDatabase == null)
+            if(tcp.DocumentDatabase == null)
                 DatabaseDoesNotExistException.Throw(header.DatabaseName);
 
             Debug.Assert(tcp.DocumentDatabase != null);
@@ -702,7 +699,7 @@
                     ReplyStatus(writer, nameof(TcpConnectionHeaderResponse.AuthorizationStatus.Success));
                     return true;
                 }
-
+                
                 var sigBase64Size = Sparrow.Utils.Base64.CalculateAndValidateOutputLength(Sodium.crypto_sign_bytes());
                 if (header.AuthorizationToken == null || header.AuthorizationToken.Length < sigBase64Size + 8 /* sig length + prefix */)
                 {
