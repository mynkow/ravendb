--- conflicted
+++ resolved
@@ -13,11 +13,8 @@
 using Raven.Client.Server.ETL.SQL;
 using Raven.Client.Server.Operations;
 using Raven.Client.Server.PeriodicBackup;
-<<<<<<< HEAD
+using Raven.Server.Documents;
 using Raven.Server.Documents.PeriodicBackup;
-=======
-using Raven.Server.Documents;
->>>>>>> 4ea8936f
 using Raven.Server.Routing;
 using Raven.Server.ServerWide;
 using Raven.Server.ServerWide.Commands;
@@ -44,7 +41,7 @@
             return Task.CompletedTask;
         }
 
-        public OngoingTasksResult GetOngoingTasksFor(string dbName, ServerStore store)
+        public static OngoingTasksResult GetOngoingTasksFor(string dbName, ServerStore store)
         {
             var ongoingTasksResult = new OngoingTasksResult();
             using (store.ContextPool.AllocateOperationContext(out TransactionOperationContext context))
@@ -135,7 +132,7 @@
             }
         }
 
-        private IEnumerable<OngoingTask> CollectBackupTasks(
+        private static IEnumerable<OngoingTask> CollectBackupTasks(
             DatabaseRecord databaseRecord,
             DatabaseTopology dbTopology,
             ClusterTopology clusterTopology,
