﻿// -----------------------------------------------------------------------
//  <copyright file="Compaction.cs" company="Hibernating Rhinos LTD">
//      Copyright (c) Hibernating Rhinos LTD. All rights reserved.
//  </copyright>
// -----------------------------------------------------------------------
using System;
using System.IO;
using System.Linq;
using Voron.Data;
using Voron.Data.BTrees;
using Voron.Data.Tables;
using Voron.Global;
using Voron.Impl.FreeSpace;

namespace Voron.Impl.Compaction
{
    public class CompactionProgress
    {
        public RootObjectType ObjectType;
        public string ObjectName;
        public long ObjectProgress;
        public long ObjectTotal;

        public long GlobalProgress;
        public long GlobalTotal;
    }

    public static unsafe class StorageCompaction
    {
        public const string CannotCompactBecauseOfIncrementalBackup = "Cannot compact a storage that supports incremental backups. The compact operation changes internal data structures on which the incremental backup relays.";

        public static void Execute(StorageEnvironmentOptions srcOptions, 
            StorageEnvironmentOptions.DirectoryStorageEnvironmentOptions compactOptions,
            Action<CompactionProgress> progressReport = null)
        {
            if (srcOptions.IncrementalBackupEnabled)
                throw new InvalidOperationException(CannotCompactBecauseOfIncrementalBackup);

            long minimalCompactedDataFileSize;

            srcOptions.ManualFlushing = true; // prevent from flushing during compaction - we shouldn't touch any source files
            compactOptions.ManualFlushing = true; // let us flush manually during data copy

            using (var existingEnv = new StorageEnvironment(srcOptions))
            using (var compactedEnv = new StorageEnvironment(compactOptions))
            {
                CopyTrees(existingEnv, compactedEnv, progressReport);

                compactedEnv.FlushLogToDataFile();

<<<<<<< HEAD
                compactedEnv.Journal.Applicator.SyncDataFile(compactedEnv.ActiveTransactions.OldestTransaction);
=======
                compactedEnv.Journal.Applicator.SyncDataFile(compactedEnv.OldestTransaction, 
                    compactedEnv.Journal.Applicator.JournalsToDelete,
                    compactedEnv.Journal.Applicator.LastFlushedJournalObject);
>>>>>>> 27f42c6e
                compactedEnv.Journal.Applicator.DeleteCurrentAlreadyFlushedJournal();

                minimalCompactedDataFileSize = compactedEnv.NextPageNumber * existingEnv.Options.PageSize;
            }

            using (var compactedDataFile = new FileStream(Path.Combine(compactOptions.BasePath, Constants.DatabaseFilename), FileMode.Open, FileAccess.ReadWrite))
            {
                compactedDataFile.SetLength(minimalCompactedDataFileSize);
            }
        }

        private static void CopyTrees(StorageEnvironment existingEnv, StorageEnvironment compactedEnv, Action<CompactionProgress> progressReport = null)
        {
            using (var txr = existingEnv.ReadTransaction())
            using (var rootIterator = txr.LowLevelTransaction.RootObjects.Iterate(false))
            {
                if (rootIterator.Seek(Slices.BeforeAllKeys) == false)
                    return;

                var totalTreesCount = txr.LowLevelTransaction.RootObjects.State.NumberOfEntries;
                var copiedTrees = 0L;
                do
                {
                    var treeName = rootIterator.CurrentKey.ToString();
                    var currentKey = rootIterator.CurrentKey.Clone(txr.Allocator);
                    var objectType = txr.GetRootObjectType(currentKey);
                    switch (objectType)
                    {
                        case RootObjectType.None:
                            break;
                        case RootObjectType.VariableSizeTree:
                            copiedTrees = CopyVariableSizeTree(compactedEnv, progressReport, txr, treeName, copiedTrees, totalTreesCount);
                            break;
                        case RootObjectType.EmbeddedFixedSizeTree:
                        case RootObjectType.FixedSizeTree:
                            if (FreeSpaceHandling.IsFreeSpaceTreeName(treeName))
                            {
                                copiedTrees++;// we don't copy the fixed size tree
                                continue;
                            }

                            copiedTrees = CopyFixedSizeTrees(compactedEnv, progressReport, txr, rootIterator, treeName, copiedTrees, totalTreesCount, objectType);
                            break;
                        case RootObjectType.Table:
                            copiedTrees = CopyTableTree(compactedEnv, progressReport, txr, treeName, copiedTrees, totalTreesCount);
                            break;
                        default:
                            throw new ArgumentOutOfRangeException("Unknown " + objectType);
                    }

                } while (rootIterator.MoveNext());
            }
        }

        private static long CopyFixedSizeTrees(StorageEnvironment compactedEnv, Action<CompactionProgress> progressReport, Transaction txr,
            TreeIterator rootIterator, string treeName, long copiedTrees, long totalTreesCount, RootObjectType type)
        {
            
            var fst = txr.FixedTreeFor(rootIterator.CurrentKey.Clone(txr.Allocator), 0);

            Report(type, treeName, copiedTrees, totalTreesCount, 0, fst.NumberOfEntries, progressReport);

            using (var it = fst.Iterate())
            {
                var copiedEntries = 0L;
                if (it.Seek(Int64.MinValue) == false)
                    return copiedTrees;

                do
                {
                    using (var txw = compactedEnv.WriteTransaction())
                    {
                        var snd = txw.FixedTreeFor(rootIterator.CurrentKey.Clone(txr.Allocator));
                        var transactionSize = 0L;
                        do
                        {
                            Slice val;
                            using (it.Value(out val))
                                snd.Add(it.CurrentKey, val);
                            transactionSize += fst.ValueSize + sizeof (long);
                            copiedEntries++;
                        } while (transactionSize < compactedEnv.Options.MaxScratchBufferSize/2 && it.MoveNext());

                        txw.Commit();
                    }
                    if (fst.NumberOfEntries == copiedEntries)
                        copiedTrees++;

                    Report(type, treeName, copiedTrees, totalTreesCount, copiedEntries, fst.NumberOfEntries, progressReport);
                    compactedEnv.FlushLogToDataFile();
                } while (it.MoveNext());
            }
            return copiedTrees;
        }

        private static unsafe long CopyVariableSizeTree(StorageEnvironment compactedEnv, Action<CompactionProgress> progressReport, Transaction txr,
            string treeName, long copiedTrees, long totalTreesCount)
        {
            var existingTree = txr.ReadTree(treeName);

            Report(RootObjectType.VariableSizeTree, treeName, copiedTrees, totalTreesCount, 0, existingTree.State.NumberOfEntries, progressReport);

            using (var existingTreeIterator = existingTree.Iterate(true))
            {
                if (existingTreeIterator.Seek(Slices.BeforeAllKeys) == false)
                    return copiedTrees;

                using (var txw = compactedEnv.WriteTransaction())
                {
                    txw.CreateTree(treeName);
                    txw.Commit();
                }

                var copiedEntries = 0L;

                do
                {
                    var transactionSize = 0L;

                    using (var txw = compactedEnv.WriteTransaction())
                    {
                        var newTree = txw.ReadTree(treeName);

                        do
                        {
                            var key = existingTreeIterator.CurrentKey;

                            if (existingTreeIterator.Current->Flags == TreeNodeFlags.MultiValuePageRef)
                            {
                                using (var multiTreeIterator = existingTree.MultiRead(key))
                                {
                                    if (multiTreeIterator.Seek(Slices.BeforeAllKeys) == false)
                                        continue;

                                    do
                                    {
                                        var multiValue = multiTreeIterator.CurrentKey;
                                        newTree.MultiAdd(key, multiValue);
                                        transactionSize += multiValue.Size;
                                    } while (multiTreeIterator.MoveNext());
                                }
                            }
                            else
                            {
                                using (var value = existingTree.Read(key).Reader.AsStream())
                                {
                                    newTree.Add(key, value);
                                    transactionSize += value.Length;
                                }
                            }

                            copiedEntries++;
                        } while (transactionSize < compactedEnv.Options.MaxScratchBufferSize / 2 && existingTreeIterator.MoveNext());

                        txw.Commit();
                    }

                    if (copiedEntries == existingTree.State.NumberOfEntries)
                        copiedTrees++;

                    Report(RootObjectType.VariableSizeTree, treeName, copiedTrees, totalTreesCount, copiedEntries, existingTree.State.NumberOfEntries, progressReport);

                    compactedEnv.FlushLogToDataFile();
                } while (existingTreeIterator.MoveNext());
            }
            return copiedTrees;
        }

        private static long CopyTableTree(StorageEnvironment compactedEnv, Action<CompactionProgress> progressReport, Transaction txr,
            string treeName, long copiedTrees, long totalTreesCount)
        {
            // Load table
            var tableTree = txr.ReadTree(treeName, RootObjectType.Table);

            // Get the table schema
            var schemaSize = tableTree.GetDataSize(TableSchema.SchemasSlice);
            var schemaPtr = tableTree.DirectRead(TableSchema.SchemasSlice);
            var schema = TableSchema.ReadFrom(txr.Allocator, schemaPtr, schemaSize);

            // Load table into structure 
            var inputTable = txr.OpenTable(schema, treeName);

            // The next three variables are used to know what our current
            // progress is
            var copiedEntries = 0;

            // It is very important that these slices be allocated in the
            // txr.Allocator, as the intermediate write transactions on
            // the compacted environment will be destroyed between each
            // loop.
            var lastSlice = Slices.BeforeAllKeys;
            long lastFixedIndex = 0L;

            Report(RootObjectType.Table, treeName, copiedTrees, totalTreesCount, copiedEntries, inputTable.NumberOfEntries, progressReport);

            while (copiedEntries < inputTable.NumberOfEntries)
            {
                using (var txw = compactedEnv.WriteTransaction())
                {
                    long transactionSize = 0L;

                    schema.Create(txw, treeName);
                    var outputTable = txw.OpenTable(schema, treeName);

                    if (schema.Key == null)
                    {
                        // There is no primary key, however, there must be at least one index
                        if (schema.Indexes.Count > 0)
                        {
                            // We have a variable size index, use it
                            var index = schema.Indexes.First().Value;

                            foreach (var result in inputTable.SeekForwardFrom(index, lastSlice))
                            {
                                foreach (var entry in result.Results)
                                {
                                    // The table will take care of reconstructing indexes automatically
                                    outputTable.Insert(entry);
                                    copiedEntries++;
                                    transactionSize += entry.Size;
                                }

                                // The transaction has surpassed the allowed
                                // size before a flush
                                if (transactionSize >= compactedEnv.Options.MaxScratchBufferSize/2)
                                {
                                    lastSlice = result.Key;
                                    break;
                                }
                            }
                        }
                        else
                        {
                            // Use a fixed size index
                            var index = schema.FixedSizeIndexes.First().Value;

                            foreach (var entry in inputTable.SeekForwardFrom(index, lastFixedIndex))
                            {

                                // The table will take care of reconstructing indexes automatically
                                outputTable.Insert(entry);
                                copiedEntries++;
                                transactionSize += entry.Size;

                                // The transaction has surpassed the allowed
                                // size before a flush
                                if (transactionSize >= compactedEnv.Options.MaxScratchBufferSize/2)
                                {
                                    lastFixedIndex = index.GetValue(entry);
                                    break;
                                }
                            }
                        }
                    }
                    else
                    {
                        // The table has a primary key, inserts in that order are expected to be faster
                        foreach (var entry in inputTable.SeekByPrimaryKey(lastSlice))
                        {
                            // The table will take care of reconstructing indexes automatically
                            outputTable.Insert(entry);
                            copiedEntries++;
                            transactionSize += entry.Size;

                            // The transaction has surpassed the allowed
                            // size before a flush
                            if (transactionSize >= compactedEnv.Options.MaxScratchBufferSize/2)
                            {
                                schema.Key.GetSlice(txr.Allocator, entry, out lastSlice);
                                break;
                            }
                        }
                    }

                    txw.Commit();
                }

                if (copiedEntries == inputTable.NumberOfEntries)
                    copiedTrees++;

                Report(RootObjectType.Table, treeName, copiedTrees, totalTreesCount, copiedEntries, inputTable.NumberOfEntries, progressReport);

                compactedEnv.FlushLogToDataFile();
            }

            return copiedTrees;
        }

        private static void Report(RootObjectType objectType, string objectName, long globalProgress, long globalTotal, long objectProgress, long objectTotal, Action<CompactionProgress> progressReport)
        {
            if (progressReport == null)
                return;

            progressReport(new CompactionProgress
            {
                ObjectType = objectType,
                ObjectName = objectName,
                ObjectProgress = objectProgress,
                ObjectTotal = objectTotal,
                GlobalProgress = globalProgress,
                GlobalTotal = globalTotal
            });
        }
    }
}<|MERGE_RESOLUTION|>--- conflicted
+++ resolved
@@ -48,13 +48,9 @@
 
                 compactedEnv.FlushLogToDataFile();
 
-<<<<<<< HEAD
-                compactedEnv.Journal.Applicator.SyncDataFile(compactedEnv.ActiveTransactions.OldestTransaction);
-=======
-                compactedEnv.Journal.Applicator.SyncDataFile(compactedEnv.OldestTransaction, 
+                compactedEnv.Journal.Applicator.SyncDataFile(compactedEnv.ActiveTransactions.OldestTransaction, 
                     compactedEnv.Journal.Applicator.JournalsToDelete,
                     compactedEnv.Journal.Applicator.LastFlushedJournalObject);
->>>>>>> 27f42c6e
                 compactedEnv.Journal.Applicator.DeleteCurrentAlreadyFlushedJournal();
 
                 minimalCompactedDataFileSize = compactedEnv.NextPageNumber * existingEnv.Options.PageSize;
