--- conflicted
+++ resolved
@@ -15,229 +15,6 @@
                     </button>
                 </span>
             </div>
-<<<<<<< HEAD
-            <div class="panel-body">
-                <div class="form-group">
-                    <label for="conflictResolutionSelector" class="col-sm-2 control-label">Client failover behaviour</label>
-                    <div class="col-sm-10">
-                        <div class="btn-group" data-bind="with: replicationsSetup">
-                            <button type="button" class="btn btn-default dropdown-toggle" data-toggle="dropdown">
-                                <span data-bind="visible: clientFailoverBehaviour() == null">Let client decide</span>
-                                <span data-bind="visible: clientFailoverBehaviour() === 'AllowReadsFromSecondaries'">Allow reads from secondaries</span>
-                                <span data-bind="visible: clientFailoverBehaviour() === 'AllowReadsFromSecondariesAndWritesToSecondaries'">Allow reads from secondaries and writes to secondaries</span>
-                                <span data-bind="visible: clientFailoverBehaviour() === 'FailImmediately'">Fail immediately</span>
-                                <span data-bind="visible: clientFailoverBehaviour() === 'ReadFromAllServers'">Read from all servers</span>
-                                <span data-bind="visible: $root.readFromAllAllowWriteToSecondaries">Read from all servers and allow write to secondaries</span>
-                                <span class="caret"></span>
-                            </button>
-                            <ul class="dropdown-menu" role="menu">
-                                <li><a href="#" data-bind="click: clientFailoverBehaviour.bind(clientFailoverBehaviour, null)">Let client decide</a></li>
-                                <li class="divider"></li>
-                                <li><a href="#" data-bind="click: clientFailoverBehaviour.bind(clientFailoverBehaviour, 'AllowReadsFromSecondaries')">Allow reads from secondaries</a></li>
-                                <li><a href="#" data-bind="click: clientFailoverBehaviour.bind(clientFailoverBehaviour, 'AllowReadsFromSecondariesAndWritesToSecondaries')">Allow reads from secondaries and writes to secondaries</a></li>
-                                <li><a href="#" data-bind="click: clientFailoverBehaviour.bind(clientFailoverBehaviour, 'FailImmediately')">Fail immediately</a></li>
-                                <li><a href="#" data-bind="click: clientFailoverBehaviour.bind(clientFailoverBehaviour, 'ReadFromAllServers')">Read from all servers</a></li>
-                                <li><a href="#" data-bind="click: clientFailoverBehaviour.bind(clientFailoverBehaviour, 'AllowReadsFromSecondariesAndWritesToSecondaries,ReadFromAllServers')">Read from all servers and allow write to secondaries</a></li>
-                            </ul>
-                        </div>
-                    </div>
-                </div>
-                <div class="form-group">
-                    <label for="conflictResolutionSelector" class="col-sm-2 control-label">Conflict resolution</label>
-                    <div class="col-sm-10">
-                        <div class="btn-group" data-bind="with: replicationConfig">
-                            <button type="button" class="btn btn-default dropdown-toggle" data-toggle="dropdown">
-                                <span data-bind="visible: documentConflictResolution() === 'None'">None</span>
-                                <span data-bind="visible: documentConflictResolution() === 'ResolveToLocal'">Resolve to <strong>local</strong></span>
-                                <span data-bind="visible: documentConflictResolution() === 'ResolveToRemote'">Resolve to <strong>remote</strong></span>
-                                <span data-bind="visible: documentConflictResolution() === 'ResolveToLatest'">Resolve to <strong>latest</strong></span>
-                                <span class="caret"></span>
-                            </button>
-                            <ul class="dropdown-menu" role="menu">
-                                <li><a href="#" data-bind="click: documentConflictResolution.bind(documentConflictResolution, 'None')">None</a></li>
-                                <li class="divider"></li>
-                                <li><a href="#" data-bind="click: documentConflictResolution.bind(documentConflictResolution, 'ResolveToLocal')">Resolve to <strong>local</strong></a></li>
-                                <li><a href="#" data-bind="click: documentConflictResolution.bind(documentConflictResolution, 'ResolveToRemote')">Resolve to <strong>remote</strong></a></li>
-                                <li><a href="#" data-bind="click: documentConflictResolution.bind(documentConflictResolution, 'ResolveToLatest')">Resolve to <strong>latest</strong></a></li>
-                            </ul>
-                        </div>
-                    </div>
-                </div>
-
-                <div class="form-group">
-                    <label class="col-sm-2 control-label">Replication destinations</label>
-                    <div class="col-sm-10">
-                        <button type="button" class="btn btn-default" data-bind="click: createNewDestination" title="Add a replication destination (Alt+N)" accesskey="N">
-                            <i class="fa fa-plus"></i> Add destination
-                        </button>
-                        <br />
-                        <br />
-                        <div data-bind="with: replicationsSetup">
-                            <p data-bind="visible: destinations().length === 0">
-                                <i class="fa fa-warning text-warning"></i> <span class="text-muted">You haven't created any replication destinations.</span>
-                            </p>
-                            <div data-bind="foreach: destinations">
-                                <div class="panel replication-destination-card" data-bind="css: { 'panel-warning': disabled(), 'panel-default': !disabled() }">
-                                    <div class="panel-heading">
-                                        <h3 class="panel-title">
-                                            <span data-bind="text: name"></span>
-                                            <button type="button" class="close" data-dismiss="modal" aria-hidden="true"><i class="fa fa-times" data-bind="click: $root.removeDestination.bind($root)" title="Remove this replication destination"></i></button>
-                                        </h3>
-                                    </div>
-                                    <div class="panel-body">
-                                        <div class="form-group">
-                                            <div class="col-sm-offset-4 col-sm-7">
-                                                <div class="btn-group">
-                                                    <button type="button" class="btn btn-default dropdown-toggle" data-toggle="dropdown">
-                                                        <span data-bind="visible: !disabled()">Enabled</span>
-                                                        <span data-bind="visible: disabled">Disabled</span>
-                                                        <span class="caret"></span>
-                                                    </button>
-                                                    <ul class="dropdown-menu" role="menu">
-                                                        <li><a href="#" data-bind="click: enable">Enabled</a></li>
-                                                        <li><a href="#" data-bind="click: disable">Disabled</a></li>
-                                                    </ul>
-                                                </div>
-                                            </div>
-                                        </div>
-                                        <div class="form-group">
-                                            <label class="col-sm-4 control-label">Url</label>
-                                            <div class="col-sm-7">
-                                                <input required type="url" class="form-control" title="The address of the server to replicate to" data-bind="value: url, valueUpdate: 'afterkeydown'" />
-                                            </div>
-                                        </div>
-                                        <div class="form-group">
-                                            <label class="col-sm-4 control-label">Database</label>
-                                            <div class="col-sm-7">
-                                                <input required type="text" class="form-control" title="The name of the database on the destination server to replicate to" data-bind="value: database, valueUpdate: 'afterkeydown'" />
-                                            </div>
-                                        </div>
-                                        <div class="form-group">
-                                            <label class="col-sm-4 control-label">Credentials</label>
-                                            <div class="col-sm-7">
-                                                <div class="btn-group">
-                                                    <button type="button" class="btn btn-default dropdown-toggle" data-toggle="dropdown">
-                                                        <span data-bind="visible: !isUserCredentials() && !isApiKeyCredentials()">None</span>
-                                                        <span data-bind="visible: isUserCredentials">User</span>
-                                                        <span data-bind="visible: isApiKeyCredentials">API key</span>
-                                                        <span class="caret"></span>
-                                                    </button>
-                                                    <ul class="dropdown-menu" role="menu">
-                                                        <li><a href="#" data-bind="click: useNoCredentials">None</a></li>
-                                                        <li class="divider"></li>
-                                                        <li><a href="#" data-bind="click: useUserCredentials">User</a></li>
-                                                        <li><a href="#" data-bind="click: useApiKeyCredentials">API key</a></li>
-                                                    </ul>
-                                                </div>
-                                            </div>
-                                        </div>
-                                        <div data-bind="if: isUserCredentials, visible: isUserCredentials">
-                                            <div class="form-group">
-                                                <label class="col-sm-4 control-label">User Name</label>
-                                                <div class="col-sm-7">
-                                                    <input required type="text" class="form-control" data-bind="value: username, valueUpdate: 'afterkeydown'" />
-                                                </div>
-                                            </div>
-                                            <div class="form-group">
-                                                <label class="col-sm-4 control-label">Password</label>
-                                                <div class="col-sm-7">
-                                                    <input required type="text" class="form-control" data-bind="value: password, valueUpdate: 'afterkeydown'" />
-                                                </div>
-                                            </div>
-                                            <div class="form-group">
-                                                <label class="col-sm-4 control-label">Domain</label>
-                                                <div class="col-sm-7">
-                                                    <input required type="text" class="form-control" data-bind="value: domain, valueUpdate: 'afterkeydown'" />
-                                                </div>
-                                            </div>
-                                        </div>
-                                        <div data-bind="if: isApiKeyCredentials, visible: isApiKeyCredentials">
-                                            <div class="form-group">
-                                                <label class="col-sm-4 control-label">API Key</label>
-                                                <div class="col-sm-7">
-                                                    <input required type="text" class="form-control" data-bind="value: apiKey, valueUpdate: 'afterkeydown'" />
-                                                </div>
-                                            </div>
-                                        </div>
-                                        <a data-bind="click: toggleIsAdvancedShows" class="advanced-replication-settings">
-                                            Advanced Options
-                                        </a>
-                                        <div data-bind="visible: false">
-                                            <div class="form-group">
-                                                <label class="col-sm-4 control-label">Client Visible Url</label>
-                                                <div class="col-sm-7">
-                                                    <input type="text" class="form-control" data-bind="value: clientVisibleUrl, valueUpdate: 'afterkeydown'" />
-                                                </div>
-                                            </div>
-                                            <div class="form-group">
-                                                <label class="col-sm-4 control-label">Skip Index Replication</label>
-                                                <div class="col-sm-7">
-                                                    <input type="checkbox" class="form-checkbox-control" role="checkbox" data-bind="checked: skipIndexReplication" />
-                                                </div>
-                                            </div>
-                                            <div class="form-group">
-                                                <label class="col-sm-4 control-label">Replicate only specific collections</label>
-                                                <div class="col-sm-7">
-                                                    <input type="checkbox" class="form-checkbox-control" role="checkbox" data-bind="checked: enableReplicateOnlyFromCollections" />
-                                                    <span style="float:right; text-align: left" class="btn-group-vertical"
-                                                          data-toggle="buttons-checkbox"
-                                                          data-bind="visible: enableReplicateOnlyFromCollections, foreach: $parents[1].collections">
-                                                        <!-- ko if: $parents[0].sourceCollections.indexOf($data.name) >= 0 -->
-                                                        <button type="button" class="btn btn-default active" data-bind="click: function(data, event) { $root.onReplicateToCollectionClick($parents[0],$data.name); }">
-                                                            <i data-bind="css:{ 'fa-check': true  }" class="fa fa-fw"></i>
-                                                            <span data-bind="text: name"></span>
-                                                        </button>
-                                                        <!-- /ko -->
-                                                        <!-- ko if: $parents[0].sourceCollections.indexOf($data.name) < 0 -->
-                                                        <button type="button" class="btn btn-default" data-bind="click: function(data, event) { $root.onReplicateToCollectionClick($parents[0],$data.name); }">
-                                                            <i data-bind="css:{ 'fa-check': false  }" class="fa fa-fw"></i>
-                                                            <span data-bind="text: name"></span>
-                                                        </button>
-                                                        <!-- /ko -->
-                                                    </span>
-                                                </div>
-                                            </div>
-                                            <div class="form-group" style="margin-left:10px">
-                                                <button data-bind="click:function(event,data){ $parents[1].sendReplicateCommand($data,$parents[1]); }" type="submit" class="btn btn-primary" title="Replicate to this destination">
-                                                    <i class="fa fa-share-square-o"></i>
-                                                </button>
-                                                <span style="margin-left: 5px;">
-                                                    Force replicate all indexes and transformers
-                                                </span>
-                                            </div>
-
-                                            <div class="form-group">
-                                                <label class="col-sm-4 control-label">Failover</label>
-                                                <div class="col-sm-7">
-                                                    <div class="btn-group">
-                                                        <button type="button" class="btn btn-default dropdown-toggle" data-toggle="dropdown">
-                                                            <span data-bind="visible: !ignoredClient()">Include</span>
-                                                            <span data-bind="visible: ignoredClient">Skip</span>
-                                                            <span class="caret"></span>
-                                                        </button>
-                                                        <ul class="dropdown-menu" role="menu">
-                                                            <li><a href="#" data-bind="click: includeFailover">Include</a></li>
-                                                            <li><a href="#" data-bind="click: skipFailover">Skip</a></li>
-                                                        </ul>
-                                                    </div>
-                                                </div>
-                                            </div>
-                                            <div class="form-group">
-                                                <label class="col-sm-4 control-label">Transitive Replication</label>
-                                                <div class="col-sm-7">
-                                                    <div class="btn-group">
-                                                        <button type="button" class="btn btn-default dropdown-toggle" data-toggle="dropdown">
-                                                            <span data-bind="visible: transitiveReplicationBehavior() === 'None'">Changed only</span>
-                                                            <span data-bind="visible: transitiveReplicationBehavior() === 'Replicate'">Changed and replicated</span>
-                                                            <span class="caret"></span>
-                                                        </button>
-                                                        <ul class="dropdown-menu" role="menu">
-                                                            <li><a href="#" data-bind="click: transitiveReplicationBehavior.bind(transitiveReplicationBehavior, 'None')">Changed only</a></li>
-                                                            <li><a href="#" data-bind="click: transitiveReplicationBehavior.bind(transitiveReplicationBehavior, 'Replicate')">Changed and replicated</a></li>
-                                                        </ul>
-                                                    </div>
-                                                </div>
-=======
         <div class="panel-body">
             <div class="form-group" data-bind="visible: hasGlobalValues">
                 <div class="col-md-2">
@@ -449,6 +226,28 @@
                                             <input type="checkbox" class="form-checkbox-control" role="checkbox" data-bind="enable: canEdit, checked: skipIndexReplication"/>
                                         </div>
                                     </div>
+                                    <div class="form-group">
+                                        <label class="col-sm-4 control-label">Replicate only specific collections</label>
+                                        <div class="col-sm-7">
+                                            <input type="checkbox" class="form-checkbox-control" role="checkbox" data-bind="checked: enableReplicateOnlyFromCollections" />
+                                            <span style="float:right; text-align: left" class="btn-group-vertical"
+                                                  data-toggle="buttons-checkbox"
+                                                  data-bind="visible: enableReplicateOnlyFromCollections, foreach: $parents[1].collections">
+                                                <!-- ko if: $parents[0].sourceCollections.indexOf($data.name) >= 0 -->
+                                                <button type="button" class="btn btn-default active" data-bind="click: function(data, event) { $root.onReplicateToCollectionClick($parents[0],$data.name); }">
+                                                    <i data-bind="css:{ 'fa-check': true  }" class="fa fa-fw"></i>
+                                                    <span data-bind="text: name"></span>
+                                                </button>
+                                                <!-- /ko -->
+                                                <!-- ko if: $parents[0].sourceCollections.indexOf($data.name) < 0 -->
+                                                <button type="button" class="btn btn-default" data-bind="click: function(data, event) { $root.onReplicateToCollectionClick($parents[0],$data.name); }">
+                                                    <i data-bind="css:{ 'fa-check': false  }" class="fa fa-fw"></i>
+                                                    <span data-bind="text: name"></span>
+                                                </button>
+                                                <!-- /ko -->
+                                            </span>
+                                        </div>
+                                    </div>
                                     <div class="form-group" style="margin-left: 10px">
                                         <button data-bind="click:function(event,data){ $parents[1].sendReplicateCommand($data,$parents[1]); }" type="submit" class="btn btn-primary" title="Replicate to this destination">
                                             <i class="fa fa-share-square-o"></i>
@@ -487,7 +286,6 @@
                                                     <li><a href="#" data-bind="click: transitiveReplicationBehavior.bind(transitiveReplicationBehavior, 'None')">Changed only</a></li>
                                                     <li><a href="#" data-bind="click: transitiveReplicationBehavior.bind(transitiveReplicationBehavior, 'Replicate')">Changed and replicated</a></li>
                                                 </ul>
->>>>>>> fd75e62e
                                             </div>
                                         </div>
                                     </div>
@@ -497,11 +295,8 @@
                     </div>
                 </div>
             </div>
-<<<<<<< HEAD
-=======
-        </div>
-        </div>
->>>>>>> fd75e62e
+        </div>
+        </div>
         </div>
         <div class="panel panel-default">
             <div class="panel-heading">
@@ -514,15 +309,15 @@
             </div>
         </div>
         <div class="panel panel-default">
-            <div class="panel-heading">
-                <button data-bind="click: saveServerPrefixForHiLo, enable: isServerPrefixForHiLoSaveEnabled" type="submit" class="btn btn-primary" title="Save changes">
-                    <i class="fa fa-save"></i>
-                </button>
+            <div class="panel-heading">                
+                    <button data-bind="click: saveServerPrefixForHiLo, enable: isServerPrefixForHiLoSaveEnabled" type="submit" class="btn btn-primary" title="Save changes">
+                        <i class="fa fa-save"></i>
+                    </button>
                 <span style="margin-left: 5px;">
                     Server HiLo prefix
                 </span>
             </div>
-
+            
             <div class="panel-body">
                 <div class="form-group">
                     <label for="conflictResolutionSelector" class="col-sm-2 control-label">
