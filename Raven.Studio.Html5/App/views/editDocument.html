--- conflicted
+++ resolved
@@ -19,33 +19,6 @@
             <span data-bind="visible: isCreatingNewDocument">New Document</span>
         </li>
     </ul>
-<<<<<<< HEAD
-
-    <div class="btn-toolbar">
-        <div class="btn-group">
-            <button type="button" class="btn btn-primary use-bootstrap-tooltip" data-trigger="hover" data-toggle="tooltip" data-placement="bottom" data-bind="click: saveDocument, enable: userSpecifiedId" title="Save (Alt+S)" accesskey="R"><i class="fa fa-save"></i></button>
-            <button type="button" class="btn btn-default use-bootstrap-tooltip" data-trigger="hover" data-toggle="tooltip" data-placement="bottom" data-bind="click: refreshDocument, visible: !isCreatingNewDocument()" title="Refresh (Alt+R)" accesskey="R"><i class="fa fa-refresh"></i></button>
-            <button type="button" class="btn btn-default use-bootstrap-tooltip" data-trigger="hover" data-toggle="tooltip" data-placement="bottom" data-bind="click: formatDocument" title="Format document (Alt+[)" accesskey="["><i class="fa fa-align-justify"></i></button>
-            <button type="button" class="btn btn-default use-bootstrap-tooltip" data-trigger="hover" data-toggle="tooltip" data-placement="bottom" data-bind="click: deleteDocument, visible: !isCreatingNewDocument()" title="Delete (Alt+shift+Del)"><i class="fa fa-trash-o"></i></button>
-        </div>
-
-        <div class="btn-group" data-bind="with: docsList">
-            <button type="button" class="btn btn-default use-bootstrap-tooltip" data-trigger="hover" data-toggle="tooltip" data-placement="bottom" data-bind="click: $root.firstDocument.bind($root)" title="Go to first document (Alt+Home)"><i class="fa fa-step-backward"></i></button>
-            <button type="button" class="btn btn-default use-bootstrap-tooltip" data-trigger="hover" data-toggle="tooltip" data-placement="bottom" data-bind="click: $root.previousDocumentOrLast.bind($root)" title="Go to previous document (Alt+PageUp)"><i class="fa fa-caret-left"></i></button>
-            <button type="button" class="btn btn-default use-bootstrap-tooltip" data-trigger="hover" data-toggle="tooltip" data-placement="bottom" data-bind="text: 'Doc ' + (currentItemIndex() + 1) + ' of ' + totalResultCount()"></button>
-            <button type="button" class="btn btn-default use-bootstrap-tooltip" data-trigger="hover" data-toggle="tooltip" data-placement="bottom" data-bind="click: $root.nextDocumentOrFirst.bind($root)" title="Go to next document (Alt+PageDown)"><i class="fa fa-caret-right"></i></button>
-            <button type="button" class="btn btn-default use-bootstrap-tooltip" data-trigger="hover" data-toggle="tooltip" data-placement="bottom" data-bind="click: $root.lastDocument.bind($root)" title="Go to last document (Alt+End)"><i class="fa fa-step-forward"></i></button>
-        </div>
-    </div>
-    <br />
-    <div class="row">
-        <div class="col-md-9">
-            <div class="row" data-bind="with: metadata">
-                <div class="col-md-12">
-                    <input type="text" class="form-control" data-placement="top" accesskey="i" placeholder="document id" data-bind="value: $root.userSpecifiedId, valueUpdate: 'afterkeyup', attr: { disabled: $root.isBusy }" />
-                </div>
-=======
-    
     <form data-bind="submit: saveDocument">
         <div class="btn-toolbar">
             <div class="btn-group">
@@ -53,7 +26,6 @@
                 <button type="button" class="btn btn-default use-bootstrap-tooltip" data-trigger="hover" data-toggle="tooltip" data-placement="bottom" data-bind="click: refreshDocument" title="Refresh (Alt+R)" accesskey="R"><i class="fa fa-refresh"></i></button>
                 <button type="button" class="btn btn-default use-bootstrap-tooltip" data-trigger="hover" data-toggle="tooltip" data-placement="bottom" data-bind="click: formatDocument" title="Format document (Alt+[)" accesskey="["><i class="fa fa-align-justify"></i></button>
                 <button type="button" class="btn btn-danger use-bootstrap-tooltip" data-trigger="hover" data-toggle="tooltip" data-placement="bottom" data-bind="click: deleteDocument, visible: lodaedDocumentName" title="Delete (Alt+shift+Del)"><i class="fa fa-trash-o"></i></button>
->>>>>>> b88e36c8
             </div>
 
             <div class="btn-group" data-bind="with: docsList">
