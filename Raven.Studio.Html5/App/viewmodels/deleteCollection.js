<<<<<<< HEAD
define(["require", "exports", "models/document", "plugins/dialog", "commands/deleteCollectionCommand", "models/collection"], function(require, exports, document, dialog, deleteCollectionCommand, collection) {
=======
define(["require", "exports", "models/document", "plugins/dialog", "commands/deleteCollectionCommand", "models/collection", "common/appUrl"], function(require, exports, document, dialog, deleteCollectionCommand, collection, appUrl) {
>>>>>>> 1bf5d335
    var deleteCollection = (function () {
        function deleteCollection(collection) {
            this.collection = collection;
            this.deletionTask = $.Deferred();
            this.deletionStarted = false;
        }
        deleteCollection.prototype.deleteCollection = function () {
            var _this = this;
            var deleteCommand = new deleteCollectionCommand(this.collection.name, appUrl.getDatabase());
            var deleteCommandTask = deleteCommand.execute();
            deleteCommandTask.done(function () {
                return _this.deletionTask.resolve(_this.collection);
            });
            deleteCommandTask.fail(function (response) {
                return _this.deletionTask.reject(response);
            });
            this.deletionStarted = true;
            dialog.close(this);
        };

        deleteCollection.prototype.cancel = function () {
            dialog.close(this);
        };

        deleteCollection.prototype.deactivate = function () {
            // If we were closed via X button or other dialog dismissal, reject the deletion task since
            // we never started it.
            if (!this.deletionStarted) {
                this.deletionTask.reject();
            }
        };
        return deleteCollection;
    })();

    
    return deleteCollection;
});
//# sourceMappingURL=deleteCollection.js.map<|MERGE_RESOLUTION|>--- conflicted
+++ resolved
@@ -1,8 +1,4 @@
-<<<<<<< HEAD
-define(["require", "exports", "models/document", "plugins/dialog", "commands/deleteCollectionCommand", "models/collection"], function(require, exports, document, dialog, deleteCollectionCommand, collection) {
-=======
 define(["require", "exports", "models/document", "plugins/dialog", "commands/deleteCollectionCommand", "models/collection", "common/appUrl"], function(require, exports, document, dialog, deleteCollectionCommand, collection, appUrl) {
->>>>>>> 1bf5d335
     var deleteCollection = (function () {
         function deleteCollection(collection) {
             this.collection = collection;
