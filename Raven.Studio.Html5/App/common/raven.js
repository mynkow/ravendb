<<<<<<< HEAD
define(["require", "exports", "models/database", "models/collection", "models/collectionInfo", "models/document", "common/pagedResultSet"], function(require, exports, database, collection, collectionInfo, document, pagedResultSet) {
=======
define(["require", "exports", "models/database", "models/collection", "models/collectionInfo", "models/document", "common/pagedResultSet", "common/appUrl"], function(require, exports, database, collection, collectionInfo, document, pagedResultSet, appUrl) {
>>>>>>> 1bf5d335
    var raven = (function () {
        function raven() {
        }
        raven.prototype.collections = function () {
            this.requireActiveDatabase();

            var args = {
                field: "Tag",
                fromValue: "",
                pageSize: 100
            };
            var resultsSelector = function (collectionNames) {
                return collectionNames.map(function (n) {
                    return new collection(n);
                });
            };
            return this.fetch("/terms/Raven/DocumentsByEntityName", args, raven.activeDatabase(), resultsSelector);
        };

        raven.prototype.userInfo = function () {
            this.requireActiveDatabase();
            var url = "/debug/user-info";
            return this.fetch(url, null, raven.activeDatabase(), null);
        };

        raven.prototype.document = function (id) {
            var resultsSelector = function (dto) {
                return new document(dto);
            };
            var url = "/docs/" + encodeURIComponent(id);
            return this.fetch(url, null, raven.activeDatabase(), resultsSelector);
        };

        raven.prototype.documentWithMetadata = function (id) {
            var resultsSelector = function (dtoResults) {
                return new document(dtoResults[0]);
            };
            return this.docsById(id, 0, 1, false, resultsSelector);
        };

        raven.prototype.searchIds = function (searchTerm, start, pageSize, metadataOnly) {
            var resultsSelector = function (dtoResults) {
                return dtoResults.map(function (dto) {
                    return new document(dto);
                });
            };
            return this.docsById(searchTerm, start, pageSize, metadataOnly, resultsSelector);
        };

        raven.prototype.deleteCollection = function (collectionName) {
            var args = {
                query: "Tag:" + collectionName,
                pageSize: 128,
                allowStale: true
            };
            var url = "/bulk_docs/Raven/DocumentsByEntityName";
            var urlParams = "?query=Tag%3A" + encodeURIComponent(collectionName) + "&pageSize=128&allowStale=true";
            return this.delete_(url + urlParams, null, raven.activeDatabase());
        };

        raven.prototype.getDatabaseUrl = function (database) {
            if (database && !database.isSystem) {
                return appUrl.baseUrl + "/databases/" + database.name;
            }

            return appUrl.baseUrl;
        };

        // TODO: This doesn't really belong here.
        raven.getEntityNameFromId = function (id) {
            if (!id) {
                return null;
            }

            // TODO: is there a better way to do this?
            var slashIndex = id.lastIndexOf('/');
            if (slashIndex >= 1) {
                return id.substring(0, slashIndex);
            }

            return id;
        };

        raven.prototype.docsById = function (idOrPartialId, start, pageSize, metadataOnly, resultsSelector) {
            var url = "/docs/";
            var args = {
                startsWith: idOrPartialId,
                start: start,
                pageSize: pageSize
            };
            return this.fetch(url, args, raven.activeDatabase(), resultsSelector);
        };

        raven.prototype.requireActiveDatabase = function () {
            if (!raven.activeDatabase()) {
                throw new Error("Must have an active database before calling this method.");
            }
        };

        raven.prototype.fetch = function (relativeUrl, args, database, resultsSelector) {
            var ajax = this.ajax(relativeUrl, args, "GET", database);
            if (resultsSelector) {
                var task = $.Deferred();
                ajax.done(function (results) {
                    var transformedResults = resultsSelector(results);
                    task.resolve(transformedResults);
                });
                ajax.fail(function (request, status, error) {
                    return task.reject(request, status, error);
                });
                return task;
            } else {
                return ajax;
            }
        };

        raven.prototype.post = function (relativeUrl, args, database, customHeaders) {
            return this.ajax(relativeUrl, args, "POST", database, customHeaders);
        };

        raven.prototype.put = function (relativeUrl, args, database, customHeaders) {
            return this.ajax(relativeUrl, args, "PUT", database, customHeaders);
        };

        raven.prototype.delete_ = function (relativeUrl, args, database, customHeaders) {
            return this.ajax(relativeUrl, args, "DELETE", database, customHeaders);
        };

        raven.prototype.ajax = function (relativeUrl, args, method, database, customHeaders) {
            var options = {
                cache: false,
                url: this.getDatabaseUrl(database) + relativeUrl,
                data: args,
                contentType: "application/json; charset=utf-8",
                type: method,
                headers: undefined
            };

            if (customHeaders) {
                options.headers = customHeaders;
            }

            return $.ajax(options);
        };
        raven.ravenClientVersion = '3.0.0.0';
        raven.activeDatabase = ko.observable().subscribeTo("ActivateDatabase");
        return raven;
    })();

    
    return raven;
});
//# sourceMappingURL=raven.js.map<|MERGE_RESOLUTION|>--- conflicted
+++ resolved
@@ -1,8 +1,4 @@
-<<<<<<< HEAD
-define(["require", "exports", "models/database", "models/collection", "models/collectionInfo", "models/document", "common/pagedResultSet"], function(require, exports, database, collection, collectionInfo, document, pagedResultSet) {
-=======
 define(["require", "exports", "models/database", "models/collection", "models/collectionInfo", "models/document", "common/pagedResultSet", "common/appUrl"], function(require, exports, database, collection, collectionInfo, document, pagedResultSet, appUrl) {
->>>>>>> 1bf5d335
     var raven = (function () {
         function raven() {
         }
