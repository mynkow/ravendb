//-----------------------------------------------------------------------
// <copyright file="ExportSpec.cs" company="Hibernating Rhinos LTD">
//     Copyright (c) Hibernating Rhinos LTD. All rights reserved.
// </copyright>
//-----------------------------------------------------------------------
using System;
using System.Collections.Generic;
using System.IO;
using Raven.Abstractions.Data;
using Raven.Imports.Newtonsoft.Json;
using Raven.Imports.Newtonsoft.Json.Linq;
using Raven.Abstractions.Json;
using Raven.Json.Linq;
using System.Linq;

namespace Raven.Abstractions.Smuggler
{
    using System.Text.RegularExpressions;
    public class SmugglerOptions
    {
        private int batchSize;
	    private TimeSpan timeout;

	    public SmugglerOptions()
        {
            Filters = new List<FilterSetting>();
            BatchSize = 1024;
            OperateOnTypes = ItemType.Indexes | ItemType.Documents | ItemType.Attachments | ItemType.Transformers;
            Timeout = TimeSpan.FromSeconds(30);
            ShouldExcludeExpired = false;
	        StartDocsDeletionEtag = StartAttachmentsDeletionEtag = StartAttachmentsEtag = StartDocsEtag = Etag.Empty;
            Limit = int.MaxValue;
		    MaxStepsForTransformScript = 10*1000;
	        ExportDeletions = false;
        }

        public bool ExportDeletions { get; set; }

        /// <summary>
        /// Start exporting from the specified documents etag
        /// </summary>
        public Etag StartDocsEtag { get; set; }

        /// <summary>
        /// Start exporting from the specified attachments etag
        /// </summary>
        public Etag StartAttachmentsEtag { get; set; }

        /// <summary>
        /// Start exporting from the specified document deletion etag
        /// </summary>
        public Etag StartDocsDeletionEtag { get; set; }

        /// <summary>
        /// Start exporting from the specified attachment deletion etag
        /// </summary>
        public Etag StartAttachmentsDeletionEtag { get; set; }

        /// <summary>
        /// The number of document or attachments or indexes or transformers to load in each call to the RavenDB database.
        /// </summary>
        public int BatchSize
        {
            get { return batchSize; }
            set
            {
                if (value < 1)
                    throw new InvalidOperationException("Batch size cannot be zero or a negative number");
                batchSize = value;
            }
        }

        /// <summary>
        /// Specify the types to operate on. You can specify more than one type by combining items with the OR parameter.
        /// Default is all items.
        /// Usage example: OperateOnTypes = ItemType.Indexes | ItemType.Transformers | ItemType.Documents | ItemType.Attachments.
        /// </summary>
        public ItemType OperateOnTypes { get; set; }

        public int Limit { get; set; }

        /// <summary>
        /// Filters to use to filter the documents that we will export/import.
        /// </summary>
        public List<FilterSetting> Filters { get; set; }

        public virtual bool MatchFilters(RavenJToken item)
        {
            foreach (var filter in Filters)
            {
                bool matchedFilter = false;
                foreach (var tuple in item.SelectTokenWithRavenSyntaxReturningFlatStructure(filter.Path))
                {
                    if (tuple == null || tuple.Item1 == null)
                        continue;
                    var val = tuple.Item1.Type == JTokenType.String
                                ? tuple.Item1.Value<string>()
                                : tuple.Item1.ToString(Formatting.None);
                    matchedFilter |= filter.Values.Any(value => String.Equals(val, value, StringComparison.OrdinalIgnoreCase)) ==
                                     filter.ShouldMatch;
                }
                if (matchedFilter == false)
                    return false;
            }
            return true;
        }

        /// <summary>
        /// Should we exclude any documents which have already expired by checking the expiration meta property created by the expiration bundle
        /// </summary>
        public bool ShouldExcludeExpired { get; set; }

        public virtual bool ExcludeExpired(RavenJToken item, DateTime now)
        {
            var metadata = item.Value<RavenJObject>("@metadata");

<<<<<<< HEAD
            const string RavenExpirationDate = "Raven-Expiration-Date";

            // check for expired documents and exclude them if expired
            if (metadata == null)
            {
                return false;
            }
            var property = metadata[RavenExpirationDate];
            if (property == null)
                return false;

            DateTime dateTime;
            try
            {
                dateTime = property.Value<DateTime>();
            }
            catch (FormatException)
            {
                return false;
            }

            return dateTime < now;
=======
		public virtual bool MatchFilters(RavenJToken item)
		{
			foreach (var filter in Filters)
			{
			    bool anyRecords = false;
				bool matchedFilter = false;
				foreach (var tuple in item.SelectTokenWithRavenSyntaxReturningFlatStructure(filter.Path))
				{
					if (tuple == null || tuple.Item1 == null)
						continue;

				    anyRecords = true;

					var val = tuple.Item1.Type == JTokenType.String
								? tuple.Item1.Value<string>()
								: tuple.Item1.ToString(Formatting.None);
					matchedFilter |= filter.Values.Any(value => String.Equals(val, value, StringComparison.OrdinalIgnoreCase)) ==
									 filter.ShouldMatch;
				}

                if (filter.ShouldMatch == false && anyRecords == false) // RDBQA-7
                    return true;

				if (matchedFilter == false)
					return false;
			}
			return true;
>>>>>>> a715f404
		}

	    /// <summary>
	    /// The timeout for requests
	    /// </summary>
	    public TimeSpan Timeout
	    {
		    get
		    {
				return timeout;
		    }
		    set
		    {
			    if (value < TimeSpan.FromSeconds(5))
			    {
				    throw new InvalidOperationException("Timout value cannot be less then 5 seconds.");
			    }
				timeout = value;
		    }
	    }

        public bool Incremental { get; set; }

        public string TransformScript { get; set; }

        /// <summary>
        /// Maximum number of steps that transform script can have
        /// </summary>
        public int MaxStepsForTransformScript { get; set; }
    }

    public class SmugglerBetweenOptions
    {
        public RavenConnectionStringOptions From { get; set; }

        public RavenConnectionStringOptions To { get; set; }

		/// <summary>
		/// You can give a key to the incremental last etag, in order to make incremental imports from a few export sources.
		/// </summary>
		public string IncrementalKey { get; set; }
    }

    public class SmugglerExportOptions
    {
        public RavenConnectionStringOptions From { get; set; }

        /// <summary>
        /// The path to write the export.
        /// </summary>
        public string ToFile { get; set; }

        /// <summary>
        /// The stream to write the export.
        /// </summary>
        public Stream ToStream { get; set; }
    }

    public class SmugglerImportOptions
    {
        public RavenConnectionStringOptions To { get; set; }

        /// <summary>
        /// The path to read from of the import data.
        /// </summary>
        public string FromFile { get; set; }

        /// <summary>
        /// The stream to read from of the import data.
        /// </summary>
        public Stream FromStream { get; set; }
    }

	[Flags]
	public enum ItemType
	{
		Documents = 0x1,
		Indexes = 0x2,
		Attachments = 0x4,
		Transformers = 0x8,

        RemoveAnalyzers = 0x8000,
	}

	public class FilterSetting
	{
		public string Path { get; set; }
		public List<string> Values { get; set; }
		public bool ShouldMatch { get; set; }

		public FilterSetting()
		{
			Values = new List<string>();
		}

        private static readonly Regex Regex = new Regex(@"('[^']+'|[^,]+)");

	    public static List<string> ParseValues(string value)
	    {
            var results = new List<string>();

            if (string.IsNullOrEmpty(value))
                return results;

	        var matches = Regex.Matches(value);
	        for (var i = 0; i < matches.Count; i++)
	        {
	            var match = matches[i].Value;
	            
	            if (match.StartsWith("'") && match.EndsWith("'"))
                    match = match.Substring(1, match.Length - 2);

                results.Add(match);
	        }

	        return results;
	    }
	}
}<|MERGE_RESOLUTION|>--- conflicted
+++ resolved
@@ -84,60 +84,6 @@
         /// </summary>
         public List<FilterSetting> Filters { get; set; }
 
-        public virtual bool MatchFilters(RavenJToken item)
-        {
-            foreach (var filter in Filters)
-            {
-                bool matchedFilter = false;
-                foreach (var tuple in item.SelectTokenWithRavenSyntaxReturningFlatStructure(filter.Path))
-                {
-                    if (tuple == null || tuple.Item1 == null)
-                        continue;
-                    var val = tuple.Item1.Type == JTokenType.String
-                                ? tuple.Item1.Value<string>()
-                                : tuple.Item1.ToString(Formatting.None);
-                    matchedFilter |= filter.Values.Any(value => String.Equals(val, value, StringComparison.OrdinalIgnoreCase)) ==
-                                     filter.ShouldMatch;
-                }
-                if (matchedFilter == false)
-                    return false;
-            }
-            return true;
-        }
-
-        /// <summary>
-        /// Should we exclude any documents which have already expired by checking the expiration meta property created by the expiration bundle
-        /// </summary>
-        public bool ShouldExcludeExpired { get; set; }
-
-        public virtual bool ExcludeExpired(RavenJToken item, DateTime now)
-        {
-            var metadata = item.Value<RavenJObject>("@metadata");
-
-<<<<<<< HEAD
-            const string RavenExpirationDate = "Raven-Expiration-Date";
-
-            // check for expired documents and exclude them if expired
-            if (metadata == null)
-            {
-                return false;
-            }
-            var property = metadata[RavenExpirationDate];
-            if (property == null)
-                return false;
-
-            DateTime dateTime;
-            try
-            {
-                dateTime = property.Value<DateTime>();
-            }
-            catch (FormatException)
-            {
-                return false;
-            }
-
-            return dateTime < now;
-=======
 		public virtual bool MatchFilters(RavenJToken item)
 		{
 			foreach (var filter in Filters)
@@ -165,7 +111,39 @@
 					return false;
 			}
 			return true;
->>>>>>> a715f404
+		}
+
+        /// <summary>
+        /// Should we exclude any documents which have already expired by checking the expiration meta property created by the expiration bundle
+        /// </summary>
+        public bool ShouldExcludeExpired { get; set; }
+
+        public virtual bool ExcludeExpired(RavenJToken item, DateTime now)
+        {
+            var metadata = item.Value<RavenJObject>("@metadata");
+
+            const string RavenExpirationDate = "Raven-Expiration-Date";
+
+            // check for expired documents and exclude them if expired
+            if (metadata == null)
+            {
+                return false;
+            }
+            var property = metadata[RavenExpirationDate];
+            if (property == null)
+                return false;
+
+            DateTime dateTime;
+            try
+            {
+                dateTime = property.Value<DateTime>();
+            }
+            catch (FormatException)
+            {
+                return false;
+            }
+
+            return dateTime < now;
 		}
 
 	    /// <summary>
