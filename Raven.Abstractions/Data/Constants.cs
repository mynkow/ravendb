using System;
using Raven.Json.Linq;

namespace Raven.Abstractions.Data
{
	public static class Constants
	{
		static Constants()
		{
			InResourceKeyVerificationDocumentContents = new RavenJObject { { "Text", "The encryption is correct." } };
			InResourceKeyVerificationDocumentContents.EnsureCannotBeChangeAndEnableSnapshotting();
		}

		public const string RavenClientPrimaryServerUrl = "Raven-Client-Primary-Server-Url";

		public const string RavenClientPrimaryServerLastCheck = "Raven-Client-Primary-Server-LastCheck";

		public const string RavenForcePrimaryServerCheck = "Raven-Force-Primary-Server-Check";

		public const string RavenShardId = "Raven-Shard-Id";
        
		
		public const string LastModified = "Last-Modified";

        public const string CreationDate = "Creation-Date";

        public const string RavenCreationDate = "Raven-Creation-Date";

        public const string RavenLastModified = "Raven-Last-Modified";

		public const string SystemDatabase = "<system>";

		public const string TemporaryScoreValue = "Temp-Index-Score";

		public const string AlphaNumericFieldName = "__alphaNumeric";

		public const string RandomFieldName = "__random";

		public const string CustomSortFieldName = "__customSort";

		public const string NullValueNotAnalyzed = "[[NULL_VALUE]]";

		public const string EmptyStringNotAnalyzed = "[[EMPTY_STRING]]";

		public const string NullValue = "NULL_VALUE";

		public const string EmptyString = "EMPTY_STRING";

		public const string DocumentIdFieldName = "__document_id";

		public const string ReduceKeyFieldName = "__reduce_key";

		public const string ReduceValueFieldName = "__reduced_val";

		public const string IntersectSeparator = " INTERSECT ";

		public const string RavenClrType = "Raven-Clr-Type";

		public const string RavenEntityName = "Raven-Entity-Name";

		public const string RavenReadOnly = "Raven-Read-Only";

		public const string AllFields = "__all_fields";

		// This is used to indicate that a document exists in an uncommitted transaction
		public const string RavenDocumentDoesNotExists = "Raven-Document-Does-Not-Exists";

		public const string Metadata = "@metadata";

		public const string NotForReplication = "Raven-Not-For-Replication";

		public const string RavenDeleteMarker = "Raven-Delete-Marker";
		public const string RavenIndexDeleteMarker = "Raven-Index-Delete-Marker";
		public const string RavenTransformerDeleteMarker = "Raven-Transformer-Delete-Marker";

		public const string TemporaryTransformerPrefix = "Temp/";

		public const string ActiveBundles = "Raven/ActiveBundles";

		public const string AllowBundlesChange = "Raven-Temp-Allow-Bundles-Change";

		public const string RavenAlerts = "Raven/Alerts";

		public const string RavenJavascriptFunctions = "Raven/Javascript/Functions";

		public const string MemoryLimitForProcessing_BackwardCompatibility = "Raven/MemoryLimitForIndexing";

		public const string MemoryLimitForProcessing = "Raven/MemoryLimitForProcessing";

		public const string LowMemoryLimitForLinuxDetectionInMB = "Raven/LowMemoryLimitForLinuxDetectionInMB";
        public const string RunInMemory = "Raven/RunInMemory";

	    public const string ExposeConfigOverTheWire = "Raven/ExposeConfigOverTheWire";

		// Server
		public const string MaxConcurrentServerRequests = "Raven/MaxConcurrentServerRequests";

		public const string MaxConcurrentMultiGetRequests = "Raven/MaxConcurrentMultiGetRequests";

	    public const string MaxConcurrentRequestsForDatabaseDuringLoad = "Raven/MaxConcurrentRequestsForDatabaseDuringLoad";

        public const string MaxSecondsForTaskToWaitForDatabaseToLoad = "Raven/MaxSecondsForTaskToWaitForDatabaseToLoad";

	    public const string RejectClientsModeEnabled = "Raven/RejectClientsModeEnabled";

	    public const string RavenServerBuild = "Raven-Server-Build";

		// Indexing
		public const string RavenPrefetchingDurationLimit = "Raven/Prefetching/DurationLimit";

		public const int DefaultPrefetchingDurationLimit = 5000;

		public const string BulkImportBatchTimeout = "Raven/BulkImport/BatchTimeout";

		public const int BulkImportDefaultTimeoutInMs = 60000;

	    public const string IndexingDisabled = "Raven/IndexingDisabled";

		public const string MaxNumberOfItemsToProcessInTestIndexes = "Raven/Indexing/MaxNumberOfItemsToProcessInTestIndexes";
		public const string MaxNumberOfStoredIndexingBatchInfoElements = "Raven/Indexing/MaxNumberOfStoredIndexingBatchInfoElements";

		public const string IndexReplacePrefix = "Raven/Indexes/Replace/";

		//Paths
		public const string RavenDataDir = "Raven/DataDir";

		public const string RavenEsentLogsPath = "Raven/Esent/LogsPath";

        public const string RavenTxJournalPath = "Raven/TransactionJournalsPath";

		public const string RavenIndexPath = "Raven/IndexStoragePath";

		//Files
		public const int WindowsMaxPath = 260 - 30;

		public const int LinuxMaxPath = 4096;

		public const int LinuxMaxFileNameLength = WindowsMaxPath;

		public static readonly string[] WindowsReservedFileNames = { "con", "prn", "aux", "nul", "com1", "com2", "com3", "com4", "com5", "com6", "com7", "com8", "com9", "lpt1", "lpt2", "lpt3", "lpt4", "lpt5", "lpt6", "lpt7", "lpt8", "lpt9", "clock$" };

		//Encryption
		public const string DontEncryptDocumentsStartingWith = "Raven/";

		public const string AlgorithmTypeSetting = "Raven/Encryption/Algorithm";

		public const string EncryptionKeySetting = "Raven/Encryption/Key";

		public const string EncryptionKeyBitsPreferenceSetting = "Raven/Encryption/KeyBitsPreference";

		public const string EncryptIndexes = "Raven/Encryption/EncryptIndexes";

		public const string InResourceKeyVerificationDocumentName = "Raven/Encryption/Verification";

		public static readonly RavenJObject InResourceKeyVerificationDocumentContents;

		public const int DefaultGeneratedEncryptionKeyLength = 256 / 8;

		public const int MinimumAcceptableEncryptionKeyLength = 64 / 8;

		public const int DefaultKeySizeToUseInActualEncryptionInBits = 128;

		public const int Rfc2898Iterations = 1000;

		public const int DefaultIndexFileBlockSize = 12 * 1024;

		public static readonly Type DefaultCryptoServiceProvider = typeof(System.Security.Cryptography.AesCryptoServiceProvider);

	    //Quotas
		public const string DocsHardLimit = "Raven/Quotas/Documents/HardLimit";

		public const string DocsSoftLimit = "Raven/Quotas/Documents/SoftLimit";

		public const string SizeHardLimitInKB = "Raven/Quotas/Size/HardLimitInKB";

		public const string SizeSoftLimitInKB = "Raven/Quotas/Size/SoftMarginInKB";

		//Replications
	    public const string RavenIndexAndTransformerReplicationLatencyInSec = "Raven/Replication/IndexAndTransformerReplicationLatency"; //in seconds

	    public const int DefaultRavenIndexAndTransformerReplicationLatencyInSec = 600;

		public const string RavenReplicationSource = "Raven-Replication-Source";

		public const string RavenReplicationVersion = "Raven-Replication-Version";

		public const string RavenReplicationHistory = "Raven-Replication-History";

		public const string RavenReplicationConflict = "Raven-Replication-Conflict";
<<<<<<< HEAD

		public const string RavenReplicationConflictDocument = "Raven-Replication-Conflict-Document";

=======
		public const string RavenReplicationConflictSkipResolution = "Raven-Replication-Conflict-Skip-Resolution";
		public const string RavenReplicationConflictDocument = "Raven-Replication-Conflict-Document";
		public const string RavenReplicationConflictDocumentForcePut = "Raven-Replication-Conflict-Document-Force-Put";
>>>>>>> dd5ea7a3
		public const string RavenReplicationSourcesBasePath = "Raven/Replication/Sources";

		public const string RavenReplicationDestinations = "Raven/Replication/Destinations";

		public const string RavenReplicationDestinationsBasePath = "Raven/Replication/Destinations/";

		public const string RavenReplicationConfig = "Raven/Replication/Config";

		public const string RavenReplicationDocsTombstones = "Raven/Replication/Docs/Tombstones";
		public const string RavenReplicationIndexesTombstones = "Raven/Replication/Indexes/Tombstones";
		public const string RavenReplicationTransformerTombstones = "Raven/Replication/Transformers/Tombstones";

		public const string RavenSqlReplicationConnectionsDocumentName = "Raven/SqlReplication/Connections";

        [Obsolete("Use RavenFS instead.")]
		public const string RavenReplicationAttachmentsTombstones = "Raven/Replication/Attachments/Tombstones";

        //Periodic export
		public const string RavenPeriodicExportsDocsTombstones = "Raven/PeriodicExports/Docs/Tombstones";

        [Obsolete("Use RavenFS instead.")]
		public const string RavenPeriodicExportsAttachmentsTombstones = "Raven/PeriodicExports/Attachments/Tombstones";

		public const int ChangeHistoryLength = 50;

		//Spatial
		public const string DefaultSpatialFieldName = "__spatial";

		public const string SpatialShapeFieldName = "__spatialShape";

		public const double DefaultSpatialDistanceErrorPct = 0.025d;

		public const string DistanceFieldName = "__distance";

		/// <summary>
		/// The International Union of Geodesy and Geophysics says the Earth's mean radius in KM is:
		///
		/// [1] http://en.wikipedia.org/wiki/Earth_radius
		/// </summary>
		public const double EarthMeanRadiusKm = 6371.0087714;

		public const double MilesToKm = 1.60934;
		
		//Versioning
		public const string RavenCreateVersion = "Raven-Create-Version";

	    public const string RavenIgnoreVersioning = "Raven-Ignore-Versioning";

		public const string RavenClientVersion = "Raven-Client-Version";

        public const string RavenDefaultQueryTimeout = "Raven_Default_Query_Timeout";

		public const string NextPageStart = "Next-Page-Start";

        /// <summary>
        /// if no encoding information in headers of incoming request, this encoding is assumed
        /// </summary>
        public const string DefaultRequestEncoding = "UTF-8";
        
		public const string DocumentsByEntityNameIndex = "Raven/DocumentsByEntityName";
		
		//Counters
		public static class Counter
		{
			public const string Prefix = "Raven/Counters/";

			public const string DataDirectory = "Raven/Counters/DataDir";

			public const string UrlPrefix = "counters";
		}

        public const string MetadataEtagField = "ETag";

		public const string TempUploadsDirectoryName = "RavenTempUploads";

		public const string DataCouldNotBeDecrypted = "<data could not be decrypted>";

		public const int NumberOfCachedRequests = 1024;

		// Backup

		public const string DatabaseDocumentFilename = "Database.Document";

		public const string FilesystemDocumentFilename = "Filesystem.Document";

	    public const string IncrementalBackupAlertTimeout = "Raven/IncrementalBackup/AlertTimeoutHours";

        public const string IncrementalBackupRecurringAlertTimeout = "Raven/IncrementalBackup/RecurringAlertTimeoutDays";

		public const string IncrementalBackupState = "IncrementalBackupState.Document";

		// Queries
		public const string MaxClauseCount = "Raven/MaxClauseCount";

		// General
		public static class Database
		{
			public const string Prefix = "Raven/Databases/";

			public const string DataDirectory = "Raven/Databases/DataDir";

			public const string UrlPrefix = "databases";
		}
		
		public static class FileSystem
        {
			public const string Prefix = "Raven/FileSystems/";

            public const string DataDirectory = "Raven/FileSystem/DataDir";

            public const string IndexStorageDirectory = "Raven/FileSystem/IndexStoragePath";

            public const string MaximumSynchronizationInterval = "Raven/FileSystem/MaximumSynchronizationInterval";

            public const string Storage = "Raven/FileSystem/Storage";

	        public const string UrlPrefix = "fs";

	        public const string RavenFsSize = "RavenFS-Size";
            public const string PreventSchemaUpdate = "Raven/PreventSchemaUpdate";

	        public static class Versioning
	        {
				public const string ChangesToRevisionsAllowed = "Raven/FileSystem/Versioning/ChangesToRevisionsAllowed";
	        }
        }

		// Subscriptions
		public const string RavenSubscriptionsPrefix = "Raven/Subscriptions/";

		public static class Esent
        {
            public const string CircularLog = "Raven/Esent/CircularLog";

            public const string CacheSizeMax = "Raven/Esent/CacheSizeMax";

            public const string MaxVerPages = "Raven/Esent/MaxVerPages";

            public const string PreferredVerPages = "Raven/Esent/PreferredVerPages";

            public const string LogFileSize = "Raven/Esent/LogFileSize";

            public const string LogBuffers = "Raven/Esent/LogBuffers";

            public const string MaxCursors = "Raven/Esent/MaxCursors";

            public const string DbExtensionSize = "Raven/Esent/DbExtensionSize";
        }

        public static class Voron
        {
            public const string AllowIncrementalBackups = "Raven/Voron/AllowIncrementalBackups";

            public const string InitialFileSize = "Raven/Voron/InitialFileSize";

            public const string TempPath = "Raven/Voron/TempPath";

            public const string MaxBufferPoolSize = "Raven/Voron/MaxBufferPoolSize";

            public const string InitialSize = "Raven/Voron/InitialSize";

            public const string MaxScratchBufferSize = "Raven/Voron/MaxScratchBufferSize";
	        public const string AllowOn32Bits = "Raven/Voron/AllowOn32Bits";
        }

		public class Versioning
		{
			public const string RavenVersioningPrefix = "Raven/Versioning/";

			public const string RavenVersioningDefaultConfiguration = "Raven/Versioning/DefaultConfiguration";
		}

		public class SqlReplication
		{
			public const string SqlReplicationConnectionsDocumentName = "Raven/SqlReplication/Connections";
		}

		public class PeriodicExport
		{
			public const string AwsAccessKey = "Raven/AWSAccessKey";

			public const string AwsSecretKey = "Raven/AWSSecretKey";

			public const string AzureStorageAccount = "Raven/AzureStorageAccount";

			public const string AzureStorageKey = "Raven/AzureStorageKey";
		}

		public class Global
		{
			public const string GlobalSettingsDocumentKey = "Raven/Global/Settings";

			public const string ReplicationConflictResolutionDocumentName = "Raven/Global/Replication/Config";

			public const string ReplicationDestinationsDocumentName = "Raven/Global/Replication/Destinations";

			public const string VersioningDocumentPrefix = "Raven/Global/Versioning/";

			public const string VersioningDefaultConfigurationDocumentName = "Raven/Global/Versioning/DefaultConfiguration";

			public const string PeriodicExportDocumentName = "Raven/Global/Backup/Periodic/Setup";

			public const string SqlReplicationConnectionsDocumentName = "Raven/Global/SqlReplication/Connections";

			public const string JavascriptFunctions = "Raven/Global/Javascript/Functions";
		}

	    public static class Smuggler
	    {
		    public const string CallContext = "Raven/Smuggler/CallContext";
	    }

		public static class Cluster
		{
			public const string ClusterConfigurationDocumentKey = "Raven/Cluster/Configuration";

			public const string NonClusterDatabaseMarker = "Raven-Non-Cluster-Database";

			public const string ClusterAwareHeader = "Raven-Cluster-Aware";

			public const string ClusterReadBehaviorHeader = "Raven-Cluster-Read-Behavior";

			public const string ClusterFailoverBehaviorHeader = "Raven-Cluster-Failover-Behavior";
		}

		public class Authorization
		{
			public const string RavenAuthorizationUser = "Raven-Authorization-User";

			public const string RavenAuthorizationOperation = "Raven-Authorization-Operation";

			public const string RavenDocumentAuthorization = "Raven-Document-Authorization";
		}

		public class Monitoring
		{
			public class Snmp
			{
				public const string Enabled = "Raven/Monitoring/Snmp/Enabled";

				public const string Community = "Raven/Monitoring/Snmp/Community";

				public const string Port = "Raven/Monitoring/Snmp/Port";

				public const string DatabaseMappingDocumentKey = "Raven/Monitoring/Snmp/Databases";

				public const string DatabaseMappingDocumentPrefix = "Raven/Monitoring/Snmp/Databases/";
			} 
		}

		public const string AllowScriptsToAdjustNumberOfSteps = "Raven/AllowScriptsToAdjustNumberOfSteps";

		public const string RequestFailedExceptionMarker = "ExceptionRequestFailed";
	}
}<|MERGE_RESOLUTION|>--- conflicted
+++ resolved
@@ -166,7 +166,7 @@
 
 		public static readonly Type DefaultCryptoServiceProvider = typeof(System.Security.Cryptography.AesCryptoServiceProvider);
 
-	    //Quotas
+		//Quotas
 		public const string DocsHardLimit = "Raven/Quotas/Documents/HardLimit";
 
 		public const string DocsSoftLimit = "Raven/Quotas/Documents/SoftLimit";
@@ -187,15 +187,11 @@
 		public const string RavenReplicationHistory = "Raven-Replication-History";
 
 		public const string RavenReplicationConflict = "Raven-Replication-Conflict";
-<<<<<<< HEAD
-
-		public const string RavenReplicationConflictDocument = "Raven-Replication-Conflict-Document";
-
-=======
+
 		public const string RavenReplicationConflictSkipResolution = "Raven-Replication-Conflict-Skip-Resolution";
 		public const string RavenReplicationConflictDocument = "Raven-Replication-Conflict-Document";
+
 		public const string RavenReplicationConflictDocumentForcePut = "Raven-Replication-Conflict-Document-Force-Put";
->>>>>>> dd5ea7a3
 		public const string RavenReplicationSourcesBasePath = "Raven/Replication/Sources";
 
 		public const string RavenReplicationDestinations = "Raven/Replication/Destinations";
