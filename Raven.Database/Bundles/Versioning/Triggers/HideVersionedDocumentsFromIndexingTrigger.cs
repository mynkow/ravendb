--- conflicted
+++ resolved
@@ -5,25 +5,14 @@
 
 namespace Raven.Bundles.Versioning.Triggers
 {
-<<<<<<< HEAD
-	[InheritedExport(typeof(AbstractReadTrigger))]
-	[ExportMetadata("Bundle", "Versioning")]
-	public class HideVersionedDocumentsFromIndexingTrigger : AbstractReadTrigger
-	{
-		public override ReadVetoResult AllowRead(string key, RavenJObject metadata, ReadOperation operation)
-		{
-			if (operation != ReadOperation.Index)
-				return ReadVetoResult.Allowed;
-=======
     [InheritedExport(typeof(AbstractReadTrigger))]
     [ExportMetadata("Bundle", "Versioning")]
     public class HideVersionedDocumentsFromIndexingTrigger : AbstractReadTrigger
     {
-        public override ReadVetoResult AllowRead(string key, RavenJObject metadata, ReadOperation operation, TransactionInformation transactionInformation)
+        public override ReadVetoResult AllowRead(string key, RavenJObject metadata, ReadOperation operation)
         {
             if (operation != ReadOperation.Index)
                 return ReadVetoResult.Allowed;
->>>>>>> 68f1ca50
 
             if (metadata.Value<string>(VersioningUtil.RavenDocumentRevisionStatus) == "Historical" && Database.IsVersioningActive(metadata))
                 return ReadVetoResult.Ignore;
