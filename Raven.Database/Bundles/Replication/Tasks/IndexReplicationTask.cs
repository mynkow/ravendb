// -----------------------------------------------------------------------
//  <copyright file="IndexReplicationTask.cs" company="Hibernating Rhinos LTD">
//      Copyright (c) Hibernating Rhinos LTD. All rights reserved.
//  </copyright>
// -----------------------------------------------------------------------
using System;
using System.Collections.Generic;
using System.Linq;
using System.Net.Http;
using System.Threading;
using Raven.Abstractions;
using Raven.Abstractions.Connection;
using Raven.Abstractions.Data;
using Raven.Abstractions.Extensions;
using Raven.Abstractions.Indexing;
using Raven.Abstractions.Logging;
using Raven.Abstractions.Replication;
using Raven.Abstractions.Util;
using Raven.Bundles.Replication.Impl;
using Raven.Database;
using Raven.Database.Util;
using Raven.Json.Linq;

namespace Raven.Bundles.Replication.Tasks
{
<<<<<<< HEAD
	public class IndexReplicationTask : ReplicationTaskBase
	{
		private readonly static ILog Log = LogManager.GetCurrentClassLogger();

		private readonly ReplicationTask replication;
		private readonly TimeSpan replicationFrequency;
		private readonly TimeSpan lastQueriedFrequency;
		private readonly object indexReplicationLock = new object();
		private Timer indexReplicationTimer;
		private Timer lastQueriedTimer;

		public IndexReplicationTask(DocumentDatabase database, HttpRavenRequestFactory httpRavenRequestFactory, ReplicationTask replication)
			: base(database, httpRavenRequestFactory)
		{
			this.replication = replication;

			replicationFrequency = database.Configuration.Replication.IndexAndTransformerReplicationLatency.AsTimeSpan; //by default 10 min
			lastQueriedFrequency = TimeSpan.FromSeconds(database.Configuration.TimeToWaitBeforeRunningIdleIndexes.TotalSeconds / 2);
			TimeToWaitBeforeSendingDeletesOfIndexesToSiblings = TimeSpan.FromMinutes(1);
		}

		public TimeSpan TimeToWaitBeforeSendingDeletesOfIndexesToSiblings { get; set; }

		public void Start()
		{
			database.Notifications.OnIndexChange += OnIndexChange;

			indexReplicationTimer = database.TimerManager.NewTimer(x => Execute(), TimeSpan.Zero, replicationFrequency);
			lastQueriedTimer = database.TimerManager.NewTimer(x => SendLastQueried(), TimeSpan.Zero, lastQueriedFrequency);
		}

		public bool Execute(Func<ReplicationDestination, bool> shouldSkipDestinationPredicate = null)
		{
			if (database.Disposed)
				return false;

			if (Monitor.TryEnter(indexReplicationLock) == false)
				return false;

			try
			{
				using (CultureHelper.EnsureInvariantCulture())
				{
					shouldSkipDestinationPredicate = shouldSkipDestinationPredicate ?? (x => x.SkipIndexReplication == false);
					var replicationDestinations = replication.GetReplicationDestinations(x => shouldSkipDestinationPredicate(x));

					foreach (var destination in replicationDestinations)
					{
						try
						{
							var now = SystemTime.UtcNow;

							var indexTombstones = GetTombstones(Constants.RavenReplicationIndexesTombstones, 0, 64,
								// we don't send out deletions immediately, we wait for a bit
								// to make sure that the user didn't reset the index or delete / create
								// things manually
								x => (now - x.CreatedAt) >= TimeToWaitBeforeSendingDeletesOfIndexesToSiblings);

							var replicatedIndexTombstones = new Dictionary<string, int>();

							ReplicateIndexDeletionIfNeeded(indexTombstones, destination, replicatedIndexTombstones);

							var candidatesForReplication = new List<Tuple<IndexDefinition, IndexingPriority>>();

							if (database.Indexes.Definitions.Length > 0)
							{
								var sideBySideIndexes = database.Indexes.Definitions.Where(x => x.IsSideBySideIndex)
																				 .ToDictionary(x => x.Name, x => x);

								foreach (var indexDefinition in database.Indexes.Definitions.Where(x => !x.IsSideBySideIndex))
								{
									IndexDefinition sideBySideIndexDefinition;
									if (sideBySideIndexes.TryGetValue("ReplacementOf/" + indexDefinition.Name, out sideBySideIndexDefinition))
										ReplicateSingleSideBySideIndex(destination, indexDefinition, sideBySideIndexDefinition);
									else
										candidatesForReplication.Add(Tuple.Create(indexDefinition, database.IndexStorage.GetIndexInstance(indexDefinition.Name).Priority));
								}

								ReplicateIndexesMultiPut(destination, candidatesForReplication);
							}

							database.TransactionalStorage.Batch(actions =>
							{
								foreach (var indexTombstone in replicatedIndexTombstones)
								{
									if (indexTombstone.Value != replicationDestinations.Length && database.IndexStorage.HasIndex(indexTombstone.Key) == false)
									{
										continue;
									}

									actions.Lists.Remove(Constants.RavenReplicationIndexesTombstones, indexTombstone.Key);
								}
							});
						}
						catch (Exception e)
						{
							Log.ErrorException("Failed to replicate indexes to " + destination, e);
						}
					}

					return true;
				}
			}
			catch (Exception e)
			{
				Log.ErrorException("Failed to replicate indexes", e);

				return false;
			}
			finally
			{
				Monitor.Exit(indexReplicationLock);
			}
		}

		public void Execute(string indexName)
		{
			var definition = database.IndexDefinitionStorage.GetIndexDefinition(indexName);

			if (definition == null)
				return;

			if(definition.IsSideBySideIndex)
				return;

			var destinations = replication.GetReplicationDestinations(x => x.SkipIndexReplication == false);

			var sideBySideIndexes = database.Indexes.Definitions.Where(x => x.IsSideBySideIndex).ToDictionary(x => x.Name, x => x);

			IndexDefinition sideBySideIndexDefinition;
			if (sideBySideIndexes.TryGetValue("ReplacementOf/" + definition.Name, out sideBySideIndexDefinition))
			{
				foreach (var destination in destinations)
				{
					ReplicateSingleSideBySideIndex(destination, definition, sideBySideIndexDefinition);
				}
			}
			else
			{
				foreach (var destination in destinations)
				{
					ReplicateIndexesMultiPut(destination, new List<Tuple<IndexDefinition, IndexingPriority>>()
					{
						Tuple.Create(definition, database.IndexStorage.GetIndexInstance(definition.Name).Priority)
					});
				}
			}
		}

		private void OnIndexChange(DocumentDatabase documentDatabase, IndexChangeNotification eventArgs)
		{
=======
    public class IndexReplicationTask : ReplicationTaskBase
    {
        private readonly static ILog Log = LogManager.GetCurrentClassLogger();

        private readonly ReplicationTask replication;
        private readonly TimeSpan replicationFrequency;
        private readonly TimeSpan lastQueriedFrequency;
        private readonly object indexReplicationLock = new object();
        private Timer indexReplicationTimer;
        private Timer lastQueriedTimer;

        public IndexReplicationTask(DocumentDatabase database, HttpRavenRequestFactory httpRavenRequestFactory, ReplicationTask replication)
            : base(database, httpRavenRequestFactory)
        {
            this.replication = replication;

            replicationFrequency = TimeSpan.FromSeconds(database.Configuration.IndexAndTransformerReplicationLatencyInSec); //by default 10 min
            lastQueriedFrequency = TimeSpan.FromSeconds(database.Configuration.TimeToWaitBeforeRunningIdleIndexes.TotalSeconds / 2);
            TimeToWaitBeforeSendingDeletesOfIndexesToSiblings = TimeSpan.FromMinutes(1);
        }

        public TimeSpan TimeToWaitBeforeSendingDeletesOfIndexesToSiblings { get; set; }

        public void Start()
        {
            database.Notifications.OnIndexChange += OnIndexChange;

            indexReplicationTimer = database.TimerManager.NewTimer(x => Execute(), TimeSpan.Zero, replicationFrequency);
            lastQueriedTimer = database.TimerManager.NewTimer(x => SendLastQueried(), TimeSpan.Zero, lastQueriedFrequency);
        }

        public bool Execute(Func<ReplicationDestination, bool> shouldSkipDestinationPredicate = null)
        {
            if (database.Disposed)
                return false;

            if (Monitor.TryEnter(indexReplicationLock) == false)
                return false;

            try
            {
                using (CultureHelper.EnsureInvariantCulture())
                {
                    shouldSkipDestinationPredicate = shouldSkipDestinationPredicate ?? (x => x.SkipIndexReplication == false);
                    var replicationDestinations = replication.GetReplicationDestinations(x => shouldSkipDestinationPredicate(x));

                    foreach (var destination in replicationDestinations)
                    {
                        try
                        {
                            var now = SystemTime.UtcNow;

                            var indexTombstones = GetTombstones(Constants.RavenReplicationIndexesTombstones, 0, 64,
                                // we don't send out deletions immediately, we wait for a bit
                                // to make sure that the user didn't reset the index or delete / create
                                // things manually
                                x => (now - x.CreatedAt) >= TimeToWaitBeforeSendingDeletesOfIndexesToSiblings);

                            var replicatedIndexTombstones = new Dictionary<string, int>();

                            ReplicateIndexDeletionIfNeeded(indexTombstones, destination, replicatedIndexTombstones);

                            var candidatesForReplication = new List<Tuple<IndexDefinition, IndexingPriority>>();

                            if (database.Indexes.Definitions.Length > 0)
                            {
                                var sideBySideIndexes = database.Indexes.Definitions.Where(x => x.IsSideBySideIndex)
                                                                                 .ToDictionary(x => x.Name, x => x);

                                foreach (var indexDefinition in database.Indexes.Definitions.Where(x => !x.IsSideBySideIndex))
                                {
                                    IndexDefinition sideBySideIndexDefinition;
                                    if (sideBySideIndexes.TryGetValue("ReplacementOf/" + indexDefinition.Name, out sideBySideIndexDefinition))
                                        ReplicateSingleSideBySideIndex(destination, indexDefinition, sideBySideIndexDefinition);
                                    else
                                        candidatesForReplication.Add(Tuple.Create(indexDefinition, database.IndexStorage.GetIndexInstance(indexDefinition.Name).Priority));
                                }

                                ReplicateIndexesMultiPut(destination, candidatesForReplication);
                            }

                            database.TransactionalStorage.Batch(actions =>
                            {
                                foreach (var indexTombstone in replicatedIndexTombstones)
                                {
                                    if (indexTombstone.Value != replicationDestinations.Length && database.IndexStorage.HasIndex(indexTombstone.Key) == false)
                                    {
                                        continue;
                                    }

                                    actions.Lists.Remove(Constants.RavenReplicationIndexesTombstones, indexTombstone.Key);
                                }
                            });
                        }
                        catch (Exception e)
                        {
                            Log.ErrorException("Failed to replicate indexes to " + destination, e);
                        }
                    }

                    return true;
                }
            }
            catch (Exception e)
            {
                Log.ErrorException("Failed to replicate indexes", e);

                return false;
            }
            finally
            {
                Monitor.Exit(indexReplicationLock);
            }
        }

        public void Execute(string indexName)
        {
            var definition = database.IndexDefinitionStorage.GetIndexDefinition(indexName);

            if (definition == null)
                return;

            if(definition.IsSideBySideIndex)
                return;

            var destinations = replication.GetReplicationDestinations(x => x.SkipIndexReplication == false);

            var sideBySideIndexes = database.Indexes.Definitions.Where(x => x.IsSideBySideIndex).ToDictionary(x => x.Name, x => x);

            IndexDefinition sideBySideIndexDefinition;
            if (sideBySideIndexes.TryGetValue("ReplacementOf/" + definition.Name, out sideBySideIndexDefinition))
            {
                foreach (var destination in destinations)
                {
                    ReplicateSingleSideBySideIndex(destination, definition, sideBySideIndexDefinition);
                }
            }
            else
            {
                foreach (var destination in destinations)
                {
                    ReplicateIndexesMultiPut(destination, new List<Tuple<IndexDefinition, IndexingPriority>>()
                    {
                        Tuple.Create(definition, database.IndexStorage.GetIndexInstance(definition.Name).Priority)
                    });
                }
            }
        }

        private void OnIndexChange(DocumentDatabase documentDatabase, IndexChangeNotification eventArgs)
        {
>>>>>>> 68f1ca50
            switch (eventArgs.Type)
            {
                case IndexChangeTypes.IndexAdded:
                    //if created index with the same name as deleted one, we should prevent its deletion replication
                    database.TransactionalStorage.Batch(
                        accessor =>
                        {
                            var li = accessor.Lists.Read(Constants.RavenReplicationIndexesTombstones, eventArgs.Name);
                            if (li == null) return;
                            int version;
                            string versionStr = li.Data.Value<string>("IndexVersion");
                            if (int.TryParse(versionStr, out version))
                            {
                                if (eventArgs.Version.HasValue && version < eventArgs.Version.Value)
                                {
                                    accessor.Lists.Remove(Constants.RavenReplicationIndexesTombstones, eventArgs.Name);
                                }
                            }
                            else
                            {
                                Log.Error("Failed to parse index version of index {0}",eventArgs.Name);
                            }					        
                        });
                    break;
                case IndexChangeTypes.IndexRemoved:
                    //If we don't have any destination to replicate to (we are probably slave node)
                    //we shouldn't keep a tombstone since we are not going to remove it anytime
                    //and keeping it prevents us from getting that index created again.
                    if (replication.GetReplicationDestinations().Length == 0)
                        return;
                    var metadata = new RavenJObject
                    {
                        {Constants.RavenIndexDeleteMarker, true},
                        {Constants.RavenReplicationSource, database.TransactionalStorage.Id.ToString()},
                        {Constants.RavenReplicationVersion, ReplicationHiLo.NextId(database)},
                        {"IndexVersion",eventArgs.Version }
                    };
                    
                    database.TransactionalStorage.Batch(accessor => accessor.Lists.Set(Constants.RavenReplicationIndexesTombstones, eventArgs.Name, metadata, UuidType.Indexing));
                    break;
<<<<<<< HEAD
			}
		}

		private void ReplicateIndexesMultiPut(ReplicationStrategy destination, List<Tuple<IndexDefinition, IndexingPriority>> candidatesForReplication)
		{
			var indexesToAdd = candidatesForReplication
				.Select(x => new IndexToAdd { Definition = x.Item1, Name = x.Item1.Name, Priority = x.Item2 })
				.ToArray();

			var serializedIndexDefinitions = RavenJToken.FromObject(indexesToAdd);
			var url = string.Format("{0}/indexes?{1}", destination.ConnectionStringOptions.Url, GetDebugInformation());

			var replicationRequest = httpRavenRequestFactory.Create(url, HttpMethods.Put, destination.ConnectionStringOptions, replication.GetRequestBuffering(destination));
			replicationRequest.Write(serializedIndexDefinitions);
			replicationRequest.ExecuteRequest();
		}

		private void ReplicateSingleSideBySideIndex(ReplicationStrategy destination, IndexDefinition indexDefinition, IndexDefinition sideBySideIndexDefinition)
		{
			var url = string.Format("{0}/replication/side-by-side?{1}", destination.ConnectionStringOptions.Url, GetDebugInformation());
			IndexReplaceDocument indexReplaceDocument;

			try
			{
				indexReplaceDocument = database.Documents.Get(Constants.IndexReplacePrefix + sideBySideIndexDefinition.Name).DataAsJson.JsonDeserialization<IndexReplaceDocument>();
			}
			catch (Exception e)
			{
				Log.Warn("Cannot get side-by-side index replacement document. Aborting operation. (this exception should not happen and the cause should be investigated)", e);
				return;
			}

			var sideBySideReplicationInfo = new SideBySideReplicationInfo
			{
				Index = indexDefinition,
				SideBySideIndex = sideBySideIndexDefinition,
				OriginDatabaseId = destination.CurrentDatabaseId,
				IndexReplaceDocument = indexReplaceDocument
			};

			var replicationRequest = httpRavenRequestFactory.Create(url, HttpMethod.Post, destination.ConnectionStringOptions, replication.GetRequestBuffering(destination));
			replicationRequest.Write(RavenJObject.FromObject(sideBySideReplicationInfo));
			replicationRequest.ExecuteRequest();
		}

		private void ReplicateIndexDeletionIfNeeded(List<JsonDocument> indexTombstones, ReplicationStrategy destination, Dictionary<string, int> replicatedIndexTombstones)
		{
			if (indexTombstones.Count == 0)
				return;

			foreach (var tombstone in indexTombstones)
			{
				try
				{
					int value;
=======
            }
        }

        private void ReplicateIndexesMultiPut(ReplicationStrategy destination, List<Tuple<IndexDefinition, IndexingPriority>> candidatesForReplication)
        {
            var indexesToAdd = candidatesForReplication
                .Select(x => new IndexToAdd { Definition = x.Item1, Name = x.Item1.Name, Priority = x.Item2 })
                .ToArray();

            var serializedIndexDefinitions = RavenJToken.FromObject(indexesToAdd);
            var url = string.Format("{0}/indexes?{1}", destination.ConnectionStringOptions.Url, GetDebugInformation());

            var replicationRequest = httpRavenRequestFactory.Create(url, HttpMethods.Put, destination.ConnectionStringOptions, replication.GetRequestBuffering(destination));
            replicationRequest.Write(serializedIndexDefinitions);
            replicationRequest.ExecuteRequest();
        }

        private void ReplicateSingleSideBySideIndex(ReplicationStrategy destination, IndexDefinition indexDefinition, IndexDefinition sideBySideIndexDefinition)
        {
            var url = string.Format("{0}/replication/side-by-side?{1}", destination.ConnectionStringOptions.Url, GetDebugInformation());
            IndexReplaceDocument indexReplaceDocument;

            try
            {
                indexReplaceDocument = database.Documents.Get(Constants.IndexReplacePrefix + sideBySideIndexDefinition.Name, null).DataAsJson.JsonDeserialization<IndexReplaceDocument>();
            }
            catch (Exception e)
            {
                Log.Warn("Cannot get side-by-side index replacement document. Aborting operation. (this exception should not happen and the cause should be investigated)", e);
                return;
            }

            var sideBySideReplicationInfo = new SideBySideReplicationInfo
            {
                Index = indexDefinition,
                SideBySideIndex = sideBySideIndexDefinition,
                OriginDatabaseId = destination.CurrentDatabaseId,
                IndexReplaceDocument = indexReplaceDocument
            };

            var replicationRequest = httpRavenRequestFactory.Create(url, HttpMethod.Post, destination.ConnectionStringOptions, replication.GetRequestBuffering(destination));
            replicationRequest.Write(RavenJObject.FromObject(sideBySideReplicationInfo));
            replicationRequest.ExecuteRequest();
        }

        private void ReplicateIndexDeletionIfNeeded(List<JsonDocument> indexTombstones, ReplicationStrategy destination, Dictionary<string, int> replicatedIndexTombstones)
        {
            if (indexTombstones.Count == 0)
                return;

            foreach (var tombstone in indexTombstones)
            {
                try
                {
                    int value;
>>>>>>> 68f1ca50
                    //In case the index was recreated under the same name we will increase the destination count for this tombstone 
                    //As if we sent the delete request but without actually sending the request, ending with a NOOP and deleting the index tombstone.
                    if (database.IndexStorage.HasIndex(tombstone.Key)) 
                    {
                        replicatedIndexTombstones.TryGetValue(tombstone.Key, out value);
                        replicatedIndexTombstones[tombstone.Key] = value + 1;
                        continue;
                    }

                    var url = string.Format("{0}/indexes/{1}?{2}", destination.ConnectionStringOptions.Url, Uri.EscapeUriString(tombstone.Key), GetDebugInformation());
                    var replicationRequest = httpRavenRequestFactory.Create(url, HttpMethods.Delete, destination.ConnectionStringOptions, replication.GetRequestBuffering(destination));
                    replicationRequest.Write(RavenJObject.FromObject(emptyRequestBody));
                    replicationRequest.ExecuteRequest();
                    Log.Info("Replicated index deletion (index name = {0})", tombstone.Key);

                    replicatedIndexTombstones.TryGetValue(tombstone.Key, out value);
                    replicatedIndexTombstones[tombstone.Key] = value + 1;
                }
                catch (Exception e)
                {
                    replication.HandleRequestBufferingErrors(e, destination);

                    Log.ErrorException(string.Format("Failed to replicate index deletion (index name = {0})", tombstone.Key), e);
                }
            }
        }

        public void SendLastQueried()
        {
            if (database.Disposed)
                return;

            try
            {
                using (CultureHelper.EnsureInvariantCulture())
                {
                    var relevantIndexLastQueries = new Dictionary<string, DateTime>();
                    var relevantIndexes = database.Statistics.Indexes.Where(indexStats => indexStats.IsInvalidIndex == false && indexStats.Priority != IndexingPriority.Error && indexStats.Priority != IndexingPriority.Disabled && indexStats.LastQueryTimestamp.HasValue);

                    foreach (var relevantIndex in relevantIndexes)
                    {
                        relevantIndexLastQueries[relevantIndex.Name] = relevantIndex.LastQueryTimestamp.GetValueOrDefault();
                    }

                    if (relevantIndexLastQueries.Count == 0) return;

                    var destinations = replication.GetReplicationDestinations(x => x.SkipIndexReplication == false);

                    foreach (var destination in destinations)
                    {
                        try
                        {
                            string url = destination.ConnectionStringOptions.Url + "/indexes/last-queried";

                            var replicationRequest = httpRavenRequestFactory.Create(url, HttpMethods.Post, destination.ConnectionStringOptions, replication.GetRequestBuffering(destination));
                            replicationRequest.Write(RavenJObject.FromObject(relevantIndexLastQueries));
                            replicationRequest.ExecuteRequest();
                        }
                        catch (Exception e)
                        {
                            replication.HandleRequestBufferingErrors(e, destination);

                            Log.WarnException("Could not update last query time of " + destination.ConnectionStringOptions.Url, e);
                        }
                    }
                }
            }
            catch (Exception e)
            {
                Log.ErrorException("Failed to send last queried timestamp of indexes", e);
            }
        }

        public override void Dispose()
        {
            if (indexReplicationTimer != null)
                indexReplicationTimer.Dispose();

            if (lastQueriedTimer != null)
                lastQueriedTimer.Dispose();
        }
    }
}<|MERGE_RESOLUTION|>--- conflicted
+++ resolved
@@ -23,159 +23,6 @@
 
 namespace Raven.Bundles.Replication.Tasks
 {
-<<<<<<< HEAD
-	public class IndexReplicationTask : ReplicationTaskBase
-	{
-		private readonly static ILog Log = LogManager.GetCurrentClassLogger();
-
-		private readonly ReplicationTask replication;
-		private readonly TimeSpan replicationFrequency;
-		private readonly TimeSpan lastQueriedFrequency;
-		private readonly object indexReplicationLock = new object();
-		private Timer indexReplicationTimer;
-		private Timer lastQueriedTimer;
-
-		public IndexReplicationTask(DocumentDatabase database, HttpRavenRequestFactory httpRavenRequestFactory, ReplicationTask replication)
-			: base(database, httpRavenRequestFactory)
-		{
-			this.replication = replication;
-
-			replicationFrequency = database.Configuration.Replication.IndexAndTransformerReplicationLatency.AsTimeSpan; //by default 10 min
-			lastQueriedFrequency = TimeSpan.FromSeconds(database.Configuration.TimeToWaitBeforeRunningIdleIndexes.TotalSeconds / 2);
-			TimeToWaitBeforeSendingDeletesOfIndexesToSiblings = TimeSpan.FromMinutes(1);
-		}
-
-		public TimeSpan TimeToWaitBeforeSendingDeletesOfIndexesToSiblings { get; set; }
-
-		public void Start()
-		{
-			database.Notifications.OnIndexChange += OnIndexChange;
-
-			indexReplicationTimer = database.TimerManager.NewTimer(x => Execute(), TimeSpan.Zero, replicationFrequency);
-			lastQueriedTimer = database.TimerManager.NewTimer(x => SendLastQueried(), TimeSpan.Zero, lastQueriedFrequency);
-		}
-
-		public bool Execute(Func<ReplicationDestination, bool> shouldSkipDestinationPredicate = null)
-		{
-			if (database.Disposed)
-				return false;
-
-			if (Monitor.TryEnter(indexReplicationLock) == false)
-				return false;
-
-			try
-			{
-				using (CultureHelper.EnsureInvariantCulture())
-				{
-					shouldSkipDestinationPredicate = shouldSkipDestinationPredicate ?? (x => x.SkipIndexReplication == false);
-					var replicationDestinations = replication.GetReplicationDestinations(x => shouldSkipDestinationPredicate(x));
-
-					foreach (var destination in replicationDestinations)
-					{
-						try
-						{
-							var now = SystemTime.UtcNow;
-
-							var indexTombstones = GetTombstones(Constants.RavenReplicationIndexesTombstones, 0, 64,
-								// we don't send out deletions immediately, we wait for a bit
-								// to make sure that the user didn't reset the index or delete / create
-								// things manually
-								x => (now - x.CreatedAt) >= TimeToWaitBeforeSendingDeletesOfIndexesToSiblings);
-
-							var replicatedIndexTombstones = new Dictionary<string, int>();
-
-							ReplicateIndexDeletionIfNeeded(indexTombstones, destination, replicatedIndexTombstones);
-
-							var candidatesForReplication = new List<Tuple<IndexDefinition, IndexingPriority>>();
-
-							if (database.Indexes.Definitions.Length > 0)
-							{
-								var sideBySideIndexes = database.Indexes.Definitions.Where(x => x.IsSideBySideIndex)
-																				 .ToDictionary(x => x.Name, x => x);
-
-								foreach (var indexDefinition in database.Indexes.Definitions.Where(x => !x.IsSideBySideIndex))
-								{
-									IndexDefinition sideBySideIndexDefinition;
-									if (sideBySideIndexes.TryGetValue("ReplacementOf/" + indexDefinition.Name, out sideBySideIndexDefinition))
-										ReplicateSingleSideBySideIndex(destination, indexDefinition, sideBySideIndexDefinition);
-									else
-										candidatesForReplication.Add(Tuple.Create(indexDefinition, database.IndexStorage.GetIndexInstance(indexDefinition.Name).Priority));
-								}
-
-								ReplicateIndexesMultiPut(destination, candidatesForReplication);
-							}
-
-							database.TransactionalStorage.Batch(actions =>
-							{
-								foreach (var indexTombstone in replicatedIndexTombstones)
-								{
-									if (indexTombstone.Value != replicationDestinations.Length && database.IndexStorage.HasIndex(indexTombstone.Key) == false)
-									{
-										continue;
-									}
-
-									actions.Lists.Remove(Constants.RavenReplicationIndexesTombstones, indexTombstone.Key);
-								}
-							});
-						}
-						catch (Exception e)
-						{
-							Log.ErrorException("Failed to replicate indexes to " + destination, e);
-						}
-					}
-
-					return true;
-				}
-			}
-			catch (Exception e)
-			{
-				Log.ErrorException("Failed to replicate indexes", e);
-
-				return false;
-			}
-			finally
-			{
-				Monitor.Exit(indexReplicationLock);
-			}
-		}
-
-		public void Execute(string indexName)
-		{
-			var definition = database.IndexDefinitionStorage.GetIndexDefinition(indexName);
-
-			if (definition == null)
-				return;
-
-			if(definition.IsSideBySideIndex)
-				return;
-
-			var destinations = replication.GetReplicationDestinations(x => x.SkipIndexReplication == false);
-
-			var sideBySideIndexes = database.Indexes.Definitions.Where(x => x.IsSideBySideIndex).ToDictionary(x => x.Name, x => x);
-
-			IndexDefinition sideBySideIndexDefinition;
-			if (sideBySideIndexes.TryGetValue("ReplacementOf/" + definition.Name, out sideBySideIndexDefinition))
-			{
-				foreach (var destination in destinations)
-				{
-					ReplicateSingleSideBySideIndex(destination, definition, sideBySideIndexDefinition);
-				}
-			}
-			else
-			{
-				foreach (var destination in destinations)
-				{
-					ReplicateIndexesMultiPut(destination, new List<Tuple<IndexDefinition, IndexingPriority>>()
-					{
-						Tuple.Create(definition, database.IndexStorage.GetIndexInstance(definition.Name).Priority)
-					});
-				}
-			}
-		}
-
-		private void OnIndexChange(DocumentDatabase documentDatabase, IndexChangeNotification eventArgs)
-		{
-=======
     public class IndexReplicationTask : ReplicationTaskBase
     {
         private readonly static ILog Log = LogManager.GetCurrentClassLogger();
@@ -192,7 +39,7 @@
         {
             this.replication = replication;
 
-            replicationFrequency = TimeSpan.FromSeconds(database.Configuration.IndexAndTransformerReplicationLatencyInSec); //by default 10 min
+            replicationFrequency = database.Configuration.Replication.IndexAndTransformerReplicationLatency.AsTimeSpan; //by default 10 min
             lastQueriedFrequency = TimeSpan.FromSeconds(database.Configuration.TimeToWaitBeforeRunningIdleIndexes.TotalSeconds / 2);
             TimeToWaitBeforeSendingDeletesOfIndexesToSiblings = TimeSpan.FromMinutes(1);
         }
@@ -327,7 +174,6 @@
 
         private void OnIndexChange(DocumentDatabase documentDatabase, IndexChangeNotification eventArgs)
         {
->>>>>>> 68f1ca50
             switch (eventArgs.Type)
             {
                 case IndexChangeTypes.IndexAdded:
@@ -368,63 +214,6 @@
                     
                     database.TransactionalStorage.Batch(accessor => accessor.Lists.Set(Constants.RavenReplicationIndexesTombstones, eventArgs.Name, metadata, UuidType.Indexing));
                     break;
-<<<<<<< HEAD
-			}
-		}
-
-		private void ReplicateIndexesMultiPut(ReplicationStrategy destination, List<Tuple<IndexDefinition, IndexingPriority>> candidatesForReplication)
-		{
-			var indexesToAdd = candidatesForReplication
-				.Select(x => new IndexToAdd { Definition = x.Item1, Name = x.Item1.Name, Priority = x.Item2 })
-				.ToArray();
-
-			var serializedIndexDefinitions = RavenJToken.FromObject(indexesToAdd);
-			var url = string.Format("{0}/indexes?{1}", destination.ConnectionStringOptions.Url, GetDebugInformation());
-
-			var replicationRequest = httpRavenRequestFactory.Create(url, HttpMethods.Put, destination.ConnectionStringOptions, replication.GetRequestBuffering(destination));
-			replicationRequest.Write(serializedIndexDefinitions);
-			replicationRequest.ExecuteRequest();
-		}
-
-		private void ReplicateSingleSideBySideIndex(ReplicationStrategy destination, IndexDefinition indexDefinition, IndexDefinition sideBySideIndexDefinition)
-		{
-			var url = string.Format("{0}/replication/side-by-side?{1}", destination.ConnectionStringOptions.Url, GetDebugInformation());
-			IndexReplaceDocument indexReplaceDocument;
-
-			try
-			{
-				indexReplaceDocument = database.Documents.Get(Constants.IndexReplacePrefix + sideBySideIndexDefinition.Name).DataAsJson.JsonDeserialization<IndexReplaceDocument>();
-			}
-			catch (Exception e)
-			{
-				Log.Warn("Cannot get side-by-side index replacement document. Aborting operation. (this exception should not happen and the cause should be investigated)", e);
-				return;
-			}
-
-			var sideBySideReplicationInfo = new SideBySideReplicationInfo
-			{
-				Index = indexDefinition,
-				SideBySideIndex = sideBySideIndexDefinition,
-				OriginDatabaseId = destination.CurrentDatabaseId,
-				IndexReplaceDocument = indexReplaceDocument
-			};
-
-			var replicationRequest = httpRavenRequestFactory.Create(url, HttpMethod.Post, destination.ConnectionStringOptions, replication.GetRequestBuffering(destination));
-			replicationRequest.Write(RavenJObject.FromObject(sideBySideReplicationInfo));
-			replicationRequest.ExecuteRequest();
-		}
-
-		private void ReplicateIndexDeletionIfNeeded(List<JsonDocument> indexTombstones, ReplicationStrategy destination, Dictionary<string, int> replicatedIndexTombstones)
-		{
-			if (indexTombstones.Count == 0)
-				return;
-
-			foreach (var tombstone in indexTombstones)
-			{
-				try
-				{
-					int value;
-=======
             }
         }
 
@@ -449,7 +238,7 @@
 
             try
             {
-                indexReplaceDocument = database.Documents.Get(Constants.IndexReplacePrefix + sideBySideIndexDefinition.Name, null).DataAsJson.JsonDeserialization<IndexReplaceDocument>();
+                indexReplaceDocument = database.Documents.Get(Constants.IndexReplacePrefix + sideBySideIndexDefinition.Name).DataAsJson.JsonDeserialization<IndexReplaceDocument>();
             }
             catch (Exception e)
             {
@@ -480,7 +269,6 @@
                 try
                 {
                     int value;
->>>>>>> 68f1ca50
                     //In case the index was recreated under the same name we will increase the destination count for this tombstone 
                     //As if we sent the delete request but without actually sending the request, ending with a NOOP and deleting the index tombstone.
                     if (database.IndexStorage.HasIndex(tombstone.Key)) 
