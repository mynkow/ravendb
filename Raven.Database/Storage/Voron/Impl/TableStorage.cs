--- conflicted
+++ resolved
@@ -49,15 +49,9 @@
 	        {
 	            {"MaxNodeSize", persistanceSource.Options.DataPager.MaxNodeSize},
 	            {"NumberOfAllocatedPages", persistanceSource.Options.DataPager.NumberOfAllocatedPages},
-<<<<<<< HEAD
-	         //   {"PageMaxSpace", persistanceSource.Options.DataPager.PageMaxSpace},
-	            {"PageMinSpace", persistanceSource.Options.DataPager.PageMinSpace},
-	     //       {"PageSize", persistanceSource.Options.DataPager.PageSize},
-=======
 	           // {"PageMaxSpace", persistanceSource.Options.DataPager.PageMaxSpace},
 	            {"PageMinSpace", persistanceSource.Options.DataPager.PageMinSpace},
 	           // {"PageSize", persistanceSource.Options.DataPager.PageSize},
->>>>>>> a3b30af5
                 {"Documents", GetEntriesCount(Documents)},
                 {"Indexes", GetEntriesCount(IndexingStats)},
                 {"Attachments", GetEntriesCount(Attachments)},
