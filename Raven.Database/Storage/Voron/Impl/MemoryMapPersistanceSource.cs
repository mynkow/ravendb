--- conflicted
+++ resolved
@@ -1,9 +1,7 @@
-<<<<<<< HEAD
 ﻿using System.Linq;
-=======
-﻿using Amazon.ImportExport.Model;
+using Amazon.ImportExport.Model;
 using Microsoft.Isam.Esent.Interop;
->>>>>>> 6db21398
+
 
 namespace Raven.Database.Storage.Voron.Impl
 {
@@ -17,11 +15,6 @@
 
 	public class MemoryMapPersistenceSource : IPersistenceSource
 	{
-<<<<<<< HEAD
-		private readonly InMemoryRavenConfiguration configuration;
-=======
-		private const string PAGER_FILENAME = "Raven.voron";
->>>>>>> 6db21398
 
 		private readonly string directoryPath;
 
@@ -51,29 +44,9 @@
 
 		private void Initialize(bool allowIncrementalBackups)
 		{
-<<<<<<< HEAD
 			CreatedNew = Directory.EnumerateFileSystemEntries(directoryPath).Any() == false;
 
 			Options = new StorageEnvironmentOptions.DirectoryStorageEnvironmentOptions(directoryPath);
-=======
-			var storageFilePath = Path.Combine(filePath, PAGER_FILENAME);
-
-			if (Directory.Exists(directoryPath))
-			{
-				CreatedNew = !File.Exists(storageFilePath);
-			}
-			else
-			{
-				Directory.CreateDirectory(directoryPath);
-				CreatedNew = true;
-			}
-
-			Options = new StorageEnvironmentOptions.DirectoryStorageEnvironmentOptions(directoryPath)
-			{
-				IncrementalBackupEnabled = allowIncrementalBackups
-			};
-
->>>>>>> 6db21398
 		}
 
 		public void Dispose()
