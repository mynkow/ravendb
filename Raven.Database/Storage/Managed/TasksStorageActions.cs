--- conflicted
+++ resolved
@@ -29,13 +29,8 @@
         }
 
         public void AddTask(DatabaseTask task, DateTime addedAt)
-<<<<<<< HEAD
         {
             storage.Tasks.Put(new RavenJObject
-=======
-		{
-			storage.Tasks.Put(new RavenJObject
->>>>>>> de4a7a0f
 			{
 				{"index", task.Index},
 				{"id", generator.CreateSequentialUuid(UuidType.Tasks).ToByteArray()},
@@ -55,22 +50,14 @@
         }
 
         public T GetMergedTask<T>() where T : DatabaseTask
-<<<<<<< HEAD
         {
             foreach (var readResult in storage.Tasks)
             {
                 var taskType = readResult.Key.Value<string>("type");
-=======
-		{
-			foreach (var readResult in storage.Tasks)
-			{
-				var taskType = readResult.Key.Value<string>("type");
->>>>>>> de4a7a0f
                 if (taskType != typeof(T).FullName)
                     continue;
 
                 DatabaseTask task;
-<<<<<<< HEAD
                 try
                 {
                     task = DatabaseTask.ToTask(taskType, readResult.Data());
@@ -89,28 +76,8 @@
             return null;
         }
 
+
 		public IEnumerable<TaskMetadata> GetPendingTasksForDebug()
-=======
-				try
-				{
-                    task = DatabaseTask.ToTask(taskType, readResult.Data());
-				}
-				catch (Exception e)
-				{
-					logger.ErrorException(
-						string.Format("Could not create instance of a task: {0}", readResult.Key),
-						e);
-					continue;
-				}
-				MergeSimilarTasks(task, readResult.Key.Value<byte[]>("id"));
-				storage.Tasks.Remove(readResult.Key);
-				return (T)task;
-			}
-			return null;
-		}
-
-        private void MergeSimilarTasks(DatabaseTask task, byte[] taskId)
->>>>>>> de4a7a0f
 		{
 			return storage.Tasks.Select(readResult => new TaskMetadata
 			                                          {
@@ -130,7 +97,6 @@
             {
                 var readResult = storage.Tasks.Read(keyForTaskToTryMerging);
                 if (readResult == null)
-<<<<<<< HEAD
                     continue;
                 DatabaseTask existingTask;
                 try
@@ -145,22 +111,6 @@
                     storage.Tasks.Remove(keyForTaskToTryMerging);
                     continue;
                 }
-=======
-					continue;
-                DatabaseTask existingTask;
-				try
-				{
-                    existingTask = DatabaseTask.ToTask(readResult.Key.Value<string>("type"), readResult.Data());
-				}
-				catch (Exception e)
-				{
-					logger.ErrorException(
-						string.Format("Could not create instance of a task: {0}", readResult.Key),
-						e);
-					storage.Tasks.Remove(keyForTaskToTryMerging);
-					continue;
-				}
->>>>>>> de4a7a0f
 
                 task.Merge(existingTask);
 
@@ -169,6 +119,8 @@
                     break;
             }
         }
+
+
 
         private IEnumerable<RavenJToken> KeyForTaskToTryMergings(DatabaseTask task, string taskType, Guid taskId)
         {
@@ -189,22 +141,18 @@
 
             return storage.Tasks["ByIndexAndType"].SkipTo(new RavenJObject
 	        {
+
 	            {"index", task.Index},
 	            {"type", taskType},
 	        })
-<<<<<<< HEAD
+
                 .Where(x => new Guid(x.Value<byte[]>("id")) != taskId)
+
+
                     .TakeWhile(x => StringComparer.OrdinalIgnoreCase.Equals(x.Value<string>("type"), taskType))
                     .Where(x => new Guid(x.Value<byte[]>("id")) != taskId)
                     .TakeWhile(x => task.Index.Equals(x.Value<int>("index")) &&
                                     StringComparer.OrdinalIgnoreCase.Equals(x.Value<string>("type"), taskType)
-=======
-                                                  .Where(x => new Guid(x.Value<byte[]>("id")) != taskId)
-                                                  .TakeWhile(x =>
-                                                             task.Index.Equals(x.Value<int>("index")) &&
-                                                             StringComparer.OrdinalIgnoreCase.Equals(
-                                                                 x.Value<string>("type"), taskType)
->>>>>>> de4a7a0f
                 );
         }
     }
