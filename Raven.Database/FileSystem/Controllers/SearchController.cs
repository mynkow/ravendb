--- conflicted
+++ resolved
@@ -18,13 +18,8 @@
 
 namespace Raven.Database.FileSystem.Controllers
 {
-<<<<<<< HEAD
 	public class SearchController : BaseFileSystemApiController
 	{
-=======
-    public class SearchController : RavenFsApiController
-    {
->>>>>>> b19bf61a
         [HttpGet]
         [RavenRoute("fs/{fileSystemName}/search/Terms")]
         public HttpResponseMessage Terms([FromUri] string query  = "")
@@ -58,7 +53,6 @@
                 FileCount = results
             };
 
-<<<<<<< HEAD
             return GetMessageWithObject(result);
 		}
 
@@ -167,114 +161,4 @@
 			public RavenJToken State { get; set; }
 		}
 	}
-=======
-            return this.GetMessageWithObject(result);
-        }
-
-        [HttpDelete]
-        [RavenRoute("fs/{fileSystemName}/search")]
-        public HttpResponseMessage DeleteByQuery(string query)
-        {
-            var status = new DeleteByQueryOperationStatus();
-            var cts = new CancellationTokenSource();
-
-            var task = Task.Factory.StartNew(() =>
-            {
-                try
-                {
-                    int totalResults;
-                    status.LastProgress = "Searching for files matching the query...";
-                    var keys = Search.Query(query, null, 0, int.MaxValue, out totalResults);
-                    status.LastProgress = string.Format("Deleting {0} files...", totalResults);
-                    Action<string> progress = s => status.LastProgress = s;
-
-                    DeleteFiles(keys, totalResults, progress);
-
-                    SynchronizationTask.Context.NotifyAboutWork();
-                }
-                catch (Exception e)
-                {
-                    status.Faulted = true;
-                    status.State = RavenJObject.FromObject(new
-                    {
-                        Error = e.ToString()
-                    });
-                    if (e is InvalidDataException)
-                    {
-                        status.ExceptionDetails = e.Message;
-                    }
-                    else
-                    {
-                        status.ExceptionDetails = e.ToString();
-                    }
-
-                    throw;
-                }
-                finally
-                {
-                    status.Completed = true;
-                }
-            }, cts.Token);
-
-            long id;
-            FileSystem.Tasks.AddTask(task, status, new Actions.TaskActions.PendingTaskDescription 
-            {
-                StartTime = SystemTime.UtcNow,
-                TaskType = Actions.TaskActions.PendingTaskType.DeleteFilesByQuery,
-                Payload = string.Format("Delete by query: '{0}', for file system: {1}.", query, FileSystem.Name),
-            }, out id, cts);
-
-            return GetMessageWithObject(new
-            {
-                OperationId = id
-            });
-        }
-
-        private void DeleteFiles(IEnumerable<string> keys, int totalResults, Action<string> progress)
-        {
-            Storage.Batch(accessor =>
-            {
-                var files = keys.Select(accessor.ReadFile);
-                foreach (var fileWithIndex in files.Select((value, i) => new {i, value}))
-                {
-                    var file = fileWithIndex.value;
-                    var fileName = file.FullPath;
-                    try
-                    {
-                        Synchronizations.AssertFileIsNotBeingSynced(fileName);
-                    }
-                    catch (Exception)
-                    {
-                        //ignore files that are being synced
-                        continue;
-                    }
-
-                    var metadata = file.Metadata;
-                    if (metadata == null || metadata.Keys.Contains(SynchronizationConstants.RavenDeleteMarker))
-                        continue;
-
-                    Files.IndicateFileToDelete(fileName, null);
-
-                    // don't create a tombstone for .downloading file
-                    if (!fileName.EndsWith(RavenFileNameHelper.DownloadingFileSuffix))
-                    {
-                        Files.PutTombstone(fileName, metadata);
-                        accessor.DeleteConfig(RavenFileNameHelper.ConflictConfigNameForFile(fileName)); // delete conflict item too
-                    }
-
-                    progress(string.Format("File {0}/{1} was deleted, name: '{2}'.", fileWithIndex.i, totalResults, fileName));
-                }	
-            });
-        }
-
-        private class DeleteByQueryOperationStatus : IOperationState
-        {
-            public bool Completed { get; set; }
-            public string LastProgress { get; set; }
-            public string ExceptionDetails { get; set; }
-            public bool Faulted { get; set; }
-            public RavenJToken State { get; set; }
-        }
-    }
->>>>>>> b19bf61a
 }