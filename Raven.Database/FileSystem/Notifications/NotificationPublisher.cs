--- conflicted
+++ resolved
@@ -12,17 +12,9 @@
             this.transportState = transportState;
         }
 
-<<<<<<< HEAD
 		public void Publish(FileSystemNotification change)
 		{
 			transportState.Send(change);
 		}
 	}
-=======
-        public void Publish(Notification change)
-        {
-            transportState.Send(change);
-        }
-    }
->>>>>>> b19bf61a
 }