--- conflicted
+++ resolved
@@ -179,155 +179,9 @@
 			return lastEtag;
 		}
 
-<<<<<<< HEAD
-		SemaphoreSlim indexingSemaphore;
-		private ManualResetEventSlim indexingCompletedEvent;
-		readonly ConcurrentSet<System.Threading.Tasks.Task> pendingTasks = new ConcurrentSet<System.Threading.Tasks.Task>();
-
-		private void ExecuteAllInterleaved(IList<IndexingBatchForIndex> result, Action<IndexingBatchForIndex> action)
-		{
-			if (result.Count == 0)
-				return;
-			/*
-			This is EXPLICILTY not here, we always want to allow this to run additional indexes
-			if we still have free spots to run them from threading perspective.
-			 
-			if (result.Count == 1)
-			{
-				action(result[0]);
-				return;
-			}
-			*/
-
-			var maxNumberOfParallelIndexTasks = context.Configuration.MaxNumberOfParallelIndexTasks;
-
-			SortResultsMixedAccordingToTimePerDoc(result);
-
-			int isSlowIndex = 0;
-			var totalIndexingTime = Stopwatch.StartNew();
-			var tasks = new System.Threading.Tasks.Task[result.Count];
-			for (int i = 0; i < result.Count; i++)
-			{
-				var index = result[i];
-				var indexToWorkOn = index;
-
-				var sp = Stopwatch.StartNew();
-				var task = new System.Threading.Tasks.Task(() => action(indexToWorkOn));
-				indexToWorkOn.Index.CurrentMapIndexingTask = tasks[i] = task.ContinueWith(done =>
-				{
-					try
-					{
-						sp.Stop();
-
-						if (done.IsFaulted) // this observe the exception
-						{
-							Log.WarnException("Failed to execute indexing task", done.Exception);
-						}
-
-						indexToWorkOn.Index.LastIndexingDuration = sp.Elapsed;
-						indexToWorkOn.Index.TimePerDoc = (double) sp.ElapsedMilliseconds / Math.Max(1, indexToWorkOn.Batch.Docs.Count);
-						indexToWorkOn.Index.CurrentMapIndexingTask = null;
-
-						return done;
-					}
-					catch (ObjectDisposedException)
-					{
-						// nothing to do here, this may happen if the database is disposed
-						// while we have a long running task that didn't complete in time
-						return new CompletedTask();
-					}
-					finally
-					{
-						if (indexingSemaphore != null)
-							indexingSemaphore.Release();
-						if (indexingCompletedEvent != null)
-							indexingCompletedEvent.Set();
-						if (Thread.VolatileRead(ref isSlowIndex) != 0)
-						{
-							// we now need to notify the engine that the slow index(es) is done, and we need to resume its indexing
-							try
-							{
-								context.ShouldNotifyAboutWork(() => "Slow Index Completed Indexing Batch");
-								context.NotifyAboutWork();
-							}
-							catch (ObjectDisposedException)
-							{
-								// nothing to do here, this may happen if the database is disposed
-								// while we have a long running task
-							}
-						}
-					}
-				}).Unwrap();
-
-				indexingSemaphore.Wait();
-
-				task.Start(context.Database.BackgroundTaskScheduler);
-			}
-
-			// we only get here AFTER we finished scheduling all the indexes
-			// we wait until we have at least parallel / 2 spots opened (for the _next_ indexing batch) or 8, if we are 
-			// running on Enterprise / high end systems
-			int minIndexingSpots = Math.Min((maxNumberOfParallelIndexTasks / 2), 8);
-			while (indexingSemaphore.CurrentCount < minIndexingSpots)
-			{
-				indexingCompletedEvent.Wait();
-				indexingCompletedEvent.Reset();
-			}
-
-			// now we have the chance to start a new indexing batch with the old items, but we still
-			// want to wait for a bit to _avoid_ creating multiple batches if we can possibly avoid it.
-			// We will wait for 3/4 the time we waited so far, and a min of 15 seconds
-			var timeToWait = Math.Max((int)(totalIndexingTime.ElapsedMilliseconds / 4) * 3, 15000);
-			var totalWaitTime = Stopwatch.StartNew();
-			while (indexingSemaphore.CurrentCount < maxNumberOfParallelIndexTasks)
-			{
-				int timeout = timeToWait - (int)totalWaitTime.ElapsedMilliseconds;
-				if (timeout <= 0)
-					break;
-				indexingCompletedEvent.Reset();
-				indexingCompletedEvent.Wait(timeout);
-			}
-
-			var creatingNewBatch = indexingSemaphore.CurrentCount < maxNumberOfParallelIndexTasks;
-			if (creatingNewBatch == false)
-				return;
-
-			Interlocked.Increment(ref isSlowIndex);
-
-			if (Log.IsDebugEnabled == false)
-				return;
-
-			var slowIndexes = result.Where(x =>
-			{
-				var currentMapIndexingTask = x.Index.CurrentMapIndexingTask;
-				return currentMapIndexingTask != null && !currentMapIndexingTask.IsCompleted;
-			})
-				.Select(x => x.IndexId)
-				.ToArray();
-
-			Log.Debug("Indexing is now split because there are {0:#,#} slow indexes [{1}], memory usage may increase, and those indexing may experience longer stale times (but other indexes will be faster)",
-					 slowIndexes.Length,
-					 string.Join(", ", slowIndexes));
-		}
-
-		private static void SortResultsMixedAccordingToTimePerDoc(IList<IndexingBatchForIndex> result)
-		{
-			var orderedBy = result.OrderBy(x => x.Index.TimePerDoc).ToArray();
-			int startPos = 0, endPos = orderedBy.Length;
-			int resultPos = 0;
-			while (startPos < endPos)
-			{
-				result[resultPos++] = orderedBy[startPos++];
-				if (resultPos + 1 < result.Count)
-					result[resultPos++] = orderedBy[--endPos];
-			}
-		}
-
-=======
->>>>>>> 37eedc61
 		private void HandleIndexingFor(IndexingBatchForIndex batchForIndex, Etag lastEtag, DateTime lastModified)
 		{
-			currentlyProcessedIndexes.TryAdd(batchForIndex.IndexId, batchForIndex.Index);
+		    currentlyProcessedIndexes.TryAdd(batchForIndex.IndexId, batchForIndex.Index);
 
 			try
 			{
@@ -350,7 +204,7 @@
 				transactionalStorage.Batch(actions =>
 					// whatever we succeeded in indexing or not, we have to update this
 					// because otherwise we keep trying to re-index failed documents
-										   actions.Indexing.UpdateLastIndexed(batchForIndex.Index.indexId, lastEtag, lastModified));
+										   actions.Indexing.UpdateLastIndexed(batchForIndex.IndexId, lastEtag, lastModified));
 
 				Index _;
 				currentlyProcessedIndexes.TryRemove(batchForIndex.IndexId, out _);
@@ -361,6 +215,8 @@
 		public class IndexingBatchForIndex
 		{
 			public int IndexId { get; set; }
+
+            public Index Index { get; set; }
 
 			public Etag LastIndexedEtag { get; set; }
 
@@ -450,12 +306,8 @@
 				results[i] = new IndexingBatchForIndex
 				{
 					Batch = batch,
-<<<<<<< HEAD
 					IndexId = indexToWorkOn.IndexId,
-					Index = indexToWorkOn.Index,
-=======
-					IndexName = indexToWorkOn.IndexName,
->>>>>>> 37eedc61
+                    Index = indexToWorkOn.Index,
 					LastIndexedEtag = indexToWorkOn.LastIndexedEtag
 				};
 
@@ -521,5 +373,5 @@
 
 			exceptionAggregator.ThrowIfNeeded();
 		}
-    }
-}+		}
+    }