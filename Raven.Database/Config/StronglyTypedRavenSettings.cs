﻿// -----------------------------------------------------------------------
//  <copyright file="StronglyTypedRavenSettings.cs" company="Hibernating Rhinos LTD">
//      Copyright (c) Hibernating Rhinos LTD. All rights reserved.
//  </copyright>
// -----------------------------------------------------------------------
using System;
using System.Collections.Specialized;
using System.IO;
using System.Net;
using System.Runtime.Caching;
using Rachis;
using Raven.Abstractions.Data;
using Raven.Database.Config.Settings;

namespace Raven.Database.Config
{
	internal class StronglyTypedRavenSettings
	{
		private readonly NameValueCollection settings;

		public ReplicationConfiguration Replication { get; private set; }

		public VoronConfiguration Voron { get; private set; }

		public EsentConfiguration Esent { get; private set; }

		public PrefetcherConfiguration Prefetcher { get; private set; }

		public FileSystemConfiguration FileSystem { get; private set; }

		public CounterConfiguration Counter { get; private set; }

		public TimeSeriesConfiguration TimeSeries { get; private set; }

		public EncryptionConfiguration Encryption { get; private set; }

		public IndexingConfiguration Indexing { get; set; }

        public ClusterConfiguration Cluster { get; private set; }

		public WebSocketsConfiguration WebSockets { get; set; }

		public MonitoringConfiguration Monitoring { get; private set; }

		public StronglyTypedRavenSettings(NameValueCollection settings)
		{
			Replication = new ReplicationConfiguration();
			Voron = new VoronConfiguration();
			Esent = new EsentConfiguration();
			Prefetcher = new PrefetcherConfiguration();
			FileSystem = new FileSystemConfiguration();
			Counter = new CounterConfiguration();
			TimeSeries = new TimeSeriesConfiguration();
			Encryption = new EncryptionConfiguration();
			Indexing = new IndexingConfiguration();
			WebSockets = new WebSocketsConfiguration();
            Cluster = new ClusterConfiguration();
			Monitoring = new MonitoringConfiguration();

			this.settings = settings;
		}

		public void Setup(int defaultMaxNumberOfItemsToIndexInSingleBatch, int defaultInitialNumberOfItemsToIndexInSingleBatch)
		{
			//1024 is Lucene.net default - so if the setting is not set it will be the same as not touching Lucene's settings at all
			MaxClauseCount = new IntegerSetting(settings[Constants.MaxClauseCount],1024); 

			AllowScriptsToAdjustNumberOfSteps = new BooleanSetting(settings[Constants.AllowScriptsToAdjustNumberOfSteps], false);

			IndexAndTransformerReplicationLatencyInSec = new IntegerSetting(settings[Constants.RavenIndexAndTransformerReplicationLatencyInSec], Constants.DefaultRavenIndexAndTransformerReplicationLatencyInSec);

			PrefetchingDurationLimit = new IntegerSetting(settings[Constants.RavenPrefetchingDurationLimit], Constants.DefaultPrefetchingDurationLimit);

			BulkImportBatchTimeout = new TimeSpanSetting(settings[Constants.BulkImportBatchTimeout], TimeSpan.FromMilliseconds(Constants.BulkImportDefaultTimeoutInMs), TimeSpanArgumentType.FromParse);

			MaxConcurrentServerRequests = new IntegerSetting(settings[Constants.MaxConcurrentServerRequests], 512);

			MaxConcurrentRequestsForDatabaseDuringLoad = new IntegerSetting(settings[Constants.MaxConcurrentRequestsForDatabaseDuringLoad], 50);

            MaxSecondsForTaskToWaitForDatabaseToLoad = new IntegerSetting(settings[Constants.MaxSecondsForTaskToWaitForDatabaseToLoad], 5);

			MaxConcurrentMultiGetRequests = new IntegerSetting(settings[Constants.MaxConcurrentMultiGetRequests], 192);

			MemoryLimitForProcessing = new IntegerSetting(settings[Constants.MemoryLimitForProcessing] ?? settings[Constants.MemoryLimitForProcessing_BackwardCompatibility],
				// we allow 1 GB by default, or up to 75% of available memory on startup, if less than that is available
				Math.Min(1024, (int)(MemoryStatistics.AvailableMemory * 0.75)));

			LowMemoryLimitForLinuxDetectionInMB = 
				new IntegerSetting(settings[Constants.LowMemoryLimitForLinuxDetectionInMB],
					Math.Min(16, (int)(MemoryStatistics.AvailableMemory * 0.10))); // AvailableMemory reports in MB
			MaxPageSize =
				new IntegerSettingWithMin(settings["Raven/MaxPageSize"], 1024, 10);
			MemoryCacheLimitMegabytes =
				new IntegerSetting(settings["Raven/MemoryCacheLimitMegabytes"], GetDefaultMemoryCacheLimitMegabytes);
			MemoryCacheExpiration =
				new TimeSpanSetting(settings["Raven/MemoryCacheExpiration"], TimeSpan.FromMinutes(60),
									TimeSpanArgumentType.FromSeconds);
			MemoryCacheLimitPercentage =
				new IntegerSetting(settings["Raven/MemoryCacheLimitPercentage"], 0 /* auto size */);
			MemoryCacheLimitCheckInterval =
				new TimeSpanSetting(settings["Raven/MemoryCacheLimitCheckInterval"], MemoryCache.Default.PollingInterval,
									TimeSpanArgumentType.FromParse);

			PrewarmFacetsSyncronousWaitTime =
				new TimeSpanSetting(settings["Raven/PrewarmFacetsSyncronousWaitTime"], TimeSpan.FromSeconds(3),
									TimeSpanArgumentType.FromParse);

			PrewarmFacetsOnIndexingMaxAge =
				new TimeSpanSetting(settings["Raven/PrewarmFacetsOnIndexingMaxAge"], TimeSpan.FromMinutes(10),
									TimeSpanArgumentType.FromParse);


			MaxProcessingRunLatency =
				new TimeSpanSetting(settings["Raven/MaxProcessingRunLatency"] ?? settings["Raven/MaxIndexingRunLatency"], TimeSpan.FromMinutes(5),
									TimeSpanArgumentType.FromParse);
			MaxIndexWritesBeforeRecreate =
				new IntegerSetting(settings["Raven/MaxIndexWritesBeforeRecreate"], 256 * 1024);
			MaxSimpleIndexOutputsPerDocument =
				new IntegerSetting(settings["Raven/MaxSimpleIndexOutputsPerDocument"], 15);

			MaxMapReduceIndexOutputsPerDocument =
				new IntegerSetting(settings["Raven/MaxMapReduceIndexOutputsPerDocument"], 50);

			MaxNumberOfItemsToProcessInSingleBatch =
				new IntegerSettingWithMin(settings["Raven/MaxNumberOfItemsToProcessInSingleBatch"] ?? settings["Raven/MaxNumberOfItemsToIndexInSingleBatch"],
										  defaultMaxNumberOfItemsToIndexInSingleBatch, 128);
			AvailableMemoryForRaisingBatchSizeLimit =
				new IntegerSetting(settings["Raven/AvailableMemoryForRaisingBatchSizeLimit"] ?? settings["Raven/AvailableMemoryForRaisingIndexBatchSizeLimit"],
								   Math.Min(768, MemoryStatistics.TotalPhysicalMemory / 2));
			MaxNumberOfItemsToReduceInSingleBatch =
				new IntegerSettingWithMin(settings["Raven/MaxNumberOfItemsToReduceInSingleBatch"],
										  defaultMaxNumberOfItemsToIndexInSingleBatch / 2, 128);
			NumberOfItemsToExecuteReduceInSingleStep =
				new IntegerSetting(settings["Raven/NumberOfItemsToExecuteReduceInSingleStep"], 1024);
			MaxNumberOfParallelProcessingTasks =
				new IntegerSettingWithMin(settings["Raven/MaxNumberOfParallelProcessingTasks"] ?? settings["Raven/MaxNumberOfParallelIndexTasks"], Environment.ProcessorCount, 1);

			NewIndexInMemoryMaxTime =
				new TimeSpanSetting(settings["Raven/NewIndexInMemoryMaxTime"], TimeSpan.FromMinutes(15), TimeSpanArgumentType.FromParse);
			NewIndexInMemoryMaxMb =
				new MultipliedIntegerSetting(new IntegerSettingWithMin(settings["Raven/NewIndexInMemoryMaxMB"], 64, 1), 1024 * 1024);
			RunInMemory =
                new BooleanSetting(settings[Constants.RunInMemory], false);
			CreateAutoIndexesForAdHocQueriesIfNeeded =
				new BooleanSetting(settings["Raven/CreateAutoIndexesForAdHocQueriesIfNeeded"], true);
			ResetIndexOnUncleanShutdown =
				new BooleanSetting(settings["Raven/ResetIndexOnUncleanShutdown"], false);
			DisableInMemoryIndexing =
				new BooleanSetting(settings["Raven/DisableInMemoryIndexing"], false);
			WorkingDir =
				new StringSetting(settings["Raven/WorkingDir"], @"~\");
			DataDir =
				new StringSetting(settings["Raven/DataDir"], @"~\Databases\System");
			IndexStoragePath =
				new StringSetting(settings["Raven/IndexStoragePath"], (string)null);

			HostName =
				new StringSetting(settings["Raven/HostName"], (string)null);
			Port =
				new StringSetting(settings["Raven/Port"], "*");
			ExposeConfigOverTheWire =
				new StringSetting(settings[Constants.ExposeConfigOverTheWire], "Open");
			HttpCompression =
				new BooleanSetting(settings["Raven/HttpCompression"], true);
			AccessControlAllowOrigin =
				new StringSetting(settings["Raven/AccessControlAllowOrigin"], (string)null);
			AccessControlMaxAge =
				new StringSetting(settings["Raven/AccessControlMaxAge"], "1728000" /* 20 days */);
			AccessControlAllowMethods =
				new StringSetting(settings["Raven/AccessControlAllowMethods"], "PUT,PATCH,GET,DELETE,POST");
			AccessControlRequestHeaders =
				new StringSetting(settings["Raven/AccessControlRequestHeaders"], (string)null);
			RedirectStudioUrl =
				new StringSetting(settings["Raven/RedirectStudioUrl"], (string)null);
			DisableDocumentPreFetching =
				new BooleanSetting(settings["Raven/DisableDocumentPreFetching"] ?? settings["Raven/DisableDocumentPreFetchingForIndexing"], false);
			MaxNumberOfItemsToPreFetch =
				new IntegerSettingWithMin(settings["Raven/MaxNumberOfItemsToPreFetch"] ?? settings["Raven/MaxNumberOfItemsToPreFetchForIndexing"],
										  defaultMaxNumberOfItemsToIndexInSingleBatch, 128);
			WebDir =
				new StringSetting(settings["Raven/WebDir"], GetDefaultWebDir);
			PluginsDirectory =
				new StringSetting(settings["Raven/PluginsDirectory"], @"~\Plugins");
            AssembliesDirectory =
                new StringSetting(settings["Raven/AssembliesDirectory"], @"~\Assemblies");
            EmbeddedFilesDirectory =
                new StringSetting(settings["Raven/EmbeddedFilesDirectory"], (string)null);
			CompiledIndexCacheDirectory =
				new StringSetting(settings["Raven/CompiledIndexCacheDirectory"], @"~\CompiledIndexCache");
			TaskScheduler =
				new StringSetting(settings["Raven/TaskScheduler"], (string)null);
			AllowLocalAccessWithoutAuthorization =
				new BooleanSetting(settings["Raven/AllowLocalAccessWithoutAuthorization"], false);
			RejectClientsModeEnabled =
				new BooleanSetting(settings[Constants.RejectClientsModeEnabled], false);

			MaxIndexCommitPointStoreTimeInterval =
				new TimeSpanSetting(settings["Raven/MaxIndexCommitPointStoreTimeInterval"], TimeSpan.FromMinutes(5),
									TimeSpanArgumentType.FromParse);
			MaxNumberOfStoredCommitPoints =
				new IntegerSetting(settings["Raven/MaxNumberOfStoredCommitPoints"], 5);
			MinIndexingTimeIntervalToStoreCommitPoint =
				new TimeSpanSetting(settings["Raven/MinIndexingTimeIntervalToStoreCommitPoint"], TimeSpan.FromMinutes(1),
									TimeSpanArgumentType.FromParse);

			TimeToWaitBeforeRunningIdleIndexes = new TimeSpanSetting(settings["Raven/TimeToWaitBeforeRunningIdleIndexes"], TimeSpan.FromMinutes(10), TimeSpanArgumentType.FromParse);

			DatbaseOperationTimeout = new TimeSpanSetting(settings["Raven/DatabaseOperationTimeout"], TimeSpan.FromMinutes(5), TimeSpanArgumentType.FromParse);

			TimeToWaitBeforeMarkingAutoIndexAsIdle = new TimeSpanSetting(settings["Raven/TimeToWaitBeforeMarkingAutoIndexAsIdle"], TimeSpan.FromHours(1), TimeSpanArgumentType.FromParse);

			TimeToWaitBeforeMarkingIdleIndexAsAbandoned = new TimeSpanSetting(settings["Raven/TimeToWaitBeforeMarkingIdleIndexAsAbandoned"], TimeSpan.FromHours(72), TimeSpanArgumentType.FromParse);

			TimeToWaitBeforeRunningAbandonedIndexes = new TimeSpanSetting(settings["Raven/TimeToWaitBeforeRunningAbandonedIndexes"], TimeSpan.FromHours(3), TimeSpanArgumentType.FromParse);

			DisableClusterDiscovery = new BooleanSetting(settings["Raven/DisableClusterDiscovery"], false);

            TurnOffDiscoveryClient = new BooleanSetting(settings["Raven/TurnOffDiscoveryClient"], false);

			ServerName = new StringSetting(settings["Raven/ServerName"], (string)null);

			MaxStepsForScript = new IntegerSetting(settings["Raven/MaxStepsForScript"], 10 * 1000);
			AdditionalStepsForScriptBasedOnDocumentSize = new IntegerSetting(settings["Raven/AdditionalStepsForScriptBasedOnDocumentSize"], 5);

			MaxRecentTouchesToRemember = new IntegerSetting(settings["Raven/MaxRecentTouchesToRemember"], 1024);

			Prefetcher.FetchingDocumentsFromDiskTimeoutInSeconds = new IntegerSetting(settings["Raven/Prefetcher/FetchingDocumentsFromDiskTimeout"], 5);
			Prefetcher.MaximumSizeAllowedToFetchFromStorageInMb = new IntegerSetting(settings["Raven/Prefetcher/MaximumSizeAllowedToFetchFromStorage"], 256);

            Voron.MaxBufferPoolSize = new IntegerSetting(settings[Constants.Voron.MaxBufferPoolSize], 4);
            Voron.InitialFileSize = new NullableIntegerSetting(settings[Constants.Voron.InitialFileSize], (int?)null);
			Voron.MaxScratchBufferSize = new IntegerSetting(settings[Constants.Voron.MaxScratchBufferSize], 1024);
            Voron.AllowIncrementalBackups = new BooleanSetting(settings[Constants.Voron.AllowIncrementalBackups], false);
			Voron.AllowOn32Bits = new BooleanSetting(settings[Constants.Voron.AllowOn32Bits], false);
            Voron.TempPath = new StringSetting(settings[Constants.Voron.TempPath], (string)null);

			var txJournalPath = settings[Constants.RavenTxJournalPath];
			var esentLogsPath = settings[Constants.RavenEsentLogsPath];

			Voron.JournalsStoragePath = new StringSetting(string.IsNullOrEmpty(txJournalPath) ? esentLogsPath : txJournalPath, (string)null);

			Esent.JournalsStoragePath = new StringSetting(string.IsNullOrEmpty(esentLogsPath) ? txJournalPath : esentLogsPath, (string)null);

			Replication.FetchingFromDiskTimeoutInSeconds = new IntegerSetting(settings["Raven/Replication/FetchingFromDiskTimeout"], 30);
			Replication.ReplicationRequestTimeoutInMilliseconds = new IntegerSetting(settings["Raven/Replication/ReplicationRequestTimeout"], 60 * 1000);
            Replication.ForceReplicationRequestBuffering = new BooleanSetting(settings["Raven/Replication/ForceReplicationRequestBuffering"],false);
			Replication.MaxNumberOfItemsToReceiveInSingleBatch = new NullableIntegerSettingWithMin(settings["Raven/Replication/MaxNumberOfItemsToReceiveInSingleBatch"], (int?)null, 512);

            FileSystem.MaximumSynchronizationInterval = new TimeSpanSetting(settings[Constants.FileSystem.MaximumSynchronizationInterval], TimeSpan.FromSeconds(60), TimeSpanArgumentType.FromParse);
            FileSystem.IndexStoragePath = new StringSetting(settings[Constants.FileSystem.IndexStorageDirectory], string.Empty);
            FileSystem.DataDir = new StringSetting(settings[Constants.FileSystem.DataDirectory], @"~\FileSystems");
            FileSystem.DefaultStorageTypeName = new StringSetting(settings[Constants.FileSystem.Storage], string.Empty);
            FileSystem.PreventSchemaUpdate = new BooleanSetting(settings[Constants.FileSystem.PreventSchemaUpdate],false);

			Counter.DataDir = new StringSetting(settings[Constants.Counter.DataDirectory], @"~\Counters");
			Counter.TombstoneRetentionTime = new TimeSpanSetting(settings[Constants.Counter.TombstoneRetentionTime], TimeSpan.FromDays(14), TimeSpanArgumentType.FromParse);
			Counter.DeletedTombstonesInBatch = new IntegerSetting(settings[Constants.Counter.DeletedTombstonesInBatch], 1000);

			TimeSeries.DataDir = new StringSetting(settings[Constants.TimeSeries.DataDirectory], @"~\TimeSeries");

			Encryption.UseFips = new BooleanSetting(settings["Raven/Encryption/FIPS"], false);
			Encryption.EncryptionKeyBitsPreference = new IntegerSetting(settings[Constants.EncryptionKeyBitsPreferenceSetting], Constants.DefaultKeySizeToUseInActualEncryptionInBits);
			Encryption.UseSsl = new BooleanSetting(settings["Raven/UseSsl"], false);

			Indexing.MaxNumberOfItemsToProcessInTestIndexes = new IntegerSetting(settings[Constants.MaxNumberOfItemsToProcessInTestIndexes], 512);
<<<<<<< HEAD
			Indexing.MaxNumberOfStoredIndexingBatchInfoElements = new IntegerSetting(settings[Constants.MaxNumberOfStoredIndexingBatchInfoElements], 20);
			Indexing.UseLuceneASTParser = new BooleanSetting(settings[Constants.UseLuceneASTParser], true);

            Cluster.ElectionTimeout = new IntegerSetting(settings["Raven/Cluster/ElectionTimeout"], RaftEngineOptions.DefaultElectionTimeout * 5);		// 6000ms
            Cluster.HeartbeatTimeout = new IntegerSetting(settings["Raven/Cluster/HeartbeatTimeout"], RaftEngineOptions.DefaultHeartbeatTimeout * 5);	// 1500ms
            Cluster.MaxLogLengthBeforeCompaction = new IntegerSetting(settings["Raven/Cluster/MaxLogLengthBeforeCompaction"], RaftEngineOptions.DefaultMaxLogLengthBeforeCompaction);
            Cluster.MaxEntriesPerRequest = new IntegerSetting(settings["Raven/Cluster/MaxEntriesPerRequest"], RaftEngineOptions.DefaultMaxEntiresPerRequest);
            Cluster.MaxStepDownDrainTime = new TimeSpanSetting(settings["Raven/Cluster/MaxStepDownDrainTime"], RaftEngineOptions.DefaultMaxStepDownDrainTime, TimeSpanArgumentType.FromParse);
=======
			Indexing.DisableIndexingFreeSpaceThreshold = new IntegerSetting(settings[Constants.Indexing.DisableIndexingFreeSpaceThreshold], 2048);
>>>>>>> eb2cac86

			DefaultStorageTypeName = new StringSetting(settings["Raven/StorageTypeName"] ?? settings["Raven/StorageEngine"], string.Empty);

			FlushIndexToDiskSizeInMb = new IntegerSetting(settings["Raven/Indexing/FlushIndexToDiskSizeInMb"], 5);

			TombstoneRetentionTime = new TimeSpanSetting(settings["Raven/TombstoneRetentionTime"], TimeSpan.FromDays(14), TimeSpanArgumentType.FromParse);

            ImplicitFetchFieldsFromDocumentMode = new EnumSetting<ImplicitFetchFieldsMode>(settings["Raven/ImplicitFetchFieldsFromDocumentMode"], ImplicitFetchFieldsMode.Enabled);
		    
            if (settings["Raven/MaxServicePointIdleTime"] != null) 
                ServicePointManager.MaxServicePointIdleTime = Convert.ToInt32(settings["Raven/MaxServicePointIdleTime"]);

			WebSockets.InitialBufferPoolSize = new IntegerSetting(settings["Raven/WebSockets/InitialBufferPoolSize"], 128 * 1024);

			TempPath = new StringSetting(settings[Constants.TempPath], Path.GetTempPath());

			FillMonitoringSettings();
		}

		private void FillMonitoringSettings()
		{
			Monitoring.Snmp.Enabled = new BooleanSetting(settings[Constants.Monitoring.Snmp.Enabled], false);
			Monitoring.Snmp.Community = new StringSetting(settings[Constants.Monitoring.Snmp.Community], "ravendb");
			Monitoring.Snmp.Port = new IntegerSetting(settings[Constants.Monitoring.Snmp.Port], 161);
		}

		private string GetDefaultWebDir()
		{
			return Path.Combine(AppDomain.CurrentDomain.BaseDirectory, @"Raven/WebUI");
		}

		private int GetDefaultMemoryCacheLimitMegabytes()
		{
            var cacheSizeMaxSetting = new IntegerSetting(settings[Constants.Esent.CacheSizeMax], 1024);

			// we need to leave ( a lot ) of room for other things as well, so we min the cache size
			var val = (MemoryStatistics.TotalPhysicalMemory / 2) -
				// reduce the unmanaged cache size from the default min
									cacheSizeMaxSetting.Value;

			if (val < 0)
				return 128; // if machine has less than 1024 MB, then only use 128 MB 

			return val;
		}

		public IntegerSetting MaxClauseCount { get; private set; }

		public BooleanSetting AllowScriptsToAdjustNumberOfSteps { get; private set; }

		public IntegerSetting IndexAndTransformerReplicationLatencyInSec { get; private set; }

		public IntegerSetting MemoryLimitForProcessing { get; private set; }

		public IntegerSetting LowMemoryLimitForLinuxDetectionInMB { get; private set; }
		public IntegerSetting MaxConcurrentServerRequests { get; private set; }

		public IntegerSetting MaxConcurrentRequestsForDatabaseDuringLoad { get; private set; }

        public IntegerSetting MaxSecondsForTaskToWaitForDatabaseToLoad { get; set; }

		public IntegerSetting MaxConcurrentMultiGetRequests { get; private set; }

		public IntegerSetting PrefetchingDurationLimit { get; private set; }

		public TimeSpanSetting BulkImportBatchTimeout { get; private set; }

		public IntegerSettingWithMin MaxPageSize { get; private set; }

		public IntegerSetting MemoryCacheLimitMegabytes { get; private set; }

		public TimeSpanSetting MemoryCacheExpiration { get; private set; }

		public IntegerSetting MemoryCacheLimitPercentage { get; private set; }

		public TimeSpanSetting MemoryCacheLimitCheckInterval { get; private set; }

		public TimeSpanSetting MaxProcessingRunLatency { get; private set; }

		public TimeSpanSetting PrewarmFacetsOnIndexingMaxAge { get; private set; }

		public TimeSpanSetting PrewarmFacetsSyncronousWaitTime { get; private set; }
        
		public IntegerSettingWithMin MaxNumberOfItemsToProcessInSingleBatch { get; private set; }

		public IntegerSetting AvailableMemoryForRaisingBatchSizeLimit { get; private set; }

		public IntegerSettingWithMin MaxNumberOfItemsToReduceInSingleBatch { get; private set; }

		public IntegerSetting NumberOfItemsToExecuteReduceInSingleStep { get; private set; }

		public IntegerSettingWithMin MaxNumberOfParallelProcessingTasks { get; private set; }

		public MultipliedIntegerSetting NewIndexInMemoryMaxMb { get; private set; }

		public TimeSpanSetting NewIndexInMemoryMaxTime { get; private set; }

		public BooleanSetting RunInMemory { get; private set; }

		public BooleanSetting CreateAutoIndexesForAdHocQueriesIfNeeded { get; private set; }

		public BooleanSetting ResetIndexOnUncleanShutdown { get; private set; }

		public BooleanSetting DisableInMemoryIndexing { get; private set; }

		public StringSetting WorkingDir { get; private set; }

		public StringSetting DataDir { get; private set; }

		public StringSetting IndexStoragePath { get; private set; }

		public StringSetting HostName { get; private set; }

		public StringSetting Port { get; private set; }

		public StringSetting ExposeConfigOverTheWire { get; set; }

		public BooleanSetting HttpCompression { get; private set; }

		public StringSetting AccessControlAllowOrigin { get; private set; }

		public StringSetting AccessControlMaxAge { get; private set; }

		public StringSetting AccessControlAllowMethods { get; private set; }

		public StringSetting AccessControlRequestHeaders { get; private set; }

		public StringSetting RedirectStudioUrl { get; private set; }

		public BooleanSetting DisableDocumentPreFetching { get; private set; }

		public IntegerSettingWithMin MaxNumberOfItemsToPreFetch { get; private set; }

		public StringSetting WebDir { get; private set; }

		public BooleanSetting DisableClusterDiscovery { get; private set; }
        public BooleanSetting TurnOffDiscoveryClient { get; private set; }

		public StringSetting ServerName { get; private set; }

		public StringSetting PluginsDirectory { get; private set; }

		public StringSetting CompiledIndexCacheDirectory { get; private set; }

        public StringSetting AssembliesDirectory { get; private set; }

        public StringSetting EmbeddedFilesDirectory { get; private set; }

		public StringSetting TaskScheduler { get; private set; }

		public BooleanSetting AllowLocalAccessWithoutAuthorization { get; private set; }


		public BooleanSetting RejectClientsModeEnabled { get; private set; }

		public TimeSpanSetting MaxIndexCommitPointStoreTimeInterval { get; private set; }

		public TimeSpanSetting MinIndexingTimeIntervalToStoreCommitPoint { get; private set; }

		public IntegerSetting MaxNumberOfStoredCommitPoints { get; private set; }
		public TimeSpanSetting TimeToWaitBeforeRunningIdleIndexes { get; private set; }

		public TimeSpanSetting TimeToWaitBeforeMarkingAutoIndexAsIdle { get; private set; }

		public TimeSpanSetting TimeToWaitBeforeMarkingIdleIndexAsAbandoned { get; private set; }

		public TimeSpanSetting TimeToWaitBeforeRunningAbandonedIndexes { get; private set; }

		public IntegerSetting MaxStepsForScript { get; private set; }

		public IntegerSetting AdditionalStepsForScriptBasedOnDocumentSize { get; private set; }

		public IntegerSetting MaxIndexWritesBeforeRecreate { get; private set; }

		public IntegerSetting MaxSimpleIndexOutputsPerDocument { get; private set; }

		public IntegerSetting MaxMapReduceIndexOutputsPerDocument { get; private set; }

		public TimeSpanSetting DatbaseOperationTimeout { get; private set; }

		public IntegerSetting MaxRecentTouchesToRemember { get; private set; }

		public StringSetting DefaultStorageTypeName { get; private set; }

		public IntegerSetting FlushIndexToDiskSizeInMb { get; set; }

		public TimeSpanSetting TombstoneRetentionTime { get; private set; }

        public EnumSetting<ImplicitFetchFieldsMode> ImplicitFetchFieldsFromDocumentMode { get; private set; }

		public StringSetting TempPath { get; private set; }

		public class VoronConfiguration
		{
			public IntegerSetting MaxBufferPoolSize { get; set; }

			public NullableIntegerSetting InitialFileSize { get; set; }

			public IntegerSetting MaxScratchBufferSize { get; set; }

			public BooleanSetting AllowIncrementalBackups { get; set; }

			public StringSetting TempPath { get; set; }

			public StringSetting JournalsStoragePath { get; set; }

			public BooleanSetting AllowOn32Bits { get; set; }
		}

		public class EsentConfiguration
		{
			public StringSetting JournalsStoragePath { get; set; }
		}

		public class IndexingConfiguration
		{
			public IntegerSetting MaxNumberOfItemsToProcessInTestIndexes { get; set; }
<<<<<<< HEAD
			public IntegerSetting MaxNumberOfStoredIndexingBatchInfoElements { get; set; }
			public BooleanSetting UseLuceneASTParser { get; set; }
=======

			public IntegerSetting DisableIndexingFreeSpaceThreshold { get; set; }
>>>>>>> eb2cac86
		}

	    public class ClusterConfiguration
	    {
            public IntegerSetting ElectionTimeout { get; set; }
            public IntegerSetting HeartbeatTimeout { get; set; }
            public IntegerSetting MaxLogLengthBeforeCompaction { get; set; }
            public TimeSpanSetting MaxStepDownDrainTime { get; set; }
            public IntegerSetting MaxEntriesPerRequest { get; set; }
	    }

		public class PrefetcherConfiguration
		{
			public IntegerSetting FetchingDocumentsFromDiskTimeoutInSeconds { get; set; }

			public IntegerSetting MaximumSizeAllowedToFetchFromStorageInMb { get; set; }
		}

		public class ReplicationConfiguration
		{
			public IntegerSetting FetchingFromDiskTimeoutInSeconds { get; set; }


            public BooleanSetting ForceReplicationRequestBuffering { get; set; }

			public IntegerSetting ReplicationRequestTimeoutInMilliseconds { get; set; }

			public NullableIntegerSettingWithMin MaxNumberOfItemsToReceiveInSingleBatch { get; set; }
		}

		public class FileSystemConfiguration
		{
			public TimeSpanSetting MaximumSynchronizationInterval { get; set; }

			public StringSetting DataDir { get; set; }

			public StringSetting IndexStoragePath { get; set; }

			public StringSetting DefaultStorageTypeName { get; set; }

            public BooleanSetting PreventSchemaUpdate { get; set; }
		}

		public class CounterConfiguration
		{
			public StringSetting DataDir { get; set; }

			public TimeSpanSetting TombstoneRetentionTime { get; set; }

			public IntegerSetting DeletedTombstonesInBatch { get; set; }
		}

		public class TimeSeriesConfiguration
		{
			public StringSetting DataDir { get; set; }
		}

		public class EncryptionConfiguration
		{
			public BooleanSetting UseFips { get; set; }

			public IntegerSetting EncryptionKeyBitsPreference { get; set; }

			public BooleanSetting UseSsl { get; set; }
		}

		public class WebSocketsConfiguration
		{
			public IntegerSetting InitialBufferPoolSize { get; set; }
		}


		public class MonitoringConfiguration
		{
			public MonitoringConfiguration()
			{
				Snmp = new SnmpConfiguration();
			}

			public SnmpConfiguration Snmp { get; private set; }

			public class SnmpConfiguration
			{
				public BooleanSetting Enabled { get; set; }

				public IntegerSetting Port { get; set; }

				public StringSetting Community { get; set; }
			}
		}
	}

	public enum ImplicitFetchFieldsMode
	{
		Enabled,
		DoNothing,
		Exception
	}
}<|MERGE_RESOLUTION|>--- conflicted
+++ resolved
@@ -263,7 +263,7 @@
 			Encryption.UseSsl = new BooleanSetting(settings["Raven/UseSsl"], false);
 
 			Indexing.MaxNumberOfItemsToProcessInTestIndexes = new IntegerSetting(settings[Constants.MaxNumberOfItemsToProcessInTestIndexes], 512);
-<<<<<<< HEAD
+			Indexing.DisableIndexingFreeSpaceThreshold = new IntegerSetting(settings[Constants.Indexing.DisableIndexingFreeSpaceThreshold], 2048);
 			Indexing.MaxNumberOfStoredIndexingBatchInfoElements = new IntegerSetting(settings[Constants.MaxNumberOfStoredIndexingBatchInfoElements], 20);
 			Indexing.UseLuceneASTParser = new BooleanSetting(settings[Constants.UseLuceneASTParser], true);
 
@@ -272,9 +272,6 @@
             Cluster.MaxLogLengthBeforeCompaction = new IntegerSetting(settings["Raven/Cluster/MaxLogLengthBeforeCompaction"], RaftEngineOptions.DefaultMaxLogLengthBeforeCompaction);
             Cluster.MaxEntriesPerRequest = new IntegerSetting(settings["Raven/Cluster/MaxEntriesPerRequest"], RaftEngineOptions.DefaultMaxEntiresPerRequest);
             Cluster.MaxStepDownDrainTime = new TimeSpanSetting(settings["Raven/Cluster/MaxStepDownDrainTime"], RaftEngineOptions.DefaultMaxStepDownDrainTime, TimeSpanArgumentType.FromParse);
-=======
-			Indexing.DisableIndexingFreeSpaceThreshold = new IntegerSetting(settings[Constants.Indexing.DisableIndexingFreeSpaceThreshold], 2048);
->>>>>>> eb2cac86
 
 			DefaultStorageTypeName = new StringSetting(settings["Raven/StorageTypeName"] ?? settings["Raven/StorageEngine"], string.Empty);
 
@@ -492,13 +489,10 @@
 		public class IndexingConfiguration
 		{
 			public IntegerSetting MaxNumberOfItemsToProcessInTestIndexes { get; set; }
-<<<<<<< HEAD
+
+			public IntegerSetting DisableIndexingFreeSpaceThreshold { get; set; }
 			public IntegerSetting MaxNumberOfStoredIndexingBatchInfoElements { get; set; }
 			public BooleanSetting UseLuceneASTParser { get; set; }
-=======
-
-			public IntegerSetting DisableIndexingFreeSpaceThreshold { get; set; }
->>>>>>> eb2cac86
 		}
 
 	    public class ClusterConfiguration
@@ -576,7 +570,7 @@
 			public MonitoringConfiguration()
 			{
 				Snmp = new SnmpConfiguration();
-			}
+	}
 
 			public SnmpConfiguration Snmp { get; private set; }
 
