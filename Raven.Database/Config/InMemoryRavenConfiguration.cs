--- conflicted
+++ resolved
@@ -53,11 +53,9 @@
 
         public ClusterConfiguration Cluster { get; private set; }
 
-<<<<<<< HEAD
+		public MonitoringConfiguration Monitoring { get; private set; }
+
 		public WebSocketsConfiguration WebSockets { get; set; }
-=======
-		public MonitoringConfiguration Monitoring { get; private set; }
->>>>>>> f9095148
 
 		public InMemoryRavenConfiguration()
 		{
@@ -330,11 +328,9 @@
 
 			IgnoreSslCertificateErrors = GetIgnoreSslCertificateErrorModeMode();
 
-<<<<<<< HEAD
 			WebSockets.InitialBufferPoolSize = ravenSettings.WebSockets.InitialBufferPoolSize.Value;
-=======
+
 			FillMonitoringSettings(ravenSettings);
->>>>>>> f9095148
 
 			PostInit();
 
@@ -1461,29 +1457,28 @@
             public int MaxEntriesPerRequest { get; set; }
 	    }
 
-<<<<<<< HEAD
+		public class MonitoringConfiguration
+		{
+			public MonitoringConfiguration()
+			{
+				Snmp = new SnmpConfiguration();
+			}
+
+			public SnmpConfiguration Snmp { get; private set; }
+
+			public class SnmpConfiguration
+			{
+				public bool Enabled { get; set; }
+
+				public int Port { get; set; }
+
+				public string Community { get; set; }
+			}
+		}
+
 		public class WebSocketsConfiguration
 		{
 			public int InitialBufferPoolSize { get; set; }
-=======
-		public class MonitoringConfiguration
-		{
-			public MonitoringConfiguration()
-			{
-				Snmp = new SnmpConfiguration();
-			}
-
-			public SnmpConfiguration Snmp { get; private set; }
-
-			public class SnmpConfiguration
-			{
-				public bool Enabled { get; set; }
-
-				public int Port { get; set; }
-
-				public string Community { get; set; }
-			}
->>>>>>> f9095148
 		}
 
 		public void UpdateDataDirForLegacySystemDb()
