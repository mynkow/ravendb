--- conflicted
+++ resolved
@@ -261,8 +261,7 @@
             DisableDocumentPreFetching = ravenSettings.DisableDocumentPreFetching.Value;
 
             MaxNumberOfItemsToPreFetch = ravenSettings.MaxNumberOfItemsToPreFetch.Value;
-<<<<<<< HEAD
-            
+
             // Misc settings
             WebDir = ravenSettings.WebDir.Value;
 
@@ -293,7 +292,7 @@
 
             Storage.Esent.JournalsStoragePath = ravenSettings.Esent.JournalsStoragePath.Value;
             Storage.PreventSchemaUpdate = ravenSettings.FileSystem.PreventSchemaUpdate.Value;
-            
+
             Prefetcher.FetchingDocumentsFromDiskTimeoutInSeconds = ravenSettings.Prefetcher.FetchingDocumentsFromDiskTimeoutInSeconds.Value;
             Prefetcher.MaximumSizeAllowedToFetchFromStorageInMb = ravenSettings.Prefetcher.MaximumSizeAllowedToFetchFromStorageInMb.Value;
 
@@ -328,84 +327,12 @@
 
             PostInit();
 
-=======
-
-            // Misc settings
-            WebDir = ravenSettings.WebDir.Value;
-
-            PluginsDirectory = ravenSettings.PluginsDirectory.Value;
-            AssembliesDirectory = ravenSettings.AssembliesDirectory.Value;
-            CompiledIndexCacheDirectory = ravenSettings.CompiledIndexCacheDirectory.Value;
-
-            EmbeddedFilesDirectory = ravenSettings.EmbeddedFilesDirectory.Value.ToFullPath();
-
-            var taskSchedulerType = ravenSettings.TaskScheduler.Value;
-            if (taskSchedulerType != null)
-            {
-                var type = Type.GetType(taskSchedulerType);
-                CustomTaskScheduler = (TaskScheduler)Activator.CreateInstance(type);
-            }
-
-            AllowLocalAccessWithoutAuthorization = ravenSettings.AllowLocalAccessWithoutAuthorization.Value;
-            RejectClientsMode = ravenSettings.RejectClientsModeEnabled.Value;
-
-            Storage.Voron.MaxBufferPoolSize = Math.Max(2, ravenSettings.Voron.MaxBufferPoolSize.Value);
-            Storage.Voron.InitialFileSize = ravenSettings.Voron.InitialFileSize.Value;
-            Storage.Voron.MaxScratchBufferSize = ravenSettings.Voron.MaxScratchBufferSize.Value;
-            Storage.Voron.ScratchBufferSizeNotificationThreshold = ravenSettings.Voron.ScratchBufferSizeNotificationThreshold.Value;
-            Storage.Voron.AllowIncrementalBackups = ravenSettings.Voron.AllowIncrementalBackups.Value;
-            Storage.Voron.TempPath = ravenSettings.Voron.TempPath.Value;
-            Storage.Voron.JournalsStoragePath = ravenSettings.Voron.JournalsStoragePath.Value;
-            Storage.Voron.AllowOn32Bits = ravenSettings.Voron.AllowOn32Bits.Value;
-
-            Storage.Esent.JournalsStoragePath = ravenSettings.Esent.JournalsStoragePath.Value;
-            Storage.PreventSchemaUpdate = ravenSettings.FileSystem.PreventSchemaUpdate.Value;
-
-            Prefetcher.FetchingDocumentsFromDiskTimeoutInSeconds = ravenSettings.Prefetcher.FetchingDocumentsFromDiskTimeoutInSeconds.Value;
-            Prefetcher.MaximumSizeAllowedToFetchFromStorageInMb = ravenSettings.Prefetcher.MaximumSizeAllowedToFetchFromStorageInMb.Value;
-
-            Replication.FetchingFromDiskTimeoutInSeconds = ravenSettings.Replication.FetchingFromDiskTimeoutInSeconds.Value;
-            Replication.ReplicationRequestTimeoutInMilliseconds = ravenSettings.Replication.ReplicationRequestTimeoutInMilliseconds.Value;
-            Replication.ForceReplicationRequestBuffering = ravenSettings.Replication.ForceReplicationRequestBuffering.Value;
-            Replication.MaxNumberOfItemsToReceiveInSingleBatch = ravenSettings.Replication.MaxNumberOfItemsToReceiveInSingleBatch.Value;
-
-            FileSystem.MaximumSynchronizationInterval = ravenSettings.FileSystem.MaximumSynchronizationInterval.Value;
-            FileSystem.DataDirectory = ravenSettings.FileSystem.DataDir.Value;
-            FileSystem.IndexStoragePath = ravenSettings.FileSystem.IndexStoragePath.Value;
-
-            if (string.IsNullOrEmpty(FileSystem.DefaultStorageTypeName))
-                FileSystem.DefaultStorageTypeName = ravenSettings.FileSystem.DefaultStorageTypeName.Value;
-
-            Encryption.EncryptionKeyBitsPreference = ravenSettings.Encryption.EncryptionKeyBitsPreference.Value;
-
-            Indexing.MaxNumberOfItemsToProcessInTestIndexes = ravenSettings.Indexing.MaxNumberOfItemsToProcessInTestIndexes.Value;
-            Indexing.DisableIndexingFreeSpaceThreshold = ravenSettings.Indexing.DisableIndexingFreeSpaceThreshold.Value;
-            Indexing.DisableMapReduceInMemoryTracking = ravenSettings.Indexing.DisableMapReduceInMemoryTracking.Value;
-
-            TombstoneRetentionTime = ravenSettings.TombstoneRetentionTime.Value;
-
-            ImplicitFetchFieldsFromDocumentMode = ravenSettings.ImplicitFetchFieldsFromDocumentMode.Value;
-
-            IgnoreSslCertificateErrors = GetIgnoreSslCertificateErrorModeMode();
-
-            WebSockets.InitialBufferPoolSize = ravenSettings.WebSockets.InitialBufferPoolSize.Value;
-
-            MaxConcurrentDatabaseLoads = ravenSettings.MaxConcurrentDatabaseLoads.Value;
-            ConcurrentDatabaseLoadTimeout = ravenSettings.ConcurrentDatabaseLoadTimeout.Value;
-
-            PostInit();
-
->>>>>>> 2c1332ab
             return this;
         }
 
         private static string CalculateWorkingDirectory(string workingDirectory)
         {
-<<<<<<< HEAD
-            if (string.IsNullOrEmpty(workingDirectory)) 
-=======
             if (string.IsNullOrEmpty(workingDirectory))
->>>>>>> 2c1332ab
                 workingDirectory = @"~\";
 
             if (workingDirectory.StartsWith("APPDRIVE:", StringComparison.OrdinalIgnoreCase))
@@ -419,15 +346,9 @@
             return FilePathTools.MakeSureEndsWithSlash(workingDirectory.ToFullPath());
         }
 
-<<<<<<< HEAD
         public TimeSpan ConcurrentResourceLoadTimeout { get; private set; }
 
         public int MaxConcurrentResourceLoads { get; private set; }
-=======
-        public TimeSpan ConcurrentDatabaseLoadTimeout { get; private set; }
-
-        public int MaxConcurrentDatabaseLoads { get; private set; }
->>>>>>> 2c1332ab
 
         public int MaxClauseCount { get; set; }
 
@@ -507,11 +428,7 @@
                 var headers = Settings["Raven/Headers/Ignore"] ?? string.Empty;
                 return headersToIgnore = new HashSet<string>(headers.GetSemicolonSeparatedValues(), StringComparer.OrdinalIgnoreCase);
             }
-<<<<<<< HEAD
-        } 
-=======
-        }
->>>>>>> 2c1332ab
+        }
 
         internal static ComposablePartCatalog GetUnfilteredCatalogs(ICollection<ComposablePartCatalog> catalogs)
         {
@@ -562,11 +479,7 @@
 
         public bool UseDefaultOAuthTokenServer
         {
-<<<<<<< HEAD
-            get { return Settings["Raven/OAuthTokenServer"] == null;  }
-=======
             get { return Settings["Raven/OAuthTokenServer"] == null; }
->>>>>>> 2c1332ab
         }
 
         private void SetupOAuth()
@@ -583,19 +496,11 @@
 
         private static readonly Lazy<byte[]> DefaultOauthKey = new Lazy<byte[]>(() =>
             {
-<<<<<<< HEAD
-            using (var rsa = Encryptor.Current.CreateAsymmetrical())
-            {
-                return rsa.ExportCspBlob(true);
-            }
-        });
-=======
                 using (var rsa = Encryptor.Current.CreateAsymmetrical())
                 {
                     return rsa.ExportCspBlob(true);
                 }
             });
->>>>>>> 2c1332ab
 
         private byte[] GetOAuthKey()
         {
@@ -971,11 +876,7 @@
         /// Where the internal assemblies will be extracted to.
         /// Default: ~\Assemblies
         /// </summary>
-<<<<<<< HEAD
-        public string AssembliesDirectory 
-=======
         public string AssembliesDirectory
->>>>>>> 2c1332ab
         {
             get
             {
@@ -984,11 +885,7 @@
             set
             {
                 assembliesDirectory = value == null ? null : FilePathTools.ApplyWorkingDirectoryToPathAndMakeSureThatItEndsWithSlash(WorkingDirectory, value);
-<<<<<<< HEAD
-            } 
-=======
-            }
->>>>>>> 2c1332ab
+            }
         }
 
         /// <summary>
@@ -1043,20 +940,12 @@
         public bool RunInUnreliableYetFastModeThatIsNotSuitableForProduction { get; set; }
 
         private string indexStoragePath;
-<<<<<<< HEAD
-        
-=======
-
->>>>>>> 2c1332ab
+
         private string countersDataDirectory;
         private int? maxNumberOfParallelIndexTasks;
 
         //this is static so repeated initializations in the same process would not trigger reflection on all MEF plugins
-<<<<<<< HEAD
-        private readonly static AssemblyCatalog CurrentAssemblyCatalog = new AssemblyCatalog(typeof (DocumentDatabase).Assembly);
-=======
         private readonly static AssemblyCatalog CurrentAssemblyCatalog = new AssemblyCatalog(typeof(DocumentDatabase).Assembly);
->>>>>>> 2c1332ab
 
         /// <summary>
         /// The expiration value for documents in the internal managed cache
@@ -1113,7 +1002,6 @@
 
             }
         }
-<<<<<<< HEAD
 
         public string IndexStoragePath
         {
@@ -1131,27 +1019,7 @@
         public TimeSpan MaxProcessingRunLatency { get; set; }
 
         internal bool IsTenantDatabase { get; set; }
-        
-=======
-
-        public string IndexStoragePath
-        {
-            get
-            {
-                if (string.IsNullOrEmpty(indexStoragePath))
-                    indexStoragePath = Path.Combine(DataDirectory, "Indexes");
-                return indexStoragePath;
-            }
-            set { indexStoragePath = value.ToFullPath(); }
-        }
-
-        public int AvailableMemoryForRaisingBatchSizeLimit { get; set; }
-
-        public TimeSpan MaxProcessingRunLatency { get; set; }
-
-        internal bool IsTenantDatabase { get; set; }
-
->>>>>>> 2c1332ab
+
         /// <summary>
         /// If True, cluster discovery will be disabled. Default is False
         /// </summary>
@@ -1166,11 +1034,7 @@
         /// The server name
         /// </summary>
         public string ServerName { get; set; }
-<<<<<<< HEAD
-        
-=======
-
->>>>>>> 2c1332ab
+
         /// <summary>
         /// The maximum number of steps (instructions) to give a script before timing out.
         /// Default: 10,000
@@ -1214,11 +1078,7 @@
         /// </summary>
         [Browsable(false)]
         public TimeSpan PrewarmFacetsOnIndexingMaxAge { get; set; }
-<<<<<<< HEAD
-        
-=======
-
->>>>>>> 2c1332ab
+
         /// <summary>
         /// The time we should wait for pre-warming the facet cache from existing query after an indexing batch
         /// in a syncronous manner (after that, the pre warm still runs, but it will do so in a background thread).
@@ -1339,11 +1199,7 @@
                     throw new ArgumentException("Invalid storage engine type name: " + typeName);
             }
             return typeName;
-<<<<<<< HEAD
-        }	  
-=======
-        }
->>>>>>> 2c1332ab
+        }
 
         public string SelectStorageEngineAndFetchTypeName()
         {
@@ -1352,11 +1208,7 @@
                 if (!string.IsNullOrWhiteSpace(DefaultStorageTypeName) &&
                     DefaultStorageTypeName.Equals(EsentTypeName, StringComparison.InvariantCultureIgnoreCase))
                     return EsentTypeName;
-<<<<<<< HEAD
-                return VoronTypeName;                
-=======
                 return VoronTypeName;
->>>>>>> 2c1332ab
             }
 
             if (String.IsNullOrEmpty(DataDirectory) == false && Directory.Exists(DataDirectory))
