--- conflicted
+++ resolved
@@ -15,7 +15,6 @@
 using System.Linq;
 using System.Threading;
 using System.Threading.Tasks;
-using System.Windows.Input;
 using Lucene.Net.Search;
 using Lucene.Net.Support;
 using Raven.Abstractions;
@@ -45,10 +44,7 @@
 using Raven.Database.Storage;
 using Raven.Database.Util;
 using Raven.Database.Plugins.Catalogs;
-<<<<<<< HEAD
 using Raven.Abstractions.Threading;
-=======
->>>>>>> eb2cac86
 using Raven.Json.Linq;
 
 namespace Raven.Database
@@ -179,11 +175,8 @@
 					Transformers = new TransformerActions(this, recentTouches, uuidGenerator, Log);
                     Documents = new DocumentActions(this, recentTouches, uuidGenerator, Log);
 
-<<<<<<< HEAD
                     ConfigurationRetriever = new ConfigurationRetriever(systemDatabase ?? this, this);
 
-=======
->>>>>>> eb2cac86
 					inFlightTransactionalState = TransactionalStorage.GetInFlightTransactionalState(this, 
 						(key, etag, document, metadata, transactionInformation) => Documents.Put(key, etag, document, metadata, transactionInformation), 
 						(key, etag, transactionInformation) => Documents.Delete(key, etag, transactionInformation));
@@ -802,22 +795,22 @@
 			}
 
 			exceptionAggregator.Execute(() =>
-		{
-			if (ExtensionsState == null)
-				return;
-
-			foreach (IDisposable value in ExtensionsState.Values.OfType<IDisposable>())
-				exceptionAggregator.Execute(value.Dispose);
-		});
+			{
+				if (ExtensionsState == null)
+					return;
+
+				foreach (IDisposable value in ExtensionsState.Values.OfType<IDisposable>())
+					exceptionAggregator.Execute(value.Dispose);
+			});
 
 			exceptionAggregator.Execute(() =>
-		{
-			if (toDispose == null)
-				return;
-
-			foreach (IDisposable shouldDispose in toDispose)
-				exceptionAggregator.Execute(shouldDispose.Dispose);
-		});
+			{
+				if (toDispose == null)
+					return;
+
+				foreach (IDisposable shouldDispose in toDispose)
+					exceptionAggregator.Execute(shouldDispose.Dispose);
+			});
 
 			exceptionAggregator.Execute(() =>
 			{
@@ -835,11 +828,11 @@
 			});
 
 			exceptionAggregator.Execute(() =>
-		{
-			var disposable = backgroundTaskScheduler as IDisposable;
-			if (disposable != null)
-				disposable.Dispose();
-		});
+			{
+				var disposable = backgroundTaskScheduler as IDisposable;
+				if (disposable != null)
+					disposable.Dispose();
+			});
 
 
 			if (IndexStorage != null)
@@ -977,14 +970,10 @@
 			}
 		}
 
-<<<<<<< HEAD
 		public RavenThreadPool MappingThreadPool;
 		public RavenThreadPool ReducingThreadPool;
 
-		public void SpinBackgroundWorkers()
-=======
-		public void SpinBackgroundWorkers(bool manualStart = false)
->>>>>>> eb2cac86
+                public void SpinBackgroundWorkers(bool manualStart = false)
 		{
 			if (manualStart == false && indexingWorkersStoppedManually)
 				return;
@@ -1214,10 +1203,6 @@
 			{
 				token.ThrowIfCancellationRequested();
 
-<<<<<<< HEAD
-				var participatingIds = commands.Select(x => x.Key).ToArray();
-=======
->>>>>>> eb2cac86
 				results[index] = commands[index].ExecuteBatch(this, participatingIds);
 			}
 
