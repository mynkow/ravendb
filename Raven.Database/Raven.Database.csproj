--- conflicted
+++ resolved
@@ -270,12 +270,9 @@
     <Compile Include="Plugins\Builtins\ReadOnlyPutTrigger.cs" />
     <Compile Include="Linq\Ast\TransformDynamicInvocationExpressions.cs" />
     <Compile Include="Counters\Controllers\CountersController.cs" />
-<<<<<<< HEAD
     <Compile Include="Server\Connections\WebSocketsTransport.cs" />
-=======
     <EmbeddedResource Include="Server\Assets\EmbeddedData\NorthwindHelpData.cs" />
     <Compile Include="Server\Connections\WebSocketsTrasport.cs" />
->>>>>>> 43efac6a
     <Compile Include="Server\RavenDbServer.cs" />
     <Compile Include="Server\AppBuilderExtensions.cs" />
     <Compile Include="Backup\DirectoryBackup.cs" />
