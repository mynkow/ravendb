--- conflicted
+++ resolved
@@ -266,7 +266,7 @@
             {
                 nvc = (NameValueCollection) value;
                 return nvc[key];
-		}
+            }
             nvc = HttpUtility.ParseQueryString(req.RequestUri.Query);
             req.Properties["Raven.QueryString"] = nvc;
             return nvc[key];
@@ -729,11 +729,7 @@
             AddHeader("Temp-Request-Time", sp.ElapsedMilliseconds.ToString("#,#;;0", CultureInfo.InvariantCulture), msg);
         }
 
-<<<<<<< HEAD
-	    public abstract Task<bool> SetupRequestToProperDatabase(RequestManager requestManager);
-=======
 	    public abstract bool TrySetupRequestToProperResource(out RequestWebApiEventArgs args);
->>>>>>> 525a732a
 
         public abstract string TenantName { get; }
 
