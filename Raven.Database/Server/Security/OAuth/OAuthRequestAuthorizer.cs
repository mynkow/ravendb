using System;
using System.Collections.Generic;
using System.Security.Principal;
using System.Linq;
using Raven.Abstractions.Data;
using Raven.Database.Server.Abstractions;
using Raven.Database.Extensions;

namespace Raven.Database.Server.Security.OAuth
{
	public class OAuthRequestAuthorizer : AbstractRequestAuthorizer
	{
<<<<<<< HEAD
		public bool Authorize(IHttpContext ctx, bool hasApiKey, bool ignoreDb)
=======
		public bool Authorize(IHttpContext ctx, bool hasApiKey, bool ignoreDbAccess)
>>>>>>> cc131896
		{
			var httpRequest = ctx.Request;

			var isGetRequest = IsGetRequest(httpRequest.HttpMethod, httpRequest.Url.AbsolutePath);
			var allowUnauthenticatedUsers = // we need to auth even if we don't have to, for bundles that want the user 
				Settings.AnonymousUserAccessMode == AnonymousUserAccessMode.All ||
				Settings.AnonymousUserAccessMode == AnonymousUserAccessMode.Admin || 
			        Settings.AnonymousUserAccessMode == AnonymousUserAccessMode.Get &&
			        isGetRequest;

			var token = GetToken(ctx);
			
			if (token == null)
			{
				if (allowUnauthenticatedUsers)
					return true;

				WriteAuthorizationChallenge(ctx, hasApiKey ? 412 : 401, "invalid_request", "The access token is required");
				
				return false;
			}

			AccessTokenBody tokenBody;
			if (!AccessToken.TryParseBody(Settings.OAuthTokenKey, token, out tokenBody))
			{
				if (allowUnauthenticatedUsers)
					return true;
				WriteAuthorizationChallenge(ctx, 401, "invalid_token", "The access token is invalid");

				return false;
			}

			if (tokenBody.IsExpired())
			{
				if (allowUnauthenticatedUsers)
					return true;
				WriteAuthorizationChallenge(ctx, 401, "invalid_token", "The access token is expired");

				return false;
			}

			var writeAccess = isGetRequest == false;
			if(!tokenBody.IsAuthorized(TenantId, writeAccess))
			{
<<<<<<< HEAD
				if (allowUnauthenticatedUsers || ignoreDb)
=======
				if (allowUnauthenticatedUsers || ignoreDbAccess)
>>>>>>> cc131896
					return true;

				WriteAuthorizationChallenge(ctx, 403, "insufficient_scope", 
					writeAccess ?
					"Not authorized for read/write access for tenant " + TenantId :
					"Not authorized for tenant " + TenantId);
	   
				return false;
			}
			
			ctx.User = new OAuthPrincipal(tokenBody, TenantId);
			CurrentOperationContext.Headers.Value[Constants.RavenAuthenticatedUser] = tokenBody.UserId;
			CurrentOperationContext.User.Value = ctx.User;
			return true;
		}

		public List<string> GetApprovedDatabases(IPrincipal user)
		{
			var oAuthUser = user as OAuthPrincipal;
			if (oAuthUser == null)
				return new List<string>();
			return oAuthUser.GetApprovedDatabases();
		}

		public override void Dispose()
		{
			
		}

		static string GetToken(IHttpContext ctx)
		{
			const string bearerPrefix = "Bearer ";

			var auth = ctx.Request.Headers["Authorization"];
			if(auth == null)
			{
				auth = ctx.Request.GetCookie("OAuth-Token");
				if (auth != null)
					auth = Uri.UnescapeDataString(auth);
			}
			if (auth == null || auth.Length <= bearerPrefix.Length ||
				!auth.StartsWith(bearerPrefix, StringComparison.OrdinalIgnoreCase))
				return null;

			var token = auth.Substring(bearerPrefix.Length, auth.Length - bearerPrefix.Length);
			
			return token;
		}

		void WriteAuthorizationChallenge(IHttpContext ctx, int statusCode, string error, string errorDescription)
		{
			if (string.IsNullOrEmpty(Settings.OAuthTokenServer) == false)
			{
				if (Settings.UseDefaultOAuthTokenServer == false)
				{
					ctx.Response.AddHeader("OAuth-Source", Settings.OAuthTokenServer);
				}
				else
				{
					ctx.Response.AddHeader("OAuth-Source", new UriBuilder(Settings.OAuthTokenServer)
					{
						Host = ctx.Request.Url.Host,
						Port = ctx.Request.Url.Port
					}.Uri.ToString());
			
				}
			}
			ctx.Response.StatusCode = statusCode;
			ctx.Response.AddHeader("WWW-Authenticate", string.Format("Bearer realm=\"Raven\", error=\"{0}\",error_description=\"{1}\"", error, errorDescription));
		}

		public IPrincipal GetUser(IHttpContext ctx, bool hasApiKey)
		{
			var token = GetToken(ctx);

			if (token == null)
			{
				WriteAuthorizationChallenge(ctx, hasApiKey ? 412 : 401, "invalid_request", "The access token is required");

				return null;
			}

			AccessTokenBody tokenBody;
			if (!AccessToken.TryParseBody(Settings.OAuthTokenKey, token, out tokenBody))
			{
				WriteAuthorizationChallenge(ctx, 401, "invalid_token", "The access token is invalid");

				return null;
			}

			return new OAuthPrincipal(tokenBody, null);
		}
	}

	public class OAuthPrincipal : IPrincipal, IIdentity
	{
		private readonly AccessTokenBody tokenBody;
		private readonly string tenantId;

		public OAuthPrincipal(AccessTokenBody tokenBody, string tenantId)
		{
			this.tokenBody = tokenBody;
			this.tenantId = tenantId;
		}

		public bool IsInRole(string role)
		{
			if ("Administrators".Equals(role, StringComparison.OrdinalIgnoreCase) == false)
				return false;

			var databaseAccess = tokenBody.AuthorizedDatabases
				.Where(x=>
					string.Equals(x.TenantId, tenantId, StringComparison.OrdinalIgnoreCase) ||
					x.TenantId == "*");

			return databaseAccess.Any(access => access.Admin);
		}

		public IIdentity Identity
		{
			get { return this; }
		}

		public string Name
		{
			get { return tokenBody.UserId; }
		}

		public string AuthenticationType
		{
			get { return "OAuth"; }
		}

		public bool IsAuthenticated
		{
			get { return true; }
		}

		public List<string> GetApprovedDatabases()
		{
			return tokenBody.AuthorizedDatabases.Select(access => access.TenantId).ToList();
		}

		public AccessTokenBody TokenBody
		{
			get { return tokenBody; }
		}
	}
}<|MERGE_RESOLUTION|>--- conflicted
+++ resolved
@@ -10,11 +10,7 @@
 {
 	public class OAuthRequestAuthorizer : AbstractRequestAuthorizer
 	{
-<<<<<<< HEAD
-		public bool Authorize(IHttpContext ctx, bool hasApiKey, bool ignoreDb)
-=======
 		public bool Authorize(IHttpContext ctx, bool hasApiKey, bool ignoreDbAccess)
->>>>>>> cc131896
 		{
 			var httpRequest = ctx.Request;
 
@@ -59,11 +55,9 @@
 			var writeAccess = isGetRequest == false;
 			if(!tokenBody.IsAuthorized(TenantId, writeAccess))
 			{
-<<<<<<< HEAD
+				if (allowUnauthenticatedUsers)
+				if (allowUnauthenticatedUsers || ignoreDbAccess)
 				if (allowUnauthenticatedUsers || ignoreDb)
-=======
-				if (allowUnauthenticatedUsers || ignoreDbAccess)
->>>>>>> cc131896
 					return true;
 
 				WriteAuthorizationChallenge(ctx, 403, "insufficient_scope", 
