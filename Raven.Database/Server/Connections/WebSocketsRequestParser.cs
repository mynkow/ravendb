--- conflicted
+++ resolved
@@ -15,7 +15,6 @@
 
 namespace Raven.Database.Server.Connections
 {
-<<<<<<< HEAD
 	public class WebSocketsRequestParser
 	{
 		private const string CountersUrlPrefix = Constants.Counter.UrlPrefix;
@@ -217,205 +216,6 @@
 		protected override async Task ValidateRequest(WebSocketRequest request)
 		{
 			await base.ValidateRequest(request).ConfigureAwait(false);
-=======
-    public class WebSocketsRequestParser
-    {
-        private const string CountersUrlPrefix = Constants.Counter.UrlPrefix;
-        private const string DatabasesUrlPrefix = Constants.Database.UrlPrefix;
-        private const string FileSystemsUrlPrefix = Constants.FileSystem.UrlPrefix;
-
-        protected DatabasesLandlord DatabasesLandlord { get; private set; }
-
-        private readonly CountersLandlord countersLandlord;
-
-        private readonly FileSystemsLandlord fileSystemsLandlord;
-
-        private readonly MixedModeRequestAuthorizer authorizer;
-
-        private readonly string expectedRequestSuffix;
-
-        public WebSocketsRequestParser(DatabasesLandlord databasesLandlord, CountersLandlord countersLandlord, FileSystemsLandlord fileSystemsLandlord, MixedModeRequestAuthorizer authorizer, string expectedRequestSuffix)
-        {
-            DatabasesLandlord = databasesLandlord;
-            this.countersLandlord = countersLandlord;
-            this.fileSystemsLandlord = fileSystemsLandlord;
-            this.authorizer = authorizer;
-            this.expectedRequestSuffix = expectedRequestSuffix;
-        }
-
-        public async Task<WebSocketRequest> ParseWebSocketRequestAsync(Uri uri, string token)
-        {
-            var parameters = HttpUtility.ParseQueryString(uri.Query);
-            var request = new WebSocketRequest
-            {
-                Id = parameters["id"],
-                Uri = uri,
-                Token = token
-            };
-
-            await ValidateRequest(request);
-            AuthenticateRequest(request);
-
-            return request;
-        }
-
-        protected virtual async Task ValidateRequest(WebSocketRequest request)
-        {
-            if (string.IsNullOrEmpty(request.Id))
-            {
-                throw new WebSocketRequestValidationException(HttpStatusCode.BadRequest, "Id is mandatory.");
-            }
-
-            request.ActiveResource = await GetActiveResource(request);
-            request.ResourceName = request.ActiveResource.ResourceName ?? Constants.SystemDatabase;
-        }
-
-        protected virtual void AuthenticateRequest(WebSocketRequest request)
-        {
-            var singleUseToken = request.Token;
-            if (string.IsNullOrEmpty(singleUseToken) == false)
-            {
-                object msg;
-                HttpStatusCode code;
-
-                IPrincipal user;
-                if (authorizer.TryAuthorizeSingleUseAuthToken(singleUseToken, request.ResourceName, out msg, out code, out user) == false)
-                {
-                    throw new WebSocketRequestValidationException(code, RavenJToken.FromObject(msg).ToString(Formatting.Indented));
-                }
-
-                request.User = user;
-                return;
-            }
-
-            switch (DatabasesLandlord.SystemDatabase.Configuration.AnonymousUserAccessMode)
-            {
-                case AnonymousUserAccessMode.Admin:
-                case AnonymousUserAccessMode.All:
-                case AnonymousUserAccessMode.Get:
-                    // this is effectively a GET request, so we'll allow it
-                    // under this circumstances
-                    request.User = CurrentOperationContext.User.Value;
-                    return;
-                case AnonymousUserAccessMode.None:
-                    throw new WebSocketRequestValidationException(HttpStatusCode.Forbidden, "Single use token is required for authenticated web sockets connections.");
-                default:
-                    throw new ArgumentOutOfRangeException(DatabasesLandlord.SystemDatabase.Configuration.AnonymousUserAccessMode.ToString());
-            }
-        }
-
-        private async Task<IResourceStore> GetActiveResource(WebSocketRequest request)
-        {
-            try
-            {
-                var localPath = NormalizeLocalPath(request.Uri.LocalPath);
-                var resourcePath = localPath.Substring(0, localPath.Length - expectedRequestSuffix.Length);
-
-                var resourcePartsPathParts = resourcePath.Split('/');
-
-                if (expectedRequestSuffix.Equals(localPath))
-                {
-                    return DatabasesLandlord.SystemDatabase;
-                }
-                IResourceStore activeResource;
-                switch (resourcePartsPathParts[1])
-                {
-                    case CountersUrlPrefix:
-                        activeResource = await countersLandlord.GetCounterInternal(resourcePath.Substring(CountersUrlPrefix.Length + 2));
-                        break;
-                    case DatabasesUrlPrefix:
-                        activeResource = await DatabasesLandlord.GetDatabaseInternal(resourcePath.Substring(DatabasesUrlPrefix.Length + 2));
-                        break;
-                    case FileSystemsUrlPrefix:
-                        activeResource = await fileSystemsLandlord.GetFileSystemInternal(resourcePath.Substring(FileSystemsUrlPrefix.Length + 2));
-                        break;
-                    default:
-                        throw new WebSocketRequestValidationException(HttpStatusCode.BadRequest, "Illegal websocket path.");
-                }
-
-                return activeResource;
-            }
-            catch (Exception e)
-            {
-                throw new WebSocketRequestValidationException(HttpStatusCode.InternalServerError, e.Message);
-            }
-        }
-
-        private string NormalizeLocalPath(string localPath)
-        {
-            if (string.IsNullOrEmpty(localPath))
-                return null;
-
-            if (localPath.StartsWith(DatabasesLandlord.SystemDatabase.Configuration.VirtualDirectory))
-                localPath = localPath.Substring(DatabasesLandlord.SystemDatabase.Configuration.VirtualDirectory.Length);
-
-            if (localPath.StartsWith("/") == false)
-                localPath = "/" + localPath;
-
-            return localPath;
-        }
-
-        [Serializable]
-        public class  WebSocketRequestValidationException : Exception
-        {
-            public HttpStatusCode StatusCode { get; set; }
-
-            public  WebSocketRequestValidationException()
-            {
-            }
-
-            public  WebSocketRequestValidationException(HttpStatusCode statusCode, string message) : base(message)
-            {
-                StatusCode = statusCode;
-            }
-
-            public  WebSocketRequestValidationException(string message, Exception inner) : base(message, inner)
-            {
-            }
-
-            protected  WebSocketRequestValidationException(
-                SerializationInfo info,
-                StreamingContext context) : base(info, context)
-            {
-            }
-        }
-    }
-
-    public class WatchTrafficWebSocketsRequestParser : WebSocketsRequestParser
-    {
-        public WatchTrafficWebSocketsRequestParser(DatabasesLandlord databasesLandlord, CountersLandlord countersLandlord, FileSystemsLandlord fileSystemsLandlord, MixedModeRequestAuthorizer authorizer, string expectedRequestSuffix)
-            : base(databasesLandlord, countersLandlord, fileSystemsLandlord, authorizer, expectedRequestSuffix)
-        {
-        }
-
-        protected override void AuthenticateRequest(WebSocketRequest request)
-        {
-            base.AuthenticateRequest(request);
-
-            if (request.ResourceName == Constants.SystemDatabase)
-            {
-                var oneTimetokenPrincipal = request.User as MixedModeRequestAuthorizer.OneTimetokenPrincipal;
-
-                if ((oneTimetokenPrincipal == null || !oneTimetokenPrincipal.IsAdministratorInAnonymouseMode) &&
-                    DatabasesLandlord.SystemDatabase.Configuration.AnonymousUserAccessMode != AnonymousUserAccessMode.Admin)
-                {
-                    throw new WebSocketRequestValidationException(HttpStatusCode.Forbidden, "Administrator user is required in order to trace the whole server.");
-                }
-            }
-        }
-    }
-
-    public class AdminLogsWebSocketsRequestParser : WebSocketsRequestParser
-    {
-        public AdminLogsWebSocketsRequestParser(DatabasesLandlord databasesLandlord, CountersLandlord countersLandlord, FileSystemsLandlord fileSystemsLandlord, MixedModeRequestAuthorizer authorizer, string expectedRequestSuffix)
-            : base(databasesLandlord, countersLandlord, fileSystemsLandlord, authorizer, expectedRequestSuffix)
-        {
-        }
-
-        protected override async Task ValidateRequest(WebSocketRequest request)
-        {
-            await base.ValidateRequest(request);
->>>>>>> b19bf61a
 
             if (request.ResourceName != Constants.SystemDatabase)
                 throw new WebSocketRequestValidationException(HttpStatusCode.BadRequest, "Request should be without resource context, or with system database.");
