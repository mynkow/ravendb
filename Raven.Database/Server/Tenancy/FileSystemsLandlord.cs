// -----------------------------------------------------------------------
//  <copyright file="FileSystemsLandlord.cs" company="Hibernating Rhinos LTD">
//      Copyright (c) Hibernating Rhinos LTD. All rights reserved.
//  </copyright>
// -----------------------------------------------------------------------

using Raven.Abstractions;
using Raven.Abstractions.Data;
using Raven.Abstractions.Extensions;
using Raven.Abstractions.FileSystem;
using Raven.Abstractions.Logging;
using Raven.Database.Commercial;
using Raven.Database.Config;
using Raven.Database.Extensions;
using Raven.Database.FileSystem;
using Raven.Database.Server.Connections;
using Raven.Database.Server.Security;
using System;
using System.Collections.Generic;
using System.Collections.Specialized;
using System.Linq;
using System.Security.Cryptography;
using System.Text;
using System.Threading;
using System.Threading.Tasks;
using Raven.Abstractions.Exceptions;

namespace Raven.Database.Server.Tenancy
{
    public class FileSystemsLandlord : AbstractLandlord<RavenFileSystem>
    {
        private bool initialized;

        public override string ResourcePrefix { get { return Constants.FileSystem.Prefix; } }

        public event Action<InMemoryRavenConfiguration> SetupTenantConfiguration = delegate { };

        public InMemoryRavenConfiguration SystemConfiguration
        {
            get { return systemDatabase.Configuration; }
        }

        public FileSystemsLandlord(DocumentDatabase systemDatabase) : base(systemDatabase)
        {
            Init();
        }

        public void Init()
        {
            if (initialized)
                return;

            initialized = true;

            systemDatabase.Notifications.OnDocumentChange += (database, notification, doc) =>
            {
                if (notification.Id == null)
                    return;
                const string ravenDbPrefix = Constants.FileSystem.Prefix;
                if (notification.Id.StartsWith(ravenDbPrefix, StringComparison.InvariantCultureIgnoreCase) == false)
                    return;

                var dbName = notification.Id.Substring(ravenDbPrefix.Length);

                Logger.Info("Shutting down filesystem {0} because the tenant file system document has been updated or removed", dbName);

                Cleanup(dbName, skipIfActiveInDuration: null, notificationType: notification.Type);
            };
        }

        public InMemoryRavenConfiguration CreateTenantConfiguration(string tenantId, bool ignoreDisabledFileSystem = false)
        {
            if (string.IsNullOrWhiteSpace(tenantId))
                throw new ArgumentException("tenantId");
            var document = GetTenantFileSystemDocument(tenantId, ignoreDisabledFileSystem);
            if (document == null)
                return null;

            return CreateConfiguration(tenantId, document, Constants.FileSystem.DataDirectory, this.SystemConfiguration);
        }

        protected InMemoryRavenConfiguration CreateConfiguration(
                                string tenantId,
                                FileSystemDocument document,
                                string folderPropName,
                                InMemoryRavenConfiguration parentConfiguration)
        {
            var config = new InMemoryRavenConfiguration
            {
                Settings = new NameValueCollection(parentConfiguration.Settings),
            };

            SetupTenantConfiguration(config);

            config.CustomizeValuesForFileSystemTenant(tenantId);
            config.Settings[Constants.FileSystem.Storage] = parentConfiguration.FileSystem.DefaultStorageTypeName;

            foreach (var setting in document.Settings)
            {
                config.Settings[setting.Key] = setting.Value;
            }
            Unprotect(document);

            foreach (var securedSetting in document.SecuredSettings)
            {
                config.Settings[securedSetting.Key] = securedSetting.Value;
            }

            config.Settings[folderPropName] = config.Settings[folderPropName].ToFullPath(parentConfiguration.FileSystem.DataDirectory);
            config.FileSystemName = tenantId;

            config.Initialize();
            config.CopyParentSettings(parentConfiguration);
            return config;
        }

        public void Unprotect(FileSystemDocument configDocument)
        {
            if (configDocument.SecuredSettings == null)
            {
                configDocument.SecuredSettings = new Dictionary<string, string>(StringComparer.OrdinalIgnoreCase);
                return;
            }

            foreach (var prop in configDocument.SecuredSettings.ToList())
            {
                if (prop.Value == null)
                    continue;
                var bytes = Convert.FromBase64String(prop.Value);
                var entrophy = Encoding.UTF8.GetBytes(prop.Key);
                try
                {
                    var unprotectedValue = ProtectedData.Unprotect(bytes, entrophy, DataProtectionScope.CurrentUser);
                    configDocument.SecuredSettings[prop.Key] = Encoding.UTF8.GetString(unprotectedValue);
                }
                catch (Exception e)
                {
                    Logger.WarnException("Could not unprotect secured db data " + prop.Key + " setting the value to '<data could not be decrypted>'", e);
                    configDocument.SecuredSettings[prop.Key] = Constants.DataCouldNotBeDecrypted;
                }
            }
        }

        public void Protect(FileSystemDocument configDocument)
        {
            if (configDocument.SecuredSettings == null)
            {
                configDocument.SecuredSettings = new Dictionary<string, string>(StringComparer.OrdinalIgnoreCase);
                return;
            }

            foreach (var prop in configDocument.SecuredSettings.ToList())
            {
                if (prop.Value == null)
                    continue;
                var bytes = Encoding.UTF8.GetBytes(prop.Value);
                var entrophy = Encoding.UTF8.GetBytes(prop.Key);
                var protectedValue = ProtectedData.Protect(bytes, entrophy, DataProtectionScope.CurrentUser);
                configDocument.SecuredSettings[prop.Key] = Convert.ToBase64String(protectedValue);
            }
        }

        private FileSystemDocument GetTenantFileSystemDocument(string tenantId, bool ignoreDisabledFileSystem = false)
        {
            JsonDocument jsonDocument;
            using (systemDatabase.DisableAllTriggersForCurrentThread())
            {
                jsonDocument = systemDatabase.Documents.Get(Constants.FileSystem.Prefix + tenantId, null);
            }

            if (jsonDocument == null || jsonDocument.Metadata == null ||
                jsonDocument.Metadata.Value<bool>(Constants.RavenDocumentDoesNotExists) ||
                jsonDocument.Metadata.Value<bool>(Constants.RavenDeleteMarker))
                return null;

            var document = jsonDocument.DataAsJson.JsonDeserialization<FileSystemDocument>();
            if (document.Settings.Keys.Contains(Constants.FileSystem.DataDirectory) == false)
                throw new InvalidOperationException("Could not find Raven/FileSystem/DataDir");

            if (document.Disabled && !ignoreDisabledFileSystem)
                throw new InvalidOperationException("The file system has been disabled.");

            return document;
        }

        public bool TryGetFileSystem(string tenantId, out Task<RavenFileSystem> fileSystem)
        {
            return ResourcesStoresCache.TryGetValue(tenantId, out fileSystem);
        }

        public bool TryGetOrCreateResourceStore(string tenantId, out Task<RavenFileSystem> fileSystem)
        {
            if (Locks.Contains(DisposingLock))
                throw new ObjectDisposedException("FileSystem", "Server is shutting down, can't access any file systems");

            if (Locks.Contains(tenantId))
                throw new InvalidOperationException("FileSystem '" + tenantId + "' is currently locked and cannot be accessed");

            ManualResetEvent cleanupLock;
            if (Cleanups.TryGetValue(tenantId, out cleanupLock) && cleanupLock.WaitOne(MaxSecondsForTaskToWaitForDatabaseToLoad * 1000) == false)
                throw new InvalidOperationException(string.Format("File system '{0}' is currently being restarted and cannot be accessed. We already waited {1} seconds.", tenantId, MaxSecondsForTaskToWaitForDatabaseToLoad));

            if (ResourcesStoresCache.TryGetValue(tenantId, out fileSystem))
            {
                if (fileSystem.IsFaulted || fileSystem.IsCanceled)
                {
                    ResourcesStoresCache.TryRemove(tenantId, out fileSystem);
                    DateTime time;
                    LastRecentlyUsed.TryRemove(tenantId, out time);
                    // and now we will try creating it again
                }
                else
                {
                    return true;
                }
            }

            var config = CreateTenantConfiguration(tenantId);
            if (config == null)
                return false;

<<<<<<< HEAD
	        var hasAcquired = false;
	        try
	        {
		        if (!ResourceSemaphore.Wait(ConcurrentDatabaseLoadTimeout))
			        throw new ConcurrentLoadTimeoutException("Too much filesystems loading concurrently, timed out waiting for them to load.");

		        hasAcquired = true;
		        fileSystem = ResourcesStoresCache.GetOrAdd(tenantId, __ => Task.Factory.StartNew(() =>
		        {
			        var transportState = ResourseTransportStates.GetOrAdd(tenantId, s => new TransportState());

			        AssertLicenseParameters(config);
			        var fs = new RavenFileSystem(config, tenantId, transportState);
			        fs.Initialize();

			        // if we have a very long init process, make sure that we reset the last idle time for this db.
			        LastRecentlyUsed.AddOrUpdate(tenantId, SystemTime.UtcNow, (_, time) => SystemTime.UtcNow);
			        return fs;
		        }).ContinueWith(task =>
		        {
			        if (task.Status == TaskStatus.Faulted) // this observes the task exception
			        {
				        Logger.WarnException("Failed to create filesystem " + tenantId, task.Exception);
			        }
			        return task;
		        }).Unwrap());
		        return true;
	        }
	        finally
	        {
		        if (hasAcquired)
			        ResourceSemaphore.Release();
	        }
=======
            fileSystem = ResourcesStoresCache.GetOrAdd(tenantId, __ => Task.Factory.StartNew(() =>
            {
                var transportState = ResourseTransportStates.GetOrAdd(tenantId, s => new TransportState());

                AssertLicenseParameters(config);
                var fs = new RavenFileSystem(config, tenantId, transportState);
                fs.Initialize();

                // if we have a very long init process, make sure that we reset the last idle time for this db.
                LastRecentlyUsed.AddOrUpdate(tenantId, SystemTime.UtcNow, (_, time) => SystemTime.UtcNow);
                return fs;
            }).ContinueWith(task =>
            {
                if (task.Status == TaskStatus.Faulted) // this observes the task exception
                {
                    Logger.WarnException("Failed to create filesystem " + tenantId, task.Exception);
                }
                return task;
            }).Unwrap());
            return true;
>>>>>>> 1b990055
        }

        private void AssertLicenseParameters(InMemoryRavenConfiguration config)
        {
            string maxFileSystmes;
            if (ValidateLicense.CurrentLicense.Attributes.TryGetValue("numberOfFileSystems", out maxFileSystmes))
            {
                if (string.Equals(maxFileSystmes, "unlimited", StringComparison.OrdinalIgnoreCase) == false)
                {
                    var numberOfAllowedFileSystems = int.Parse(maxFileSystmes);

                    int nextPageStart = 0;
                    var fileSystems =
                        systemDatabase.Documents.GetDocumentsWithIdStartingWith(Constants.FileSystem.Prefix, null, null, 0,
                            numberOfAllowedFileSystems, CancellationToken.None, ref nextPageStart).ToList();
                    if (fileSystems.Count >= numberOfAllowedFileSystems)
                        throw new InvalidOperationException(
                            "You have reached the maximum number of file systems that you can have according to your license: " +
                            numberOfAllowedFileSystems + Environment.NewLine +
                            "You can either upgrade your RavenDB license or delete a file system from the server");
                }
            }

            if (Authentication.IsLicensedForRavenFs == false)
            {
                throw new InvalidOperationException("Your license does not allow the use of the RavenFS");
            }

            foreach (var bundle in config.ActiveBundles.Where(bundle => bundle != "PeriodicExport"))
            {
                string value;
                if (ValidateLicense.CurrentLicense.Attributes.TryGetValue(bundle, out value))
                {
                    bool active;
                    if (bool.TryParse(value, out active) && active == false)
                        throw new InvalidOperationException("Your license does not allow the use of the " + bundle + " bundle.");
                }
            }
        }

        protected override DateTime LastWork(RavenFileSystem resource)
        {
            return resource.SynchronizationTask.Context.LastSuccessfulSynchronizationTime;
        }

        public async Task<RavenFileSystem> GetFileSystemInternal(string name)
        {
            Task<RavenFileSystem> db;

				if (TryGetOrCreateResourceStore(name, out db))
                return await db;
            return null;
        }

        public void ForAllFileSystems(Action<RavenFileSystem> action)
        {
            foreach (var value in ResourcesStoresCache
                .Select(db => db.Value)
                .Where(value => value.Status == TaskStatus.RanToCompletion))
            {
                action(value.Result);
            }
        }

        public bool IsFileSystemLoaded(string tenantName)
        {
            Task<RavenFileSystem> dbTask;
            if (ResourcesStoresCache.TryGetValue(tenantName, out dbTask) == false)
                return false;

            return dbTask != null && dbTask.Status == TaskStatus.RanToCompletion;
        }
    }
}<|MERGE_RESOLUTION|>--- conflicted
+++ resolved
@@ -29,7 +29,7 @@
 {
     public class FileSystemsLandlord : AbstractLandlord<RavenFileSystem>
     {
-        private bool initialized;
+		private bool initialized;
 
         public override string ResourcePrefix { get { return Constants.FileSystem.Prefix; } }
 
@@ -40,10 +40,10 @@
             get { return systemDatabase.Configuration; }
         }
 
-        public FileSystemsLandlord(DocumentDatabase systemDatabase) : base(systemDatabase)
-        {
+	    public FileSystemsLandlord(DocumentDatabase systemDatabase) : base(systemDatabase)
+		{
             Init();
-        }
+		}
 
         public void Init()
         {
@@ -64,11 +64,11 @@
 
                 Logger.Info("Shutting down filesystem {0} because the tenant file system document has been updated or removed", dbName);
 
-                Cleanup(dbName, skipIfActiveInDuration: null, notificationType: notification.Type);
+				Cleanup(dbName, skipIfActiveInDuration: null, notificationType: notification.Type);
             };
         }
 
-        public InMemoryRavenConfiguration CreateTenantConfiguration(string tenantId, bool ignoreDisabledFileSystem = false)
+		public InMemoryRavenConfiguration CreateTenantConfiguration(string tenantId, bool ignoreDisabledFileSystem = false)
         {
             if (string.IsNullOrWhiteSpace(tenantId))
                 throw new ArgumentException("tenantId");
@@ -85,36 +85,36 @@
                                 string folderPropName,
                                 InMemoryRavenConfiguration parentConfiguration)
         {
-            var config = new InMemoryRavenConfiguration
-            {
-                Settings = new NameValueCollection(parentConfiguration.Settings),
-            };
-
-            SetupTenantConfiguration(config);
-
-            config.CustomizeValuesForFileSystemTenant(tenantId);
+	        var config = new InMemoryRavenConfiguration
+	        {
+		        Settings = new NameValueCollection(parentConfiguration.Settings),
+	        };
+
+	        SetupTenantConfiguration(config);
+
+	        config.CustomizeValuesForFileSystemTenant(tenantId);
             config.Settings[Constants.FileSystem.Storage] = parentConfiguration.FileSystem.DefaultStorageTypeName;
 
-            foreach (var setting in document.Settings)
-            {
-                config.Settings[setting.Key] = setting.Value;
-            }
-            Unprotect(document);
-
-            foreach (var securedSetting in document.SecuredSettings)
-            {
-                config.Settings[securedSetting.Key] = securedSetting.Value;
-            }
-
-            config.Settings[folderPropName] = config.Settings[folderPropName].ToFullPath(parentConfiguration.FileSystem.DataDirectory);
-            config.FileSystemName = tenantId;
-
-            config.Initialize();
-            config.CopyParentSettings(parentConfiguration);
-            return config;
-        }
-
-        public void Unprotect(FileSystemDocument configDocument)
+	        foreach (var setting in document.Settings)
+	        {
+		        config.Settings[setting.Key] = setting.Value;
+	        }
+	        Unprotect(document);
+
+			foreach (var securedSetting in document.SecuredSettings)
+			{
+				config.Settings[securedSetting.Key] = securedSetting.Value;
+			}
+
+	        config.Settings[folderPropName] = config.Settings[folderPropName].ToFullPath(parentConfiguration.FileSystem.DataDirectory);
+	        config.FileSystemName = tenantId;
+
+	        config.Initialize();
+	        config.CopyParentSettings(parentConfiguration);
+	        return config;
+        }
+
+	    public void Unprotect(FileSystemDocument configDocument)
         {
             if (configDocument.SecuredSettings == null)
             {
@@ -177,7 +177,7 @@
             if (document.Settings.Keys.Contains(Constants.FileSystem.DataDirectory) == false)
                 throw new InvalidOperationException("Could not find Raven/FileSystem/DataDir");
 
-            if (document.Disabled && !ignoreDisabledFileSystem)
+			if (document.Disabled && !ignoreDisabledFileSystem)
                 throw new InvalidOperationException("The file system has been disabled.");
 
             return document;
@@ -190,15 +190,15 @@
 
         public bool TryGetOrCreateResourceStore(string tenantId, out Task<RavenFileSystem> fileSystem)
         {
-            if (Locks.Contains(DisposingLock))
-                throw new ObjectDisposedException("FileSystem", "Server is shutting down, can't access any file systems");
-
-            if (Locks.Contains(tenantId))
-                throw new InvalidOperationException("FileSystem '" + tenantId + "' is currently locked and cannot be accessed");
-
-            ManualResetEvent cleanupLock;
-            if (Cleanups.TryGetValue(tenantId, out cleanupLock) && cleanupLock.WaitOne(MaxSecondsForTaskToWaitForDatabaseToLoad * 1000) == false)
-                throw new InvalidOperationException(string.Format("File system '{0}' is currently being restarted and cannot be accessed. We already waited {1} seconds.", tenantId, MaxSecondsForTaskToWaitForDatabaseToLoad));
+			if (Locks.Contains(DisposingLock))
+				throw new ObjectDisposedException("FileSystem", "Server is shutting down, can't access any file systems");
+
+			if (Locks.Contains(tenantId))
+				throw new InvalidOperationException("FileSystem '" + tenantId + "' is currently locked and cannot be accessed");
+
+			ManualResetEvent cleanupLock;
+			if (Cleanups.TryGetValue(tenantId, out cleanupLock) && cleanupLock.WaitOne(MaxSecondsForTaskToWaitForDatabaseToLoad * 1000) == false)
+				throw new InvalidOperationException(string.Format("File system '{0}' is currently being restarted and cannot be accessed. We already waited {1} seconds.", tenantId, MaxSecondsForTaskToWaitForDatabaseToLoad));
 
             if (ResourcesStoresCache.TryGetValue(tenantId, out fileSystem))
             {
@@ -219,7 +219,6 @@
             if (config == null)
                 return false;
 
-<<<<<<< HEAD
 	        var hasAcquired = false;
 	        try
 	        {
@@ -228,12 +227,12 @@
 
 		        hasAcquired = true;
 		        fileSystem = ResourcesStoresCache.GetOrAdd(tenantId, __ => Task.Factory.StartNew(() =>
-		        {
-			        var transportState = ResourseTransportStates.GetOrAdd(tenantId, s => new TransportState());
-
-			        AssertLicenseParameters(config);
-			        var fs = new RavenFileSystem(config, tenantId, transportState);
-			        fs.Initialize();
+            {
+                var transportState = ResourseTransportStates.GetOrAdd(tenantId, s => new TransportState());
+
+                AssertLicenseParameters(config);
+                var fs = new RavenFileSystem(config, tenantId, transportState);
+                fs.Initialize();
 
 			        // if we have a very long init process, make sure that we reset the last idle time for this db.
 			        LastRecentlyUsed.AddOrUpdate(tenantId, SystemTime.UtcNow, (_, time) => SystemTime.UtcNow);
@@ -253,38 +252,16 @@
 		        if (hasAcquired)
 			        ResourceSemaphore.Release();
 	        }
-=======
-            fileSystem = ResourcesStoresCache.GetOrAdd(tenantId, __ => Task.Factory.StartNew(() =>
-            {
-                var transportState = ResourseTransportStates.GetOrAdd(tenantId, s => new TransportState());
-
-                AssertLicenseParameters(config);
-                var fs = new RavenFileSystem(config, tenantId, transportState);
-                fs.Initialize();
-
-                // if we have a very long init process, make sure that we reset the last idle time for this db.
-                LastRecentlyUsed.AddOrUpdate(tenantId, SystemTime.UtcNow, (_, time) => SystemTime.UtcNow);
-                return fs;
-            }).ContinueWith(task =>
-            {
-                if (task.Status == TaskStatus.Faulted) // this observes the task exception
-                {
-                    Logger.WarnException("Failed to create filesystem " + tenantId, task.Exception);
-                }
-                return task;
-            }).Unwrap());
-            return true;
->>>>>>> 1b990055
         }
 
         private void AssertLicenseParameters(InMemoryRavenConfiguration config)
         {
-            string maxFileSystmes;
-            if (ValidateLicense.CurrentLicense.Attributes.TryGetValue("numberOfFileSystems", out maxFileSystmes))
+			string maxFileSystmes;
+			if (ValidateLicense.CurrentLicense.Attributes.TryGetValue("numberOfFileSystems", out maxFileSystmes))
             {
                 if (string.Equals(maxFileSystmes, "unlimited", StringComparison.OrdinalIgnoreCase) == false)
                 {
-                    var numberOfAllowedFileSystems = int.Parse(maxFileSystmes);
+					var numberOfAllowedFileSystems = int.Parse(maxFileSystmes);
 
                     int nextPageStart = 0;
                     var fileSystems =
@@ -298,24 +275,24 @@
                 }
             }
 
-            if (Authentication.IsLicensedForRavenFs == false)
-            {
-                throw new InvalidOperationException("Your license does not allow the use of the RavenFS");
-            }
-
-            foreach (var bundle in config.ActiveBundles.Where(bundle => bundle != "PeriodicExport"))
-            {
-                string value;
-                if (ValidateLicense.CurrentLicense.Attributes.TryGetValue(bundle, out value))
-                {
-                    bool active;
-                    if (bool.TryParse(value, out active) && active == false)
-                        throw new InvalidOperationException("Your license does not allow the use of the " + bundle + " bundle.");
-                }
-            }
-        }
-
-        protected override DateTime LastWork(RavenFileSystem resource)
+	        if (Authentication.IsLicensedForRavenFs == false)
+	        {
+				throw new InvalidOperationException("Your license does not allow the use of the RavenFS");
+	        }
+
+			foreach (var bundle in config.ActiveBundles.Where(bundle => bundle != "PeriodicExport"))
+			{
+				string value;
+				if (ValidateLicense.CurrentLicense.Attributes.TryGetValue(bundle, out value))
+				{
+					bool active;
+					if (bool.TryParse(value, out active) && active == false)
+						throw new InvalidOperationException("Your license does not allow the use of the " + bundle + " bundle.");
+				}
+			}
+        }
+
+	    protected override DateTime LastWork(RavenFileSystem resource)
         {
             return resource.SynchronizationTask.Context.LastSuccessfulSynchronizationTime;
         }
@@ -339,13 +316,13 @@
             }
         }
 
-        public bool IsFileSystemLoaded(string tenantName)
-        {
-            Task<RavenFileSystem> dbTask;
-            if (ResourcesStoresCache.TryGetValue(tenantName, out dbTask) == false)
-                return false;
-
-            return dbTask != null && dbTask.Status == TaskStatus.RanToCompletion;
-        }
+	    public bool IsFileSystemLoaded(string tenantName)
+	    {
+			Task<RavenFileSystem> dbTask;
+			if (ResourcesStoresCache.TryGetValue(tenantName, out dbTask) == false)
+				return false;
+
+			return dbTask != null && dbTask.Status == TaskStatus.RanToCompletion;
+	    }
     }
 }