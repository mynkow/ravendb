--- conflicted
+++ resolved
@@ -8,13 +8,6 @@
 	{
 		private readonly string fullName;
 
-<<<<<<< HEAD
-		public Guid GetServerId()
-		{
-			// foo/bar/260D8EDB-FD64-4F0A-A78E-6DBFA8BCD0CE/+
-			// guid string length is 36 characters
-			return Guid.Parse(FullName.Substring(FullName.Length - 36 - 2, 36));
-=======
 		public long Value { get; private set; }
 
 		private readonly Lazy<string[]> splittedFullName;
@@ -40,7 +33,6 @@
 		public string CounterName()
 		{
 			return splittedFullName.Value[1];
->>>>>>> c5218ce6
 		}
 
 		public Guid ServerId()
