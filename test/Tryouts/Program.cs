--- conflicted
+++ resolved
@@ -16,16 +16,8 @@
                 Console.WriteLine(i);
                 using (var a = new RavenDB_5998())
                 {
-<<<<<<< HEAD
-                    using (var a = new PeriodicExportTests())
-                    {
-                        a.CanSetupPeriodicExportWithVeryLargePeriods().Wait();
-                    }
-                });
-=======
                     a.CanImportNorthwind("SlowTests.Smuggler.Northwind_3.5.35168.ravendbdump");
                 }
->>>>>>> bfba6083
             }
         }
     }
