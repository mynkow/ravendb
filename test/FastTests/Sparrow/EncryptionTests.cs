﻿using System;
using System.Text;
using Sparrow;
using Xunit;

namespace FastTests.Sparrow
{
    public class EncryptionTests
    {
        [Fact(Skip = "Need to fix dll loading")]
        public void EncryptAndDecryptWithAdditionalData()
        {
            var nonce = Sodium.GenerateNonce();
            var key = Sodium.GenerateKey();
            var mac = new byte[16];
            var msg = "Hello my dear world";
            var message = Encoding.UTF8.GetBytes(msg);
            var now = DateTime.Today;
            var additionalData = BitConverter.GetBytes(now.Ticks);

            var crypt = Sodium.AeadChacha20Poly1305Encrypt(key, nonce, message, additionalData, mac);
<<<<<<< HEAD
=======

            
>>>>>>> cd2f6f32
            var plain = Sodium.AeadChacha20Poly1305Decrypt(key, nonce, crypt, additionalData, mac);

            var s = Encoding.UTF8.GetString(plain);
            Assert.Equal(msg, s);
        }

    }
}<|MERGE_RESOLUTION|>--- conflicted
+++ resolved
@@ -1,6 +1,11 @@
 ﻿using System;
+using System.Collections.Generic;
+using System.Linq;
+using System.Runtime.InteropServices;
+using System.Security.Cryptography;
 using System.Text;
 using Sparrow;
+using Sparrow.Platform;
 using Xunit;
 
 namespace FastTests.Sparrow
@@ -19,11 +24,8 @@
             var additionalData = BitConverter.GetBytes(now.Ticks);
 
             var crypt = Sodium.AeadChacha20Poly1305Encrypt(key, nonce, message, additionalData, mac);
-<<<<<<< HEAD
-=======
 
             
->>>>>>> cd2f6f32
             var plain = Sodium.AeadChacha20Poly1305Decrypt(key, nonce, crypt, additionalData, mac);
 
             var s = Encoding.UTF8.GetString(plain);
