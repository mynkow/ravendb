--- conflicted
+++ resolved
@@ -56,11 +56,8 @@
 			{
 				Console.WriteLine(ex.Message);
 			}
-<<<<<<< HEAD
-=======
 
 			if (doReadKeyOnExit) Console.ReadKey();
->>>>>>> d4ea9d4e
 		}
 
 		private static void PrintUsage(OptionSet optionSet)
