--- conflicted
+++ resolved
@@ -1,97 +1,44 @@
-﻿using System;
-using System.Diagnostics;
-using System.IO;
-using System.Threading.Tasks;
-using Voron.Impl;
-
-namespace Voron.Tryout
-{
-<<<<<<< HEAD
-    internal unsafe class Program
-    {
-        private static void Main()
-        {
-            for (int ix = 0; ix < 5; ix++)
-            {
-                const int size = 10 * 1000;
-
-                var sp = Stopwatch.StartNew();
-                using (var env = new StorageEnvironment(StorageEnvironmentOptions.CreateMemoryOnly()))
-                {
-                    using (var tx = env.NewTransaction(TransactionFlags.ReadWrite))
-                    {
-                        env.CreateTree(tx, "test");
-                        tx.Commit();
-                    }
-
-                    var buffer = new byte[100];
-                    var total = 0;
-                    for (int i = 0; i < size; i++)
-                    {
-                        using (var tx = env.NewTransaction(TransactionFlags.ReadWrite))
-                        {
-                            var t = env.CreateTree(tx, "test");
-
-                            for (int j = 0; j < 10; j++)
-                            {
-                                t.Add(tx, (total++).ToString("00000000"), new MemoryStream(buffer));
-                            }
-
-                            tx.Commit();
-                        }
-                    }
-
-                    for (int i = 0; i < size; i++)
-                    {
-                        using (var tx = env.NewTransaction(TransactionFlags.ReadWrite))
-                        {
-                            var t = env.CreateTree(tx, "test");
-                            var treeIterator = t.Iterate(tx);
-                            for (int j = 0; j < 10; j++)
-                            {
-                                if (treeIterator.Seek(Slice.BeforeAllKeys) == false)
-                                {
-                                    t.Delete(tx, treeIterator.CurrentKey);
-                                }
-                            }
-
-                            tx.Commit();
-                        }
-                    }
-
-                   
-                }
-
-                Console.WriteLine(sp.Elapsed);
-            }
-        }
-    }
-=======
-	internal unsafe class Program
-	{
-		[StructLayout(LayoutKind.Explicit)]
-		private struct NumberWithHighAndLowParts
-		{
-			[FieldOffset(0)]
-			public long Number;
-
-			[FieldOffset(0)]
-			public uint Low;
-
-			[FieldOffset(4)]
-			public uint High;
-		}
-		private static void Main()
-		{
-			for (int i = 0; i < 10; i++)
-			{
-			    Console.WriteLine(i);
-				using (var x = new RecoveryMultipleJournals())
-				{
-					x.CanRecoverAfterRestartWithMultipleFilesInSingleTransaction();
-				}
-			}
-		}
-	}
->>>>>>> 410319e6
+﻿using System;
+using System.ComponentModel;
+using System.Diagnostics;
+using System.IO;
+using System.IO.Compression;
+using System.IO.MemoryMappedFiles;
+using System.Runtime.InteropServices;
+using System.Text;
+using System.Xml;
+using Voron.Debugging;
+using Voron.Impl;
+using Voron.Tests.Bugs;
+using Voron.Tests.Storage;
+using Snapshots = Voron.Tests.Bugs.Snapshots;
+
+namespace Voron.Tryout
+{
+	internal unsafe class Program
+	{
+		[StructLayout(LayoutKind.Explicit)]
+		private struct NumberWithHighAndLowParts
+		{
+			[FieldOffset(0)]
+			public long Number;
+
+			[FieldOffset(0)]
+			public uint Low;
+
+			[FieldOffset(4)]
+			public uint High;
+		}
+		private static void Main()
+		{
+			for (int i = 0; i < 10; i++)
+			{
+			    Console.WriteLine(i);
+				using (var x = new RecoveryMultipleJournals())
+				{
+					x.CanRecoverAfterRestartWithMultipleFilesInSingleTransaction();
+				}
+			}
+		}
+	}
 }