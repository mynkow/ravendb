--- conflicted
+++ resolved
@@ -1,193 +1,3 @@
-<<<<<<< HEAD
-﻿using System.Collections.Generic;
-using System.Diagnostics;
-using System.IO;
-using Voron.Impl.Paging;
-using Voron.Util;
-
-namespace Voron.Impl.Journal
-{
-	public unsafe class JournalReader
-	{
-		private readonly IVirtualPager _pager;
-		private long _lastSyncedPage;
-		private long _nextWritePage;
-		private long _readingPage;
-		private LinkedDictionary<long, JournalFile.PagePosition> _transactionPageTranslation = LinkedDictionary<long, JournalFile.PagePosition>.Empty;
-		private LinkedDictionary<long, LongRef> _transactionEndPositions = LinkedDictionary<long, LongRef>.Empty;
-
-		public bool RequireHeaderUpdate { get; private set; }
-
-		public bool EncounteredStopCondition { get; private set; }
-
-		public long NextWritePage
-		{
-			get { return _nextWritePage; }
-		}
-
-		public long LastSyncedPage
-		{
-			get { return _lastSyncedPage; }
-		}
-
-		public JournalReader(IVirtualPager pager, long startPage, TransactionHeader* previous)
-		{
-			RequireHeaderUpdate = false;
-			_pager = pager;
-			_readingPage = startPage;
-			_nextWritePage = startPage;
-			LastTransactionHeader = previous;
-
-		}
-
-		public TransactionHeader* LastTransactionHeader { get; private set; }
-
-		public delegate bool FilterTransactions(long txId, long pageNumber);
-
-		public bool ReadOneTransaction(FilterTransactions stopReadingCondition = null, bool checkCrc = true)
-		{
-			if (_readingPage >= _pager.NumberOfAllocatedPages)
-				return false;
-
-			var transactionTable = new Dictionary<long, JournalFile.PagePosition>();
-
-			TransactionHeader* current;
-			if (!TryReadAndValidateHeader(out current)) return false;
-
-			if (stopReadingCondition != null && !stopReadingCondition(current->TransactionId, _readingPage))
-			{
-				_readingPage--; // if the read tx header does not fulfill our condition we have to move back the read index to allow read it again later if needed
-				EncounteredStopCondition = true;
-				return false;
-			}
-
-			uint crc = 0;
-			var writePageBeforeCrcCheck = _nextWritePage;
-			var lastSyncedPageBeforeCrcCheck = _lastSyncedPage;
-			var readingPageBeforeCrcCheck = _readingPage;
-
-			for (var i = 0; i < current->PageCount; i++)
-			{
-				Debug.Assert(_pager.Disposed == false);
-
-				var page = _pager.Read(_readingPage);
-
-				transactionTable[page.PageNumber] = new JournalFile.PagePosition
-				{
-                    JournalPos = _readingPage,
-                    TransactionId = current->TransactionId
-				};
-
-				if (page.IsOverflow)
-				{
-					var numOfPages = _pager.GetNumberOfOverflowPages(page.OverflowSize);
-					_readingPage += numOfPages;
-
-					if(checkCrc)
-						crc = Crc.Extend(crc, page.Base, 0, numOfPages * AbstractPager.PageSize);
-				}
-				else
-				{
-					_readingPage++;
-					if (checkCrc)
-						crc = Crc.Extend(crc, page.Base, 0, AbstractPager.PageSize);
-				}
-
-				_lastSyncedPage = _readingPage - 1;
-				_nextWritePage = _lastSyncedPage + 1;
-			}
-
-			if (checkCrc && crc != current->Crc)
-			{
-				RequireHeaderUpdate = true;
-
-				//undo changes to those variables if CRC doesn't match
-				_nextWritePage = writePageBeforeCrcCheck;
-				_lastSyncedPage = lastSyncedPageBeforeCrcCheck;
-				_readingPage = readingPageBeforeCrcCheck;
-
-				return false;
-			}
-
-			//update CurrentTransactionHeader _only_ if the CRC check is passed
-			LastTransactionHeader = current;
-			_transactionPageTranslation = _transactionPageTranslation.SetItems(transactionTable);
-			_transactionEndPositions = _transactionEndPositions.Add(current->TransactionId, new LongRef { Value = _readingPage - 1 });
-			return true;
-		}
-
-	    public void RecoverAndValidate()
-		{
-			while (ReadOneTransaction())
-			{
-			}
-		}
-
-		public LinkedDictionary<long, JournalFile.PagePosition> TransactionPageTranslation
-		{
-			get { return _transactionPageTranslation; }
-		}
-
-		public LinkedDictionary<long, LongRef> TransactionEndPositions
-        {
-            get { return _transactionEndPositions; }
-        }
-
-		private bool TryReadAndValidateHeader(out TransactionHeader* current)
-		{
-			current = (TransactionHeader*)_pager.Read(_readingPage).Base;
-
-			if (current->HeaderMarker != Constants.TransactionHeaderMarker)
-			{
-                // not a transaction page, 
-
-                // if the header marker is zero, we are probably in the area at the end of the log file, and have no additional log records
-                // to read from it. This can happen if the next transaction was too big to fit in the current log file. We stop reading
-                // this log file and move to the next one. 
-
-			    RequireHeaderUpdate = current->HeaderMarker != 0;
-
-                return false;
-			}
-
-			ValidateHeader(current, LastTransactionHeader);
-
-			if (current->TxMarker.HasFlag(TransactionMarker.Commit) == false)
-			{
-			    // uncommitted transaction, probably
-			    RequireHeaderUpdate = true;
-				return false;
-			}
-
-			_readingPage++;
-			return true;
-		}
-
-		private void ValidateHeader(TransactionHeader* current, TransactionHeader* previous)
-		{
-		    if (current->TransactionId < 0)
-		        throw new InvalidDataException("Transaction id cannot be less than 0 (Tx: " + current->TransactionId + " )");
-		    if (current->TxMarker.HasFlag(TransactionMarker.Commit) && current->LastPageNumber < 0)
-		        throw new InvalidDataException("Last page number after committed transaction must be greater than 0");
-		    if (current->TxMarker.HasFlag(TransactionMarker.Commit) && current->PageCount > 0 && current->Crc == 0)
-		        throw new InvalidDataException("Committed and not empty transaction checksum can't be equal to 0");
-
-		    if (previous == null)
-		        return;
-		    
-            if (current->TransactionId != 1 &&
-		        // 1 is a first storage transaction which does not increment transaction counter after commit
-		        current->TransactionId - previous->TransactionId != 1)
-		        throw new InvalidDataException("Unexpected transaction id. Expected: " + (previous->TransactionId + 1) +
-		                                       ", got:" + current->TransactionId);
-		}
-
-	    public override string ToString()
-	    {
-	        return _pager.ToString();
-	    }
-	}
-=======
 ﻿using System.Collections.Generic;
 using System.Diagnostics;
 using System.IO;
@@ -373,5 +183,4 @@
 	        return _pager.ToString();
 	    }
 	}
->>>>>>> bb443197
 }