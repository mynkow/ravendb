﻿using System;
using System.Collections.Generic;
using System.ComponentModel;
using System.Diagnostics;
using System.Globalization;
using System.IO.MemoryMappedFiles;
using System.Linq;
using System.Runtime.CompilerServices;
using System.Threading;
using Voron.Trees;
using Voron.Util;

namespace Voron.Impl.Paging
{
	public unsafe class Win32PageFileBackedMemoryMappedPager : AbstractPager
	{
		public readonly long AllocationGranularity;
		private long _totalAllocationSize;
<<<<<<< HEAD
		private readonly string _memoryName;
		private const int MaxAllocationRetries = 100;

	    private static int _counter;
=======
		private const int MaxAllocationRetries = 100;

>>>>>>> 7b284ea6

		public Win32PageFileBackedMemoryMappedPager()
		{
			NativeMethods.SYSTEM_INFO systemInfo;
<<<<<<< HEAD
			NativeMethods.GetSystemInfo(out systemInfo);

		    var s = Interlocked.Increment(ref _counter).ToString(CultureInfo.InvariantCulture);
		    _memoryName = memoryName + s;

=======
			NativeMethods.GetSystemInfo(out systemInfo);

>>>>>>> 7b284ea6
			AllocationGranularity = systemInfo.allocationGranularity;
			_totalAllocationSize = systemInfo.allocationGranularity;

			PagerState.Release();
			Debug.Assert(AllocationGranularity % PageSize == 0);
			NumberOfAllocatedPages = _totalAllocationSize / PageSize;
			PagerState = CreateInitialPagerState(_totalAllocationSize, null);
		}

		protected override string GetSourceName()
		{
			return "MemMapInSystemPage, Size : " + _totalAllocationSize;
		}

		public override byte* AcquirePagePointer(long pageNumber, PagerState pagerState = null)
		{
		    return (pagerState ?? PagerState).MapBase + (pageNumber * PageSize);
		}

		public override void Sync()
		{
			// nothing to do here, we are already synced to memory, and we 
            // don't go anywhere
		}

		public override int Write(Page page, long? pageNumber)
		{
			long startPage = pageNumber ?? page.PageNumber;

			int toWrite = page.IsOverflow ? GetNumberOfOverflowPages(page.OverflowSize) : 1;

			return WriteDirect(page, startPage, toWrite);
		}

		public override void AllocateMorePages(Transaction tx, long newLength)
		{
			var newLengthAfterAdjustment = NearestSizeToAllocationGranularity(newLength);

			if (newLengthAfterAdjustment < _totalAllocationSize)
				throw new ArgumentException("Cannot set the legnth to less than the current length");

			if (newLengthAfterAdjustment == _totalAllocationSize)
				return;

			var allocationSize = newLengthAfterAdjustment - _totalAllocationSize;

		    if (TryAllocateMoreContinuousPages(allocationSize) == false)
		    {
		        var newPagerState = AllocateMorePagesAndRemapContinuously(allocationSize);
		        if (newPagerState == null)
		        {
		            var errorMessage = string.Format(
		                "Unable to allocate more pages - unsucsessfully tried to allocate continuous block of virtual memory with size = {0:##,###;;0} bytes",
		                (_totalAllocationSize + allocationSize));

		            throw new OutOfMemoryException(errorMessage);
		        }
                newPagerState.DebugVerify(newLengthAfterAdjustment);

		        newPagerState.AddRef();
		        if (tx != null)
		        {
		            newPagerState.AddRef();
		            tx.AddPagerState(newPagerState);
		        }

		        PagerState.DisposeFilesOnDispose = false;
		        PagerState.Release(); //replacing the pager state --> so one less reference for it
		        PagerState = newPagerState;
		    }
		    _totalAllocationSize += allocationSize;
            NumberOfAllocatedPages = _totalAllocationSize / PageSize;
		}

	
		public override int WriteDirect(Page start, long pagePosition, int pagesToWrite)
		{
			int toCopy = pagesToWrite * PageSize;
			NativeMethods.memcpy(PagerState.MapBase + pagePosition * PageSize, start.Base, toCopy);

			return toCopy;
		}

		public override string ToString()
		{
			return GetSourceName() + ", Length: " + _totalAllocationSize;
		}

		private PagerState AllocateMorePagesAndRemapContinuously(long allocationSize)
		{
			var retryCount = 0;

			while (retryCount++ < MaxAllocationRetries)
			{
				byte* newBaseAddress;
				if (TryFindContinuousMemory((ulong)(_totalAllocationSize + allocationSize), out newBaseAddress) == false)
				{
					var message =
						string.Format(
							"Unable to allocate more pages - unsucsessfully tried to allocate continuous block of size = {0} bytes\r\n" +
							"It is likely that we are suffering from virtual memory exhaustion or memory fragmentation.\r\n" +
							"64 bits process: {1}\r\n" +
							"If you are running in 32 bits, this is expected, and you need to run in 64 bits to resume normal operations.\r\n" +
							"If you are running in 64 bits, this is likely an error and should be reported."
							, (_totalAllocationSize + allocationSize), Environment.Is64BitProcess);
					throw new OutOfMemoryException(message);
				}

				bool failedToAllocate = false;
				long offset = 0;
				var allocationInfoAfterReallocation = new List<PagerState.AllocationInfo>();
				foreach (var allocationInfo in PagerState.AllocationInfos)
				{
					var newAlloctedBaseAddress = MemoryMapNativeMethods.MapViewOfFileEx(allocationInfo.MappedFile.SafeMemoryMappedFileHandle.DangerousGetHandle(),
						MemoryMapNativeMethods.NativeFileMapAccessType.Read | MemoryMapNativeMethods.NativeFileMapAccessType.Write,
						0, 0,
						UIntPtr.Zero, 
						newBaseAddress + offset);

					if (newAlloctedBaseAddress == null || newAlloctedBaseAddress == (byte*)0)
					{
						Trace.WriteLine("Failed to remap file continuously. Unmapping already mapped files and re-trying");
						UndoMappings(allocationInfoAfterReallocation);
						failedToAllocate = true;
						break;
					}

					offset += allocationInfo.Size;
					allocationInfoAfterReallocation.Add(new PagerState.AllocationInfo
					{
						BaseAddress = newAlloctedBaseAddress,
						MappedFile = allocationInfo.MappedFile,
						Size = allocationInfo.Size
					});
				}

			    if (failedToAllocate) 
                    continue;

                var newAllocationInfo = TryCreateNewFileMappingAtAddress(allocationSize, newBaseAddress + _totalAllocationSize);
                if (newAllocationInfo == null)
			    {
                    UndoMappings(allocationInfoAfterReallocation); 
                    continue;
			    }

			    var newPagerState = new PagerState(this)
			    {
                    Files = PagerState.Files.Concat(newAllocationInfo.MappedFile),
                    AllocationInfos = allocationInfoAfterReallocation.Concat(newAllocationInfo),
                    MapBase = newBaseAddress
			    };
			    return newPagerState;
			}

		    throw new InvalidOperationException(
		        string.Format(
		            "Something bad has happened, after {0} tries, could not find any spot in virtual memory to remap continuous virtual memory for {1:##,###;;0} bytes",
		            MaxAllocationRetries, allocationSize));
		}

		private static void UndoMappings(IEnumerable<PagerState.AllocationInfo> newAllocationInfos)
		{
			foreach (var newAllocationInfo in newAllocationInfos)
				MemoryMapNativeMethods.UnmapViewOfFile(newAllocationInfo.BaseAddress);
		}

		private bool TryAllocateMoreContinuousPages(long allocationSize)
		{
			Debug.Assert(PagerState != null);
			Debug.Assert(PagerState.Files != null && PagerState.Files.Any());

            var allocationInfo = TryCreateNewFileMappingAtAddress(allocationSize, PagerState.MapBase + _totalAllocationSize);

			if (allocationInfo == null)
				return false;

			PagerState.Files = PagerState.Files.Concat(allocationInfo.MappedFile);
            PagerState.AllocationInfos = PagerState.AllocationInfos.Concat(allocationInfo);

			return true;
		}

		private PagerState.AllocationInfo TryCreateNewFileMappingAtAddress(long allocationSize, byte* baseAddress)
		{
			var newMemoryMappedFile = MemoryMappedFile.CreateNew(null, allocationSize);
			var newFileMappingHandle = newMemoryMappedFile.SafeMemoryMappedFileHandle.DangerousGetHandle();
			var newMappingBaseAddress = MemoryMapNativeMethods.MapViewOfFileEx(newFileMappingHandle,
				MemoryMapNativeMethods.NativeFileMapAccessType.Read | MemoryMapNativeMethods.NativeFileMapAccessType.Write,
				0, 0,
				UIntPtr.Zero,
				baseAddress);

			var hasMappingSucceeded = newMappingBaseAddress != null && newMappingBaseAddress != (byte*)0;
			if (!hasMappingSucceeded)
			{
				newMemoryMappedFile.Dispose();
				return null;
			}

			return new PagerState.AllocationInfo
			{
				BaseAddress = newMappingBaseAddress,
				Size = allocationSize,
				MappedFile = newMemoryMappedFile
			};
		}


		private bool TryFindContinuousMemory(ulong size, out byte* foundAddressPtr)
		{
			foundAddressPtr = null;
			try
			{
				foundAddressPtr = NativeMethods.VirtualAlloc(null, new UIntPtr(size), NativeMethods.AllocationType.RESERVE,
					NativeMethods.MemoryProtection.READWRITE);

				return (foundAddressPtr != null && foundAddressPtr != (byte*)0);
			}
			finally
			{
				if (foundAddressPtr != null && foundAddressPtr != (byte*)0)
					NativeMethods.VirtualFree(foundAddressPtr, UIntPtr.Zero, NativeMethods.FreeType.MEM_RELEASE);
			}

		}
		
		[MethodImpl(MethodImplOptions.AggressiveInlining)]
		private long NearestSizeToAllocationGranularity(long size)
		{
		    var modulos = size % AllocationGranularity;
		    if (modulos == 0)
				return Math.Max(size, AllocationGranularity);

		    return ((size/AllocationGranularity) + 1)*AllocationGranularity;
		}

		private PagerState CreateInitialPagerState(long size, byte* requestedBaseAddress)
		{
			var allocationSize = NearestSizeToAllocationGranularity(size);
			var mmf = MemoryMappedFile.CreateNew(null, allocationSize, MemoryMappedFileAccess.ReadWrite);

			var fileMappingHandle = mmf.SafeMemoryMappedFileHandle.DangerousGetHandle();

			var startingBaseAddressPtr = MemoryMapNativeMethods.MapViewOfFileEx(fileMappingHandle,
				MemoryMapNativeMethods.NativeFileMapAccessType.Read | MemoryMapNativeMethods.NativeFileMapAccessType.Write,
				0, 0,
				UIntPtr.Zero, //map all what was "reserved" in CreateFileMapping on previous row
				requestedBaseAddress);

			if (startingBaseAddressPtr == (byte*)0) //system didn't succeed in mapping the address where we wanted
				throw new Win32Exception();

			var allocationInfo = new PagerState.AllocationInfo
			{
				BaseAddress = startingBaseAddressPtr,
				Size = allocationSize,
				MappedFile = mmf
			};

			var newPager = new PagerState(this)
			{
				Files = new[] { mmf },
				Accessor = null, //not available since MapViewOfFileEx is used (instead of MapViewOfFile - which is used in managed wrapper)
				MapBase = startingBaseAddressPtr,
				AllocationInfos = new[] { allocationInfo }
			};

			newPager.AddRef();

			return newPager;
		}
	}
}<|MERGE_RESOLUTION|>--- conflicted
+++ resolved
@@ -16,29 +16,14 @@
 	{
 		public readonly long AllocationGranularity;
 		private long _totalAllocationSize;
-<<<<<<< HEAD
-		private readonly string _memoryName;
 		private const int MaxAllocationRetries = 100;
 
-	    private static int _counter;
-=======
-		private const int MaxAllocationRetries = 100;
-
->>>>>>> 7b284ea6
 
 		public Win32PageFileBackedMemoryMappedPager()
 		{
 			NativeMethods.SYSTEM_INFO systemInfo;
-<<<<<<< HEAD
 			NativeMethods.GetSystemInfo(out systemInfo);
 
-		    var s = Interlocked.Increment(ref _counter).ToString(CultureInfo.InvariantCulture);
-		    _memoryName = memoryName + s;
-
-=======
-			NativeMethods.GetSystemInfo(out systemInfo);
-
->>>>>>> 7b284ea6
 			AllocationGranularity = systemInfo.allocationGranularity;
 			_totalAllocationSize = systemInfo.allocationGranularity;
 
