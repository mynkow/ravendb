--- conflicted
+++ resolved
@@ -1,139 +1,3 @@
-<<<<<<< HEAD
-﻿<?xml version="1.0" encoding="utf-8"?>
-<Project ToolsVersion="4.0" DefaultTargets="Build" xmlns="http://schemas.microsoft.com/developer/msbuild/2003">
-  <Import Project="$(MSBuildExtensionsPath)\$(MSBuildToolsVersion)\Microsoft.Common.props" Condition="Exists('$(MSBuildExtensionsPath)\$(MSBuildToolsVersion)\Microsoft.Common.props')" />
-  <PropertyGroup>
-    <Configuration Condition=" '$(Configuration)' == '' ">Debug</Configuration>
-    <Platform Condition=" '$(Platform)' == '' ">AnyCPU</Platform>
-    <ProjectGuid>{D36A1A7B-A5E9-4613-B91D-37943DC817DA}</ProjectGuid>
-    <OutputType>Exe</OutputType>
-    <AppDesignerFolder>Properties</AppDesignerFolder>
-    <RootNamespace>Performance.Comparison</RootNamespace>
-    <AssemblyName>Performance.Comparison</AssemblyName>
-    <TargetFrameworkVersion>v4.5</TargetFrameworkVersion>
-    <FileAlignment>512</FileAlignment>
-    <TargetFrameworkProfile />
-    <SolutionDir Condition="$(SolutionDir) == '' Or $(SolutionDir) == '*Undefined*'">..\</SolutionDir>
-    <RestorePackages>true</RestorePackages>
-  </PropertyGroup>
-  <PropertyGroup Condition=" '$(Configuration)|$(Platform)' == 'Debug|AnyCPU' ">
-    <PlatformTarget>x64</PlatformTarget>
-    <DebugSymbols>true</DebugSymbols>
-    <DebugType>full</DebugType>
-    <Optimize>false</Optimize>
-    <OutputPath>bin\Debug\</OutputPath>
-    <DefineConstants>DEBUG;TRACE</DefineConstants>
-    <ErrorReport>prompt</ErrorReport>
-    <WarningLevel>4</WarningLevel>
-    <Prefer32Bit>false</Prefer32Bit>
-  </PropertyGroup>
-  <PropertyGroup Condition=" '$(Configuration)|$(Platform)' == 'Release|AnyCPU' ">
-    <PlatformTarget>x64</PlatformTarget>
-    <DebugType>pdbonly</DebugType>
-    <Optimize>true</Optimize>
-    <OutputPath>bin\Release\</OutputPath>
-    <DefineConstants>
-    </DefineConstants>
-    <ErrorReport>prompt</ErrorReport>
-    <WarningLevel>4</WarningLevel>
-    <Prefer32Bit>false</Prefer32Bit>
-    <AllowUnsafeBlocks>true</AllowUnsafeBlocks>
-  </PropertyGroup>
-  <PropertyGroup />
-  <ItemGroup>
-    <Reference Include="Esent.Collections">
-      <HintPath>..\packages\ManagedEsent.1.8.3.2\lib\net40\Esent.Collections.dll</HintPath>
-    </Reference>
-    <Reference Include="Esent.Interop">
-      <HintPath>..\packages\ManagedEsent.1.8.3.2\lib\net40\Esent.Interop.dll</HintPath>
-    </Reference>
-    <Reference Include="FoundationDB.Client">
-      <HintPath>..\libs\FoundationDB.Client.dll</HintPath>
-    </Reference>
-    <Reference Include="FoundationDB.Layers.Common">
-      <HintPath>..\libs\FoundationDB.Layers.Common.dll</HintPath>
-    </Reference>
-    <Reference Include="LightningDB, Version=0.0.0.0, Culture=neutral, processorArchitecture=AMD64">
-      <SpecificVersion>False</SpecificVersion>
-      <HintPath>..\libs\LightningDB.dll</HintPath>
-    </Reference>
-    <Reference Include="System" />
-    <Reference Include="System.Core" />
-    <Reference Include="System.Data.SQLite, Version=1.0.89.0, Culture=neutral, PublicKeyToken=db937bc2d44ff139, processorArchitecture=AMD64">
-      <SpecificVersion>False</SpecificVersion>
-      <HintPath>..\packages\System.Data.SQLite.x64.1.0.89.0\lib\net45\System.Data.SQLite.dll</HintPath>
-    </Reference>
-    <Reference Include="System.Data.SQLite.Linq, Version=1.0.89.0, Culture=neutral, PublicKeyToken=db937bc2d44ff139, processorArchitecture=MSIL">
-      <SpecificVersion>False</SpecificVersion>
-      <HintPath>..\packages\System.Data.SQLite.x64.1.0.89.0\lib\net45\System.Data.SQLite.Linq.dll</HintPath>
-    </Reference>
-    <Reference Include="System.Data.SqlServerCe, Version=4.0.0.0, Culture=neutral, PublicKeyToken=89845dcd8080cc91, processorArchitecture=MSIL">
-      <Private>True</Private>
-      <HintPath>..\packages\Microsoft.SqlServer.Compact.4.0.8876.1\lib\net40\System.Data.SqlServerCe.dll</HintPath>
-    </Reference>
-    <Reference Include="System.Xml.Linq" />
-    <Reference Include="System.Data.DataSetExtensions" />
-    <Reference Include="Microsoft.CSharp" />
-    <Reference Include="System.Data" />
-    <Reference Include="System.Xml" />
-  </ItemGroup>
-  <ItemGroup>
-    <Compile Include="Constants.cs" />
-    <Compile Include="Esent\Configurator.cs" />
-    <Compile Include="Esent\EsentTest.cs" />
-    <Compile Include="FoundationDB\FdbTest.cs" />
-    <Compile Include="IStoragePerformanceTest.cs" />
-    <Compile Include="LMDB\LmdbTest.cs" />
-    <Compile Include="ParallelTestData.cs" />
-    <Compile Include="PerformanceRecord.cs" />
-    <Compile Include="PerfTracker.cs" />
-    <Compile Include="Program.cs" />
-    <Compile Include="Properties\AssemblyInfo.cs" />
-    <Compile Include="SQLCE\SqlCeTest.cs" />
-    <Compile Include="SQLite\SqlLiteTest.cs" />
-    <Compile Include="SQLServer\SqlServerTest.cs" />
-    <Compile Include="StoragePerformanceTestBase.cs" />
-    <Compile Include="TestData.cs" />
-    <Compile Include="Util\Filter.cs" />
-    <Compile Include="Voron\VoronTest.cs" />
-  </ItemGroup>
-  <ItemGroup>
-    <None Include="app.config" />
-    <None Include="fdb.cluster" />
-    <None Include="packages.config" />
-  </ItemGroup>
-  <ItemGroup>
-    <ProjectReference Include="..\..\Voron\Voron.csproj">
-      <Project>{ff83c7c2-bc7b-4dcc-a782-49ef9bbd9390}</Project>
-      <Name>Voron</Name>
-    </ProjectReference>
-  </ItemGroup>
-  <ItemGroup>
-    <Content Include="lmdb32.dll">
-      <CopyToOutputDirectory>PreserveNewest</CopyToOutputDirectory>
-    </Content>
-    <Content Include="lmdb64.dll">
-      <CopyToOutputDirectory>PreserveNewest</CopyToOutputDirectory>
-    </Content>
-  </ItemGroup>
-  <ItemGroup />
-  <Import Project="$(MSBuildToolsPath)\Microsoft.CSharp.targets" />
-  <PropertyGroup>
-    <PostBuildEvent>
-    if not exist "$(TargetDir)x86" md "$(TargetDir)x86"
-    xcopy /s /y "$(SolutionDir)packages\Microsoft.SqlServer.Compact.4.0.8876.1\NativeBinaries\x86\*.*" "$(TargetDir)x86"
-    if not exist "$(TargetDir)amd64" md "$(TargetDir)amd64"
-    xcopy /s /y "$(SolutionDir)packages\Microsoft.SqlServer.Compact.4.0.8876.1\NativeBinaries\amd64\*.*" "$(TargetDir)amd64"</PostBuildEvent>
-  </PropertyGroup>
-  <Import Project="$(SolutionDir)\.nuget\nuget.targets" />
-  <!-- To modify your build process, add your task inside one of the targets below and uncomment it. 
-       Other similar extension points exist, see Microsoft.Common.targets.
-  <Target Name="BeforeBuild">
-  </Target>
-  <Target Name="AfterBuild">
-  </Target>
-  -->
-=======
 ﻿<?xml version="1.0" encoding="utf-8"?>
 <Project ToolsVersion="4.0" DefaultTargets="Build" xmlns="http://schemas.microsoft.com/developer/msbuild/2003">
   <Import Project="$(MSBuildExtensionsPath)\$(MSBuildToolsVersion)\Microsoft.Common.props" Condition="Exists('$(MSBuildExtensionsPath)\$(MSBuildToolsVersion)\Microsoft.Common.props')" />
@@ -267,5 +131,4 @@
   <Target Name="AfterBuild">
   </Target>
   -->
->>>>>>> d8897405
 </Project>