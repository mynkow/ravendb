using Raven.Abstractions.Data;
using Raven.Backup;
using Raven.Database.Actions;
using Raven.Database.Config;
using Raven.Tests.Common;
using Raven.Tests.Helpers;

using Xunit;
using Xunit.Extensions;

namespace Raven.Tests.Issues
{
<<<<<<< HEAD
	public class RavenDB_1520 : RavenTest
	{
		private readonly string BackupDir;
		private readonly string DataDir;
=======
    public class RavenDB_1520 : RavenTestBase
    {
        private readonly string BackupDir;
        private readonly string DataDir;
>>>>>>> 68f1ca50

        public RavenDB_1520()
        {
            BackupDir = NewDataPath("BackupDatabase");
            DataDir = NewDataPath("DataDir");
        }

<<<<<<< HEAD
        [Theory]
        [PropertyData("Storages")]
		public void Backup_and_restore_of_system_database_should_work(string storage)
		{
			using (var ravenServer = GetNewServer(runInMemory: false,requestedStorage: storage))
			using (var _ = NewRemoteDocumentStore(ravenDbServer: ravenServer, databaseName: "fooDB", runInMemory: false))
			{
			    using (var systemDatabaseBackupOperation = new DatabaseBackupOperation(new BackupParameters
			                                                                           {
=======
        [Fact]
        public void Backup_and_restore_of_system_database_should_work()
        {
            using (var ravenServer = GetNewServer(runInMemory: false,requestedStorage:"esent"))
            using (var _ = NewRemoteDocumentStore(ravenDbServer: ravenServer, databaseName: "fooDB", runInMemory: false))
            {
                using (var systemDatabaseBackupOperation = new DatabaseBackupOperation(new BackupParameters
                                                                                       {
>>>>>>> 68f1ca50
                                                                                           BackupPath = BackupDir,
                                                                                           Database = Constants.SystemDatabase,
                                                                                           ServerUrl = ravenServer.SystemDatabase.Configuration.ServerUrl
                                                                                       }))
                {

                    Assert.True(systemDatabaseBackupOperation.InitBackup());
                    WaitForBackup(ravenServer.SystemDatabase, true);
                }
            }

            Assert.DoesNotThrow(() => MaintenanceActions.Restore(new RavenConfiguration(), new DatabaseRestoreRequest
            {
                BackupLocation = BackupDir,
                DatabaseLocation = DataDir
            }, s => { }));

        }
    }
}<|MERGE_RESOLUTION|>--- conflicted
+++ resolved
@@ -10,17 +10,10 @@
 
 namespace Raven.Tests.Issues
 {
-<<<<<<< HEAD
-	public class RavenDB_1520 : RavenTest
-	{
-		private readonly string BackupDir;
-		private readonly string DataDir;
-=======
-    public class RavenDB_1520 : RavenTestBase
+    public class RavenDB_1520 : RavenTest
     {
         private readonly string BackupDir;
         private readonly string DataDir;
->>>>>>> 68f1ca50
 
         public RavenDB_1520()
         {
@@ -28,26 +21,15 @@
             DataDir = NewDataPath("DataDir");
         }
 
-<<<<<<< HEAD
         [Theory]
         [PropertyData("Storages")]
-		public void Backup_and_restore_of_system_database_should_work(string storage)
-		{
-			using (var ravenServer = GetNewServer(runInMemory: false,requestedStorage: storage))
-			using (var _ = NewRemoteDocumentStore(ravenDbServer: ravenServer, databaseName: "fooDB", runInMemory: false))
-			{
-			    using (var systemDatabaseBackupOperation = new DatabaseBackupOperation(new BackupParameters
-			                                                                           {
-=======
-        [Fact]
-        public void Backup_and_restore_of_system_database_should_work()
+        public void Backup_and_restore_of_system_database_should_work(string storage)
         {
-            using (var ravenServer = GetNewServer(runInMemory: false,requestedStorage:"esent"))
+            using (var ravenServer = GetNewServer(runInMemory: false,requestedStorage: storage))
             using (var _ = NewRemoteDocumentStore(ravenDbServer: ravenServer, databaseName: "fooDB", runInMemory: false))
             {
                 using (var systemDatabaseBackupOperation = new DatabaseBackupOperation(new BackupParameters
                                                                                        {
->>>>>>> 68f1ca50
                                                                                            BackupPath = BackupDir,
                                                                                            Database = Constants.SystemDatabase,
                                                                                            ServerUrl = ravenServer.SystemDatabase.Configuration.ServerUrl
