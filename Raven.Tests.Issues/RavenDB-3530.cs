--- conflicted
+++ resolved
@@ -15,33 +15,6 @@
 
 namespace Raven.Tests.Issues
 {
-<<<<<<< HEAD
-	public class RavenDB_3530 : RavenTestBase
-	{
-		[Fact]
-		public void settingCompileIndexCacheDirectoryWithSettingsNVC()
-		{
-			const string databaseRoot = "Raven";
-			string dataDirectory = Path.Combine(databaseRoot, "Database");
-			string compiledIndexCacheDirectory = Path.Combine(databaseRoot, "CompiledIndexCache");
-			using (var embeddedStore = new EmbeddableDocumentStore
-			{
-				DefaultDatabase = "testApp",
-				UseEmbeddedHttpServer = true,
-				RunInMemory = false,
-				DataDirectory = dataDirectory,
-				Configuration =
-				{
-                    Core =
-                    {
-                        Port = 8079
-                    },
-                    Settings = new NameValueCollection
-					{
-						{"Raven/CompiledIndexCacheDirectory", compiledIndexCacheDirectory} 
-					}
-				}
-=======
     public class RavenDB_3530 : RavenTestBase
     {
         [Fact]
@@ -58,13 +31,15 @@
                 DataDirectory = dataDirectory,
                 Configuration =
                 {
-                    Port = 8079,
+                    Core =
+                    {
+                        Port = 8079
+                    },
                     Settings = new NameValueCollection
                     {
                         {"Raven/CompiledIndexCacheDirectory", compiledIndexCacheDirectory} 
                     }
                 }
->>>>>>> 68f1ca50
 
             })
             {
@@ -84,65 +59,6 @@
             }
         }
 
-<<<<<<< HEAD
-		[Fact]
-		public void settingCompileIndexCacheDirectoryUsingConfiguration()
-		{
-			const string databaseRoot = "Raven";
-			string dataDirectory = Path.Combine(databaseRoot, "Database");
-			string compiledIndexCacheDirectory = Path.Combine(databaseRoot, "CompiledIndexCache");
-			using (var embeddedStore = new EmbeddableDocumentStore
-			{
-				DefaultDatabase = "testApp",
-				UseEmbeddedHttpServer = true,
-				RunInMemory = false,
-				DataDirectory = dataDirectory,
-				Configuration =
-				{
-                    Core =
-                    {
-                        Port = 8079
-                    }
-                }
-			})
-			{
-				embeddedStore.Configuration.Core.CompiledIndexCacheDirectory = compiledIndexCacheDirectory;
-				embeddedStore.Initialize();
-				embeddedStore.DatabaseCommands.EnsureDatabaseExists("testDB");
-				embeddedStore.ExecuteIndex(new Index());
-				using (var session = embeddedStore.OpenSession())
-				{
-					session.Store(new Person { Name = "Hila", Age = 29 });
-					session.Store(new Person { Name = "John", Age = 50 });
-					session.SaveChanges();
-					var persons = session.Query<Index>().ToString();
-
-				}
-				var directoryOfCompiledIndexExsits = Directory.Exists(compiledIndexCacheDirectory);
-				Assert.True(directoryOfCompiledIndexExsits);
-			}
-		}
-		[Fact]
-		public void settingCompileIndexCacheDirectoryWitoutSettingsNVC()
-		{
-			const string databaseRoot = "Raven";
-			string dataDirectory = Path.Combine(databaseRoot, "Database");
-			string compiledIndexCacheDirectory = Path.Combine(databaseRoot, "CompiledIndexCache");
-			using (var embeddedStore = new EmbeddableDocumentStore
-			{
-				DefaultDatabase = "testApp",
-				UseEmbeddedHttpServer = true,
-				RunInMemory = false,
-				DataDirectory = dataDirectory,
-				Configuration =
-				{
-					Core =
-                    {
-                        Port = 8079,
-                        CompiledIndexCacheDirectory = compiledIndexCacheDirectory,
-                    }
-				}
-=======
         [Fact]
         public void settingCompileIndexCacheDirectoryUsingConfiguration()
         {
@@ -157,11 +73,14 @@
                 DataDirectory = dataDirectory,
                 Configuration =
                 {
-                    Port = 8079
+                    Core =
+                    {
+                        Port = 8079
+                    }
                 }
             })
             {
-                embeddedStore.Configuration.CompiledIndexCacheDirectory = compiledIndexCacheDirectory;
+                embeddedStore.Configuration.Core.CompiledIndexCacheDirectory = compiledIndexCacheDirectory;
                 embeddedStore.Initialize();
                 embeddedStore.DatabaseCommands.EnsureDatabaseExists("testDB");
                 embeddedStore.ExecuteIndex(new Index());
@@ -191,10 +110,12 @@
                 DataDirectory = dataDirectory,
                 Configuration =
                 {
-                    CompiledIndexCacheDirectory = compiledIndexCacheDirectory,
-                    Port = 8079
+                    Core =
+                    {
+                        Port = 8079,
+                        CompiledIndexCacheDirectory = compiledIndexCacheDirectory,
+                    }
                 }
->>>>>>> 68f1ca50
 
             })
             {
