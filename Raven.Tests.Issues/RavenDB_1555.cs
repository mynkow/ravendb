--- conflicted
+++ resolved
@@ -96,17 +96,10 @@
             var createHttpJsonRequestParams = new CreateHttpJsonRequestParams(
                 null,
                 sourceUrl.LastReplicatedEtagFor(destinationUrl, destinationStatistics.DatabaseId.ToString()),
-<<<<<<< HEAD
 				HttpMethods.Get,
 				new OperationCredentials(source.ApiKey, source.Credentials),
 				source.Conventions);
 			var httpJsonRequest = source.JsonRequestFactory.CreateHttpJsonRequest(createHttpJsonRequestParams);
-=======
-                "GET",
-                new OperationCredentials(source.ApiKey, source.Credentials),
-                source.Conventions);
-            var httpJsonRequest = source.JsonRequestFactory.CreateHttpJsonRequest(createHttpJsonRequestParams);
->>>>>>> b19bf61a
 
             var json = httpJsonRequest.ReadResponseJson();
 
