<<<<<<< HEAD
﻿<?xml version="1.0" encoding="utf-8"?>
<Project ToolsVersion="4.0" DefaultTargets="Build" xmlns="http://schemas.microsoft.com/developer/msbuild/2003">
  <PropertyGroup>
    <Configuration Condition=" '$(Configuration)' == '' ">Debug</Configuration>
    <Platform Condition=" '$(Platform)' == '' ">AnyCPU</Platform>
    <ProductVersion>9.0.30729</ProductVersion>
    <SchemaVersion>2.0</SchemaVersion>
    <ProjectGuid>{36B31D69-508B-4594-8F8E-85774BAA7D3F}</ProjectGuid>
    <OutputType>Library</OutputType>
    <AppDesignerFolder>Properties</AppDesignerFolder>
    <RootNamespace>Raven.Client.Tests</RootNamespace>
    <AssemblyName>Raven.Client.Tests</AssemblyName>
    <TargetFrameworkVersion>v4.0</TargetFrameworkVersion>
    <FileAlignment>512</FileAlignment>
    <FileUpgradeFlags>
    </FileUpgradeFlags>
    <OldToolsVersion>3.5</OldToolsVersion>
    <UpgradeBackupLocation />
    <TargetFrameworkProfile />
    <PublishUrl>publish\</PublishUrl>
    <Install>true</Install>
    <InstallFrom>Disk</InstallFrom>
    <UpdateEnabled>false</UpdateEnabled>
    <UpdateMode>Foreground</UpdateMode>
    <UpdateInterval>7</UpdateInterval>
    <UpdateIntervalUnits>Days</UpdateIntervalUnits>
    <UpdatePeriodically>false</UpdatePeriodically>
    <UpdateRequired>false</UpdateRequired>
    <MapFileExtensions>true</MapFileExtensions>
    <ApplicationRevision>0</ApplicationRevision>
    <ApplicationVersion>1.0.0.%2a</ApplicationVersion>
    <IsWebBootstrapper>false</IsWebBootstrapper>
    <UseApplicationTrust>false</UseApplicationTrust>
    <BootstrapperEnabled>true</BootstrapperEnabled>
  </PropertyGroup>
  <PropertyGroup Condition=" '$(Configuration)|$(Platform)' == 'Debug|AnyCPU' ">
    <DebugSymbols>true</DebugSymbols>
    <DebugType>full</DebugType>
    <Optimize>false</Optimize>
    <OutputPath>bin\Debug\</OutputPath>
    <DefineConstants>DEBUG;TRACE</DefineConstants>
    <ErrorReport>prompt</ErrorReport>
    <WarningLevel>4</WarningLevel>
    <CodeAnalysisRuleSet>AllRules.ruleset</CodeAnalysisRuleSet>
    <PlatformTarget>AnyCPU</PlatformTarget>
  </PropertyGroup>
  <PropertyGroup Condition=" '$(Configuration)|$(Platform)' == 'Release|AnyCPU' ">
    <DebugType>pdbonly</DebugType>
    <Optimize>true</Optimize>
    <OutputPath>bin\Release\</OutputPath>
    <DefineConstants>TRACE</DefineConstants>
    <ErrorReport>prompt</ErrorReport>
    <WarningLevel>4</WarningLevel>
    <CodeAnalysisRuleSet>AllRules.ruleset</CodeAnalysisRuleSet>
    <PlatformTarget>AnyCPU</PlatformTarget>
  </PropertyGroup>
  <PropertyGroup>
    <SignAssembly>true</SignAssembly>
  </PropertyGroup>
  <PropertyGroup>
    <AssemblyOriginatorKeyFile>..\Raven.Database\RavenDB.snk</AssemblyOriginatorKeyFile>
  </PropertyGroup>
  <ItemGroup>
    <Reference Include="log4net, Version=1.2.10.0, Culture=neutral, PublicKeyToken=1b44e1d426115821, processorArchitecture=MSIL">
      <SpecificVersion>False</SpecificVersion>
      <HintPath>..\SharedLibs\log4net.dll</HintPath>
    </Reference>
    <Reference Include="Lucene.Net, Version=2.9.2.1, Culture=neutral, PublicKeyToken=02f879aa45933051, processorArchitecture=MSIL" />
    <Reference Include="Microsoft.CSharp" />
    <Reference Include="Newtonsoft.Json, Version=3.5.0.0, Culture=neutral, PublicKeyToken=30ad4fe6b2a6aeed, processorArchitecture=MSIL">
      <SpecificVersion>False</SpecificVersion>
      <HintPath>..\SharedLibs\Newtonsoft.Json.dll</HintPath>
    </Reference>
    <Reference Include="Rhino.Mocks">
      <HintPath>..\SharedLibs\Rhino.Mocks.dll</HintPath>
    </Reference>
    <Reference Include="System" />
    <Reference Include="System.ComponentModel.Composition" />
    <Reference Include="System.Core">
      <RequiredTargetFramework>3.5</RequiredTargetFramework>
    </Reference>
    <Reference Include="System.Transactions" />
    <Reference Include="System.Web" />
    <Reference Include="System.Xml.Linq">
      <RequiredTargetFramework>3.5</RequiredTargetFramework>
    </Reference>
    <Reference Include="System.Data.DataSetExtensions">
      <RequiredTargetFramework>3.5</RequiredTargetFramework>
    </Reference>
    <Reference Include="System.Data" />
    <Reference Include="System.Xml" />
    <Reference Include="xunit, Version=1.5.0.1479, Culture=neutral, PublicKeyToken=8d05b1bb7a6fdb6c, processorArchitecture=MSIL">
      <SpecificVersion>False</SpecificVersion>
      <HintPath>..\SharedLibs\xunit.dll</HintPath>
    </Reference>
  </ItemGroup>
  <ItemGroup>
    <Compile Include="..\Raven.Tests\Spatial\SpatialIndexTestHelper.cs">
      <Link>Spatial\SpatialIndexTestHelper.cs</Link>
    </Compile>
    <Compile Include="Bugs\AsyncCommit.cs" />
    <Compile Include="Bugs\EntityWithoutId.cs" />
    <Compile Include="Bugs\QueryingByNegative.cs" />
    <Compile Include="Indexes\AnalyzerUtil.cs" />
    <Compile Include="Indexes\UsingCustomLuceneAnalyzer.cs" />
    <Compile Include="LocalClientTest.cs" />
    <Compile Include="Querying\UsingDynamicQueryWithLocalServer.cs" />
    <Compile Include="Querying\UsingDynamicQueryWithRemoteServer.cs" />
    <Compile Include="RemoteClientTest.cs" />
    <Compile Include="Bugs\AccurateCount.cs" />
    <Compile Include="Bugs\AnalyzerPerField.cs" />
    <Compile Include="Bugs\AutoCreateIndexes.cs" />
    <Compile Include="Bugs\AutoDetectAnaylzersForQuery.cs" />
    <Compile Include="Bugs\CanDetectChanges.cs" />
    <Compile Include="Bugs\DocumentUrl.cs" />
    <Compile Include="Bugs\CanSelectFieldsFromIndex.cs" />
    <Compile Include="Bugs\CustomEntityName.cs" />
    <Compile Include="Bugs\DateRanges.cs" />
    <Compile Include="Bugs\DecimalPrecision.cs" />
    <Compile Include="Bugs\EntityWithDate.cs" />
    <Compile Include="Bugs\Etag.cs" />
    <Compile Include="Bugs\ExplicitTransaction.cs" />
    <Compile Include="Bugs\ExtendingClientSideViaListeners.cs" />
    <Compile Include="Bugs\Includes.cs" />
    <Compile Include="Bugs\IndexingRavenDocuments.cs" />
    <Compile Include="Bugs\IndexWithTwoProperties.cs" />
    <Compile Include="Bugs\JsonSerializationBothWays.cs" />
    <Compile Include="Bugs\KeyGeneration.cs" />
    <Compile Include="Bugs\Linq_GH147.cs" />
    <Compile Include="Bugs\MetadataUpdates.cs" />
    <Compile Include="Bugs\MultipleResultsPerDocumentAndPaging.cs" />
    <Compile Include="Bugs\OperationHeaders.cs" />
    <Compile Include="Bugs\Patching.cs" />
    <Compile Include="Bugs\Polymorphic.cs" />
    <Compile Include="Bugs\QueryingByNull.cs" />
    <Compile Include="Bugs\QueryWithReservedCharacters.cs" />
    <Compile Include="Bugs\ReuseQuery.cs" />
    <Compile Include="Bugs\SerializingDates.cs" />
    <Compile Include="Bugs\SerializingEntities.cs" />
    <Compile Include="Bugs\SinglePropertyDocument.cs" />
    <Compile Include="Bugs\ProjectingDates.cs" />
    <Compile Include="Bugs\SortingOnLong.cs" />
    <Compile Include="Bugs\SortingWithWildcardQuery.cs" />
    <Compile Include="Bugs\StalenessWontAffectUnrelatedIndexes.cs" />
    <Compile Include="Bugs\UsingEnumInLinq.cs" />
    <Compile Include="Bugs\WithPrivateProtectedSetter.cs" />
    <Compile Include="Document\AsyncDocumentStoreServerTests.cs" />
    <Compile Include="Document\ClientKeyGeneratorTests.cs" />
    <Compile Include="Document\DocumentStoreServerTests_DifferentProcess.cs" />
    <Compile Include="Document\DynamicDocuments.cs" />
    <Compile Include="Document\CustomDynamicClass.cs" />
    <Compile Include="Document\TotalCountServerTest.cs" />
    <Compile Include="Document\CasingIssue.cs" />
    <Compile Include="Document\Company.cs" />
    <Compile Include="Document\Contact.cs" />
    <Compile Include="Document\Game.cs" />
    <Compile Include="Document\Inheritance.cs" />
    <Compile Include="Document\TagCloud.cs" />
    <Compile Include="Indexes\ExpressionOperatorPrecedenceTest.cs" />
    <Compile Include="Querying\UsingDocumentQuery.cs" />
    <Compile Include="Document\When_Using_Multiple_Unsharded_Servers.cs" />
    <Compile Include="Indexes\LinqIndexesFromClient.cs" />
    <Compile Include="IndexQueryUrl.cs" />
    <Compile Include="Linq\WhereClause.cs" />
    <Compile Include="Shard\When_Using_Parallel_Access_Strategy.cs" />
    <Compile Include="Shard\When_Using_Sharded_Servers.cs" />
    <Compile Include="Document\DocumentStoreEmbeddedTests.cs" />
    <Compile Include="Document\DocumentStoreServerTests.cs" />
    <Compile Include="Properties\AssemblyInfo.cs" />
    <Compile Include="Some.cs" />
  </ItemGroup>
  <ItemGroup>
    <ProjectReference Include="..\Raven.Client\Raven.Client.csproj">
      <Project>{9F92FD36-60B6-4655-B8C6-00125B46AB6A}</Project>
      <Name>Raven.Client</Name>
    </ProjectReference>
    <ProjectReference Include="..\Raven.Database\Raven.Database.csproj">
      <Project>{212823CD-25E1-41AC-92D1-D6DF4D53FC85}</Project>
      <Name>Raven.Database</Name>
    </ProjectReference>
    <ProjectReference Include="..\Raven.Server\Raven.Server.csproj">
      <Project>{3B90EB20-AEA3-4972-8219-936F1A62768C}</Project>
      <Name>Raven.Server</Name>
    </ProjectReference>
    <ProjectReference Include="..\Raven.Database\Raven.Database.csproj">
      <Project>{212823CD-25E1-41AC-92D1-D6DF4D53FC85}</Project>
      <Name>Raven.Database</Name>
    </ProjectReference>
    <ProjectReference Include="..\Raven.Storage.Esent\Raven.Storage.Esent.csproj">
      <Project>{9DEE8674-D0CD-430D-BD9B-6CD95F3CAB22}</Project>
      <Name>Raven.Storage.Esent</Name>
    </ProjectReference>
  </ItemGroup>
  <ItemGroup>
    <BootstrapperPackage Include="Microsoft.Net.Client.3.5">
      <Visible>False</Visible>
      <ProductName>.NET Framework 3.5 SP1 Client Profile</ProductName>
      <Install>false</Install>
    </BootstrapperPackage>
    <BootstrapperPackage Include="Microsoft.Net.Framework.3.5.SP1">
      <Visible>False</Visible>
      <ProductName>.NET Framework 3.5 SP1</ProductName>
      <Install>true</Install>
    </BootstrapperPackage>
    <BootstrapperPackage Include="Microsoft.Windows.Installer.3.1">
      <Visible>False</Visible>
      <ProductName>Windows Installer 3.1</ProductName>
      <Install>true</Install>
    </BootstrapperPackage>
  </ItemGroup>
  <ItemGroup />
  <ItemGroup>
    <None Include="..\Raven.Database\RavenDB.snk">
      <Link>RavenDB.snk</Link>
    </None>
    <None Include="App.config" />
  </ItemGroup>
  <Import Project="$(MSBuildToolsPath)\Microsoft.CSharp.targets" />
=======
﻿<?xml version="1.0" encoding="utf-8"?>
<Project ToolsVersion="4.0" DefaultTargets="Build" xmlns="http://schemas.microsoft.com/developer/msbuild/2003">
  <PropertyGroup>
    <Configuration Condition=" '$(Configuration)' == '' ">Debug</Configuration>
    <Platform Condition=" '$(Platform)' == '' ">AnyCPU</Platform>
    <ProductVersion>9.0.30729</ProductVersion>
    <SchemaVersion>2.0</SchemaVersion>
    <ProjectGuid>{36B31D69-508B-4594-8F8E-85774BAA7D3F}</ProjectGuid>
    <OutputType>Library</OutputType>
    <AppDesignerFolder>Properties</AppDesignerFolder>
    <RootNamespace>Raven.Client.Tests</RootNamespace>
    <AssemblyName>Raven.Client.Tests</AssemblyName>
    <TargetFrameworkVersion>v4.0</TargetFrameworkVersion>
    <FileAlignment>512</FileAlignment>
    <FileUpgradeFlags>
    </FileUpgradeFlags>
    <OldToolsVersion>3.5</OldToolsVersion>
    <UpgradeBackupLocation />
    <TargetFrameworkProfile />
    <PublishUrl>publish\</PublishUrl>
    <Install>true</Install>
    <InstallFrom>Disk</InstallFrom>
    <UpdateEnabled>false</UpdateEnabled>
    <UpdateMode>Foreground</UpdateMode>
    <UpdateInterval>7</UpdateInterval>
    <UpdateIntervalUnits>Days</UpdateIntervalUnits>
    <UpdatePeriodically>false</UpdatePeriodically>
    <UpdateRequired>false</UpdateRequired>
    <MapFileExtensions>true</MapFileExtensions>
    <ApplicationRevision>0</ApplicationRevision>
    <ApplicationVersion>1.0.0.%2a</ApplicationVersion>
    <IsWebBootstrapper>false</IsWebBootstrapper>
    <UseApplicationTrust>false</UseApplicationTrust>
    <BootstrapperEnabled>true</BootstrapperEnabled>
  </PropertyGroup>
  <PropertyGroup Condition=" '$(Configuration)|$(Platform)' == 'Debug|AnyCPU' ">
    <DebugSymbols>true</DebugSymbols>
    <DebugType>full</DebugType>
    <Optimize>false</Optimize>
    <OutputPath>bin\Debug\</OutputPath>
    <DefineConstants>DEBUG;TRACE</DefineConstants>
    <ErrorReport>prompt</ErrorReport>
    <WarningLevel>4</WarningLevel>
    <CodeAnalysisRuleSet>AllRules.ruleset</CodeAnalysisRuleSet>
    <PlatformTarget>AnyCPU</PlatformTarget>
  </PropertyGroup>
  <PropertyGroup Condition=" '$(Configuration)|$(Platform)' == 'Release|AnyCPU' ">
    <DebugType>pdbonly</DebugType>
    <Optimize>true</Optimize>
    <OutputPath>bin\Release\</OutputPath>
    <DefineConstants>TRACE</DefineConstants>
    <ErrorReport>prompt</ErrorReport>
    <WarningLevel>4</WarningLevel>
    <CodeAnalysisRuleSet>AllRules.ruleset</CodeAnalysisRuleSet>
    <PlatformTarget>AnyCPU</PlatformTarget>
  </PropertyGroup>
  <PropertyGroup>
    <SignAssembly>true</SignAssembly>
  </PropertyGroup>
  <PropertyGroup>
    <AssemblyOriginatorKeyFile>..\Raven.Database\RavenDB.snk</AssemblyOriginatorKeyFile>
  </PropertyGroup>
  <ItemGroup>
    <Reference Include="log4net, Version=1.2.10.0, Culture=neutral, PublicKeyToken=1b44e1d426115821, processorArchitecture=MSIL">
      <SpecificVersion>False</SpecificVersion>
      <HintPath>..\SharedLibs\log4net.dll</HintPath>
    </Reference>
    <Reference Include="Lucene.Net, Version=2.9.2.1, Culture=neutral, PublicKeyToken=02f879aa45933051, processorArchitecture=MSIL" />
    <Reference Include="Microsoft.CSharp" />
    <Reference Include="Newtonsoft.Json, Version=3.5.0.0, Culture=neutral, PublicKeyToken=30ad4fe6b2a6aeed, processorArchitecture=MSIL">
      <SpecificVersion>False</SpecificVersion>
      <HintPath>..\SharedLibs\Newtonsoft.Json.dll</HintPath>
    </Reference>
    <Reference Include="Rhino.Mocks">
      <HintPath>..\SharedLibs\Rhino.Mocks.dll</HintPath>
    </Reference>
    <Reference Include="System" />
    <Reference Include="System.ComponentModel.Composition" />
    <Reference Include="System.Core">
      <RequiredTargetFramework>3.5</RequiredTargetFramework>
    </Reference>
    <Reference Include="System.Transactions" />
    <Reference Include="System.Web" />
    <Reference Include="System.Xml.Linq">
      <RequiredTargetFramework>3.5</RequiredTargetFramework>
    </Reference>
    <Reference Include="System.Data.DataSetExtensions">
      <RequiredTargetFramework>3.5</RequiredTargetFramework>
    </Reference>
    <Reference Include="System.Data" />
    <Reference Include="System.Xml" />
    <Reference Include="xunit, Version=1.5.0.1479, Culture=neutral, PublicKeyToken=8d05b1bb7a6fdb6c, processorArchitecture=MSIL">
      <SpecificVersion>False</SpecificVersion>
      <HintPath>..\SharedLibs\xunit.dll</HintPath>
    </Reference>
  </ItemGroup>
  <ItemGroup>
    <Compile Include="..\Raven.Tests\Spatial\SpatialIndexTestHelper.cs">
      <Link>Spatial\SpatialIndexTestHelper.cs</Link>
    </Compile>
    <Compile Include="Bugs\AsyncCommit.cs" />
    <Compile Include="Bugs\EntityWithoutId.cs" />
    <Compile Include="Bugs\ProjectingFromIndexes.cs" />
    <Compile Include="Bugs\QueryingByNegative.cs" />
    <Compile Include="Indexes\AnalyzerUtil.cs" />
    <Compile Include="Indexes\UsingCustomLuceneAnalyzer.cs" />
    <Compile Include="LocalClientTest.cs" />
    <Compile Include="RemoteClientTest.cs" />
    <Compile Include="Bugs\AccurateCount.cs" />
    <Compile Include="Bugs\AnalyzerPerField.cs" />
    <Compile Include="Bugs\AutoCreateIndexes.cs" />
    <Compile Include="Bugs\AutoDetectAnaylzersForQuery.cs" />
    <Compile Include="Bugs\CanDetectChanges.cs" />
    <Compile Include="Bugs\DocumentUrl.cs" />
    <Compile Include="Bugs\CanSelectFieldsFromIndex.cs" />
    <Compile Include="Bugs\CustomEntityName.cs" />
    <Compile Include="Bugs\DateRanges.cs" />
    <Compile Include="Bugs\DecimalPrecision.cs" />
    <Compile Include="Bugs\EntityWithDate.cs" />
    <Compile Include="Bugs\Etag.cs" />
    <Compile Include="Bugs\ExplicitTransaction.cs" />
    <Compile Include="Bugs\ExtendingClientSideViaListeners.cs" />
    <Compile Include="Bugs\Includes.cs" />
    <Compile Include="Bugs\IndexingRavenDocuments.cs" />
    <Compile Include="Bugs\IndexWithTwoProperties.cs" />
    <Compile Include="Bugs\JsonSerializationBothWays.cs" />
    <Compile Include="Bugs\KeyGeneration.cs" />
    <Compile Include="Bugs\Linq_GH147.cs" />
    <Compile Include="Bugs\MetadataUpdates.cs" />
    <Compile Include="Bugs\MultipleResultsPerDocumentAndPaging.cs" />
    <Compile Include="Bugs\OperationHeaders.cs" />
    <Compile Include="Bugs\Patching.cs" />
    <Compile Include="Bugs\Polymorphic.cs" />
    <Compile Include="Bugs\QueryingByNull.cs" />
    <Compile Include="Bugs\QueryWithReservedCharacters.cs" />
    <Compile Include="Bugs\ReuseQuery.cs" />
    <Compile Include="Bugs\SerializingDates.cs" />
    <Compile Include="Bugs\SerializingEntities.cs" />
    <Compile Include="Bugs\SinglePropertyDocument.cs" />
    <Compile Include="Bugs\ProjectingDates.cs" />
    <Compile Include="Bugs\SortingOnLong.cs" />
    <Compile Include="Bugs\SortingWithWildcardQuery.cs" />
    <Compile Include="Bugs\StalenessWontAffectUnrelatedIndexes.cs" />
    <Compile Include="Bugs\UsingEnumInLinq.cs" />
    <Compile Include="Bugs\WithPrivateProtectedSetter.cs" />
    <Compile Include="Document\AsyncDocumentStoreServerTests.cs" />
    <Compile Include="Document\ClientKeyGeneratorTests.cs" />
    <Compile Include="Document\DocumentStoreServerTests_DifferentProcess.cs" />
    <Compile Include="Document\DynamicDocuments.cs" />
    <Compile Include="Document\CustomDynamicClass.cs" />
    <Compile Include="Document\TotalCountServerTest.cs" />
    <Compile Include="Document\CasingIssue.cs" />
    <Compile Include="Document\Company.cs" />
    <Compile Include="Document\Contact.cs" />
    <Compile Include="Document\Game.cs" />
    <Compile Include="Document\Inheritance.cs" />
    <Compile Include="Document\TagCloud.cs" />
    <Compile Include="Indexes\ExpressionOperatorPrecedenceTest.cs" />
    <Compile Include="Querying\UsingDocumentQuery.cs" />
    <Compile Include="Document\When_Using_Multiple_Unsharded_Servers.cs" />
    <Compile Include="Indexes\LinqIndexesFromClient.cs" />
    <Compile Include="IndexQueryUrl.cs" />
    <Compile Include="Linq\WhereClause.cs" />
    <Compile Include="Shard\When_Using_Parallel_Access_Strategy.cs" />
    <Compile Include="Shard\When_Using_Sharded_Servers.cs" />
    <Compile Include="Document\DocumentStoreEmbeddedTests.cs" />
    <Compile Include="Document\DocumentStoreServerTests.cs" />
    <Compile Include="Properties\AssemblyInfo.cs" />
    <Compile Include="Some.cs" />
  </ItemGroup>
  <ItemGroup>
    <ProjectReference Include="..\Raven.Client\Raven.Client.csproj">
      <Project>{9F92FD36-60B6-4655-B8C6-00125B46AB6A}</Project>
      <Name>Raven.Client</Name>
    </ProjectReference>
    <ProjectReference Include="..\Raven.Database\Raven.Database.csproj">
      <Project>{212823CD-25E1-41AC-92D1-D6DF4D53FC85}</Project>
      <Name>Raven.Database</Name>
    </ProjectReference>
    <ProjectReference Include="..\Raven.Server\Raven.Server.csproj">
      <Project>{3B90EB20-AEA3-4972-8219-936F1A62768C}</Project>
      <Name>Raven.Server</Name>
    </ProjectReference>
    <ProjectReference Include="..\Raven.Database\Raven.Database.csproj">
      <Project>{212823CD-25E1-41AC-92D1-D6DF4D53FC85}</Project>
      <Name>Raven.Database</Name>
    </ProjectReference>
    <ProjectReference Include="..\Raven.Storage.Esent\Raven.Storage.Esent.csproj">
      <Project>{9DEE8674-D0CD-430D-BD9B-6CD95F3CAB22}</Project>
      <Name>Raven.Storage.Esent</Name>
    </ProjectReference>
  </ItemGroup>
  <ItemGroup>
    <BootstrapperPackage Include="Microsoft.Net.Client.3.5">
      <Visible>False</Visible>
      <ProductName>.NET Framework 3.5 SP1 Client Profile</ProductName>
      <Install>false</Install>
    </BootstrapperPackage>
    <BootstrapperPackage Include="Microsoft.Net.Framework.3.5.SP1">
      <Visible>False</Visible>
      <ProductName>.NET Framework 3.5 SP1</ProductName>
      <Install>true</Install>
    </BootstrapperPackage>
    <BootstrapperPackage Include="Microsoft.Windows.Installer.3.1">
      <Visible>False</Visible>
      <ProductName>Windows Installer 3.1</ProductName>
      <Install>true</Install>
    </BootstrapperPackage>
  </ItemGroup>
  <ItemGroup />
  <ItemGroup>
    <None Include="..\Raven.Database\RavenDB.snk">
      <Link>RavenDB.snk</Link>
    </None>
    <None Include="App.config" />
  </ItemGroup>
  <Import Project="$(MSBuildToolsPath)\Microsoft.CSharp.targets" />
>>>>>>> e01fba71
  <!-- To modify your build process, add your task inside one of the targets below and uncomment it. 
       Other similar extension points exist, see Microsoft.Common.targets.
  <Target Name="BeforeBuild">
  </Target>
  <Target Name="AfterBuild">
  </Target>
  -->
</Project><|MERGE_RESOLUTION|>--- conflicted
+++ resolved
@@ -1,4 +1,3 @@
-<<<<<<< HEAD
 ﻿<?xml version="1.0" encoding="utf-8"?>
 <Project ToolsVersion="4.0" DefaultTargets="Build" xmlns="http://schemas.microsoft.com/developer/msbuild/2003">
   <PropertyGroup>
@@ -101,6 +100,7 @@
     </Compile>
     <Compile Include="Bugs\AsyncCommit.cs" />
     <Compile Include="Bugs\EntityWithoutId.cs" />
+    <Compile Include="Bugs\ProjectingFromIndexes.cs" />
     <Compile Include="Bugs\QueryingByNegative.cs" />
     <Compile Include="Indexes\AnalyzerUtil.cs" />
     <Compile Include="Indexes\UsingCustomLuceneAnalyzer.cs" />
@@ -217,225 +217,6 @@
     <None Include="App.config" />
   </ItemGroup>
   <Import Project="$(MSBuildToolsPath)\Microsoft.CSharp.targets" />
-=======
-﻿<?xml version="1.0" encoding="utf-8"?>
-<Project ToolsVersion="4.0" DefaultTargets="Build" xmlns="http://schemas.microsoft.com/developer/msbuild/2003">
-  <PropertyGroup>
-    <Configuration Condition=" '$(Configuration)' == '' ">Debug</Configuration>
-    <Platform Condition=" '$(Platform)' == '' ">AnyCPU</Platform>
-    <ProductVersion>9.0.30729</ProductVersion>
-    <SchemaVersion>2.0</SchemaVersion>
-    <ProjectGuid>{36B31D69-508B-4594-8F8E-85774BAA7D3F}</ProjectGuid>
-    <OutputType>Library</OutputType>
-    <AppDesignerFolder>Properties</AppDesignerFolder>
-    <RootNamespace>Raven.Client.Tests</RootNamespace>
-    <AssemblyName>Raven.Client.Tests</AssemblyName>
-    <TargetFrameworkVersion>v4.0</TargetFrameworkVersion>
-    <FileAlignment>512</FileAlignment>
-    <FileUpgradeFlags>
-    </FileUpgradeFlags>
-    <OldToolsVersion>3.5</OldToolsVersion>
-    <UpgradeBackupLocation />
-    <TargetFrameworkProfile />
-    <PublishUrl>publish\</PublishUrl>
-    <Install>true</Install>
-    <InstallFrom>Disk</InstallFrom>
-    <UpdateEnabled>false</UpdateEnabled>
-    <UpdateMode>Foreground</UpdateMode>
-    <UpdateInterval>7</UpdateInterval>
-    <UpdateIntervalUnits>Days</UpdateIntervalUnits>
-    <UpdatePeriodically>false</UpdatePeriodically>
-    <UpdateRequired>false</UpdateRequired>
-    <MapFileExtensions>true</MapFileExtensions>
-    <ApplicationRevision>0</ApplicationRevision>
-    <ApplicationVersion>1.0.0.%2a</ApplicationVersion>
-    <IsWebBootstrapper>false</IsWebBootstrapper>
-    <UseApplicationTrust>false</UseApplicationTrust>
-    <BootstrapperEnabled>true</BootstrapperEnabled>
-  </PropertyGroup>
-  <PropertyGroup Condition=" '$(Configuration)|$(Platform)' == 'Debug|AnyCPU' ">
-    <DebugSymbols>true</DebugSymbols>
-    <DebugType>full</DebugType>
-    <Optimize>false</Optimize>
-    <OutputPath>bin\Debug\</OutputPath>
-    <DefineConstants>DEBUG;TRACE</DefineConstants>
-    <ErrorReport>prompt</ErrorReport>
-    <WarningLevel>4</WarningLevel>
-    <CodeAnalysisRuleSet>AllRules.ruleset</CodeAnalysisRuleSet>
-    <PlatformTarget>AnyCPU</PlatformTarget>
-  </PropertyGroup>
-  <PropertyGroup Condition=" '$(Configuration)|$(Platform)' == 'Release|AnyCPU' ">
-    <DebugType>pdbonly</DebugType>
-    <Optimize>true</Optimize>
-    <OutputPath>bin\Release\</OutputPath>
-    <DefineConstants>TRACE</DefineConstants>
-    <ErrorReport>prompt</ErrorReport>
-    <WarningLevel>4</WarningLevel>
-    <CodeAnalysisRuleSet>AllRules.ruleset</CodeAnalysisRuleSet>
-    <PlatformTarget>AnyCPU</PlatformTarget>
-  </PropertyGroup>
-  <PropertyGroup>
-    <SignAssembly>true</SignAssembly>
-  </PropertyGroup>
-  <PropertyGroup>
-    <AssemblyOriginatorKeyFile>..\Raven.Database\RavenDB.snk</AssemblyOriginatorKeyFile>
-  </PropertyGroup>
-  <ItemGroup>
-    <Reference Include="log4net, Version=1.2.10.0, Culture=neutral, PublicKeyToken=1b44e1d426115821, processorArchitecture=MSIL">
-      <SpecificVersion>False</SpecificVersion>
-      <HintPath>..\SharedLibs\log4net.dll</HintPath>
-    </Reference>
-    <Reference Include="Lucene.Net, Version=2.9.2.1, Culture=neutral, PublicKeyToken=02f879aa45933051, processorArchitecture=MSIL" />
-    <Reference Include="Microsoft.CSharp" />
-    <Reference Include="Newtonsoft.Json, Version=3.5.0.0, Culture=neutral, PublicKeyToken=30ad4fe6b2a6aeed, processorArchitecture=MSIL">
-      <SpecificVersion>False</SpecificVersion>
-      <HintPath>..\SharedLibs\Newtonsoft.Json.dll</HintPath>
-    </Reference>
-    <Reference Include="Rhino.Mocks">
-      <HintPath>..\SharedLibs\Rhino.Mocks.dll</HintPath>
-    </Reference>
-    <Reference Include="System" />
-    <Reference Include="System.ComponentModel.Composition" />
-    <Reference Include="System.Core">
-      <RequiredTargetFramework>3.5</RequiredTargetFramework>
-    </Reference>
-    <Reference Include="System.Transactions" />
-    <Reference Include="System.Web" />
-    <Reference Include="System.Xml.Linq">
-      <RequiredTargetFramework>3.5</RequiredTargetFramework>
-    </Reference>
-    <Reference Include="System.Data.DataSetExtensions">
-      <RequiredTargetFramework>3.5</RequiredTargetFramework>
-    </Reference>
-    <Reference Include="System.Data" />
-    <Reference Include="System.Xml" />
-    <Reference Include="xunit, Version=1.5.0.1479, Culture=neutral, PublicKeyToken=8d05b1bb7a6fdb6c, processorArchitecture=MSIL">
-      <SpecificVersion>False</SpecificVersion>
-      <HintPath>..\SharedLibs\xunit.dll</HintPath>
-    </Reference>
-  </ItemGroup>
-  <ItemGroup>
-    <Compile Include="..\Raven.Tests\Spatial\SpatialIndexTestHelper.cs">
-      <Link>Spatial\SpatialIndexTestHelper.cs</Link>
-    </Compile>
-    <Compile Include="Bugs\AsyncCommit.cs" />
-    <Compile Include="Bugs\EntityWithoutId.cs" />
-    <Compile Include="Bugs\ProjectingFromIndexes.cs" />
-    <Compile Include="Bugs\QueryingByNegative.cs" />
-    <Compile Include="Indexes\AnalyzerUtil.cs" />
-    <Compile Include="Indexes\UsingCustomLuceneAnalyzer.cs" />
-    <Compile Include="LocalClientTest.cs" />
-    <Compile Include="RemoteClientTest.cs" />
-    <Compile Include="Bugs\AccurateCount.cs" />
-    <Compile Include="Bugs\AnalyzerPerField.cs" />
-    <Compile Include="Bugs\AutoCreateIndexes.cs" />
-    <Compile Include="Bugs\AutoDetectAnaylzersForQuery.cs" />
-    <Compile Include="Bugs\CanDetectChanges.cs" />
-    <Compile Include="Bugs\DocumentUrl.cs" />
-    <Compile Include="Bugs\CanSelectFieldsFromIndex.cs" />
-    <Compile Include="Bugs\CustomEntityName.cs" />
-    <Compile Include="Bugs\DateRanges.cs" />
-    <Compile Include="Bugs\DecimalPrecision.cs" />
-    <Compile Include="Bugs\EntityWithDate.cs" />
-    <Compile Include="Bugs\Etag.cs" />
-    <Compile Include="Bugs\ExplicitTransaction.cs" />
-    <Compile Include="Bugs\ExtendingClientSideViaListeners.cs" />
-    <Compile Include="Bugs\Includes.cs" />
-    <Compile Include="Bugs\IndexingRavenDocuments.cs" />
-    <Compile Include="Bugs\IndexWithTwoProperties.cs" />
-    <Compile Include="Bugs\JsonSerializationBothWays.cs" />
-    <Compile Include="Bugs\KeyGeneration.cs" />
-    <Compile Include="Bugs\Linq_GH147.cs" />
-    <Compile Include="Bugs\MetadataUpdates.cs" />
-    <Compile Include="Bugs\MultipleResultsPerDocumentAndPaging.cs" />
-    <Compile Include="Bugs\OperationHeaders.cs" />
-    <Compile Include="Bugs\Patching.cs" />
-    <Compile Include="Bugs\Polymorphic.cs" />
-    <Compile Include="Bugs\QueryingByNull.cs" />
-    <Compile Include="Bugs\QueryWithReservedCharacters.cs" />
-    <Compile Include="Bugs\ReuseQuery.cs" />
-    <Compile Include="Bugs\SerializingDates.cs" />
-    <Compile Include="Bugs\SerializingEntities.cs" />
-    <Compile Include="Bugs\SinglePropertyDocument.cs" />
-    <Compile Include="Bugs\ProjectingDates.cs" />
-    <Compile Include="Bugs\SortingOnLong.cs" />
-    <Compile Include="Bugs\SortingWithWildcardQuery.cs" />
-    <Compile Include="Bugs\StalenessWontAffectUnrelatedIndexes.cs" />
-    <Compile Include="Bugs\UsingEnumInLinq.cs" />
-    <Compile Include="Bugs\WithPrivateProtectedSetter.cs" />
-    <Compile Include="Document\AsyncDocumentStoreServerTests.cs" />
-    <Compile Include="Document\ClientKeyGeneratorTests.cs" />
-    <Compile Include="Document\DocumentStoreServerTests_DifferentProcess.cs" />
-    <Compile Include="Document\DynamicDocuments.cs" />
-    <Compile Include="Document\CustomDynamicClass.cs" />
-    <Compile Include="Document\TotalCountServerTest.cs" />
-    <Compile Include="Document\CasingIssue.cs" />
-    <Compile Include="Document\Company.cs" />
-    <Compile Include="Document\Contact.cs" />
-    <Compile Include="Document\Game.cs" />
-    <Compile Include="Document\Inheritance.cs" />
-    <Compile Include="Document\TagCloud.cs" />
-    <Compile Include="Indexes\ExpressionOperatorPrecedenceTest.cs" />
-    <Compile Include="Querying\UsingDocumentQuery.cs" />
-    <Compile Include="Document\When_Using_Multiple_Unsharded_Servers.cs" />
-    <Compile Include="Indexes\LinqIndexesFromClient.cs" />
-    <Compile Include="IndexQueryUrl.cs" />
-    <Compile Include="Linq\WhereClause.cs" />
-    <Compile Include="Shard\When_Using_Parallel_Access_Strategy.cs" />
-    <Compile Include="Shard\When_Using_Sharded_Servers.cs" />
-    <Compile Include="Document\DocumentStoreEmbeddedTests.cs" />
-    <Compile Include="Document\DocumentStoreServerTests.cs" />
-    <Compile Include="Properties\AssemblyInfo.cs" />
-    <Compile Include="Some.cs" />
-  </ItemGroup>
-  <ItemGroup>
-    <ProjectReference Include="..\Raven.Client\Raven.Client.csproj">
-      <Project>{9F92FD36-60B6-4655-B8C6-00125B46AB6A}</Project>
-      <Name>Raven.Client</Name>
-    </ProjectReference>
-    <ProjectReference Include="..\Raven.Database\Raven.Database.csproj">
-      <Project>{212823CD-25E1-41AC-92D1-D6DF4D53FC85}</Project>
-      <Name>Raven.Database</Name>
-    </ProjectReference>
-    <ProjectReference Include="..\Raven.Server\Raven.Server.csproj">
-      <Project>{3B90EB20-AEA3-4972-8219-936F1A62768C}</Project>
-      <Name>Raven.Server</Name>
-    </ProjectReference>
-    <ProjectReference Include="..\Raven.Database\Raven.Database.csproj">
-      <Project>{212823CD-25E1-41AC-92D1-D6DF4D53FC85}</Project>
-      <Name>Raven.Database</Name>
-    </ProjectReference>
-    <ProjectReference Include="..\Raven.Storage.Esent\Raven.Storage.Esent.csproj">
-      <Project>{9DEE8674-D0CD-430D-BD9B-6CD95F3CAB22}</Project>
-      <Name>Raven.Storage.Esent</Name>
-    </ProjectReference>
-  </ItemGroup>
-  <ItemGroup>
-    <BootstrapperPackage Include="Microsoft.Net.Client.3.5">
-      <Visible>False</Visible>
-      <ProductName>.NET Framework 3.5 SP1 Client Profile</ProductName>
-      <Install>false</Install>
-    </BootstrapperPackage>
-    <BootstrapperPackage Include="Microsoft.Net.Framework.3.5.SP1">
-      <Visible>False</Visible>
-      <ProductName>.NET Framework 3.5 SP1</ProductName>
-      <Install>true</Install>
-    </BootstrapperPackage>
-    <BootstrapperPackage Include="Microsoft.Windows.Installer.3.1">
-      <Visible>False</Visible>
-      <ProductName>Windows Installer 3.1</ProductName>
-      <Install>true</Install>
-    </BootstrapperPackage>
-  </ItemGroup>
-  <ItemGroup />
-  <ItemGroup>
-    <None Include="..\Raven.Database\RavenDB.snk">
-      <Link>RavenDB.snk</Link>
-    </None>
-    <None Include="App.config" />
-  </ItemGroup>
-  <Import Project="$(MSBuildToolsPath)\Microsoft.CSharp.targets" />
->>>>>>> e01fba71
   <!-- To modify your build process, add your task inside one of the targets below and uncomment it. 
        Other similar extension points exist, see Microsoft.Common.targets.
   <Target Name="BeforeBuild">
