--- conflicted
+++ resolved
@@ -9,7 +9,6 @@
 
 namespace Raven.Client.Extensions
 {
-<<<<<<< HEAD
 	internal static class SecurityExtensions
 	{
 		//TODO: this can be used in document store/counter stores/time series store
@@ -38,36 +37,6 @@
 			conventions.HandleUnauthorizedResponseAsync = async (unauthorizedResponse, credentials) =>
 			{
 				var oauthSource = unauthorizedResponse.Headers.GetFirstValue("OAuth-Source");
-=======
-    internal static class SecurityExtensions
-    {
-        //TODO: this can be used in document store/counter stores/time series store
-        internal static void InitializeSecurity(Convention conventions, HttpJsonRequestFactory requestFactory, string serverUrl, ICredentials primaryCredentials)
-        {
-            if (conventions.HandleUnauthorizedResponseAsync != null)
-                return; // already setup by the user
-
-            var basicAuthenticator = new BasicAuthenticator(requestFactory.EnableBasicAuthenticationOverUnsecuredHttpEvenThoughPasswordsWouldBeSentOverTheWireInClearTextToBeStolenByHackers);
-            var securedAuthenticator = new SecuredAuthenticator();
-
-            requestFactory.ConfigureRequest += basicAuthenticator.ConfigureRequest;
-            requestFactory.ConfigureRequest += securedAuthenticator.ConfigureRequest;
-
-            conventions.HandleForbiddenResponseAsync = (forbiddenResponse, credentials) =>
-            {
-                if (credentials.ApiKey == null)
-                {
-                    AssertForbiddenCredentialSupportWindowsAuth(forbiddenResponse, primaryCredentials);
-                    return null;
-                }
-
-                return null;
-            };
-
-            conventions.HandleUnauthorizedResponseAsync = async (unauthorizedResponse, credentials) =>
-            {
-                var oauthSource = unauthorizedResponse.Headers.GetFirstValue("OAuth-Source");
->>>>>>> b19bf61a
 
 #if DEBUG && FIDDLER
                 // Make sure to avoid a cross DNS security issue, when running with Fiddler
