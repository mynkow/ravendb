--- conflicted
+++ resolved
@@ -91,7 +91,7 @@
         /// </summary>
         /// <typeparam name="TProjection">Type of the projection from which fields will be taken.</typeparam>
         IDocumentQuery<TProjection> SelectFields<TProjection>();
-        
+
         /// <summary>
         ///     Ability to use one factory to determine spatial shape that will be used in query.
         /// </summary>
@@ -99,28 +99,18 @@
         /// <param name="clause">function with spatial criteria factory</param>
         IDocumentQuery<T> Spatial(Expression<Func<T, object>> path, Func<SpatialCriteriaFactory, SpatialCriteria> clause);
 
-<<<<<<< HEAD
         /// <summary>
         ///     Ability to use one factory to determine spatial shape that will be used in query.
         /// </summary>
         /// <param name="fieldName">Spatial field name.</param>
         /// <param name="clause">function with spatial criteria factory</param>
         IDocumentQuery<T> Spatial(string fieldName, Func<SpatialCriteriaFactory, SpatialCriteria> clause);
+
+        /// <summary>
+        ///     Sets a transformer to use after executing a query
+        /// </summary>
+        /// <param name="resultsTransformer"></param>
+        IDocumentQuery<TTransformerResult> SetResultTransformer<TTransformer, TTransformerResult>()
+            where TTransformer : AbstractTransformerCreationTask, new();
     }
-=======
-		/// <summary>
-		///     Ability to use one factory to determine spatial shape that will be used in query.
-		/// </summary>
-		/// <param name="fieldName">Spatial field name.</param>
-		/// <param name="clause">function with spatial criteria factory</param>
-		IDocumentQuery<T> Spatial(string fieldName, Func<SpatialCriteriaFactory, SpatialCriteria> clause);
-
-		/// <summary>
-		///     Sets a transformer to use after executing a query
-		/// </summary>
-		/// <param name="resultsTransformer"></param>
-		IDocumentQuery<TTransformerResult> SetResultTransformer<TTransformer, TTransformerResult>()
-			where TTransformer : AbstractTransformerCreationTask, new();
-	}
->>>>>>> 47368f47
 }