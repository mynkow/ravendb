--- conflicted
+++ resolved
@@ -36,7 +36,6 @@
 
 namespace Raven.Client.Document
 {
-<<<<<<< HEAD
 	/// <summary>
 	///   A query against a Raven index
 	/// </summary>
@@ -433,404 +432,6 @@
 			OrderBy(string.Format("{0};{1};{2};{3}", Constants.DistanceFieldName, lat.ToInvariantString(), lng.ToInvariantString(), sortedFieldName));
 			return this;
 		}
-=======
-    /// <summary>
-    ///   A query against a Raven index
-    /// </summary>
-    public abstract class AbstractDocumentQuery<T, TSelf> : IDocumentQueryCustomization, IRavenQueryInspector, IAbstractDocumentQuery<T>
-                                                            where TSelf : AbstractDocumentQuery<T, TSelf>
-    {
-        protected bool isSpatialQuery;
-        protected string spatialFieldName, queryShape;
-        protected SpatialUnits? spatialUnits;
-        protected SpatialRelation spatialRelation;
-        protected double distanceErrorPct;
-        private readonly LinqPathProvider linqPathProvider;
-        protected Action<IndexQuery> beforeQueryExecutionAction;
-
-        protected readonly HashSet<Type> rootTypes = new HashSet<Type>
-        {
-            typeof (T)
-        };
-
-        static Dictionary<Type, Func<object, string>> implicitStringsCache = new Dictionary<Type, Func<object, string>>();
-
-        /// <summary>
-        /// Whatever to negate the next operation
-        /// </summary>
-        protected bool negate;
-        /// <summary>
-        /// The database commands to use
-        /// </summary>
-        protected readonly IDatabaseCommands theDatabaseCommands;
-
-        /// <summary>
-        /// Async database commands to use
-        /// </summary>
-        protected readonly IAsyncDatabaseCommands theAsyncDatabaseCommands;
-
-        /// <summary>
-        /// The index to query
-        /// </summary>
-        protected readonly string indexName;
-
-        protected Func<IndexQuery, IEnumerable<object>, IEnumerable<object>> transformResultsFunc;
-
-        protected string defaultField;
-
-        private int currentClauseDepth;
-
-        protected KeyValuePair<string, string> lastEquality;
-
-        protected Dictionary<string, RavenJToken> transformerParameters = new Dictionary<string, RavenJToken>();
-
-        /// <summary>
-        ///   The list of fields to project directly from the results
-        /// </summary>
-        protected readonly string[] projectionFields;
-
-        /// <summary>
-        ///   The list of fields to project directly from the index on the server
-        /// </summary>
-        protected readonly string[] fieldsToFetch;
-
-        /// <summary>
-        /// The query listeners for this query
-        /// </summary>
-        protected readonly IDocumentQueryListener[] queryListeners;
-        protected readonly bool isMapReduce;
-        /// <summary>
-        /// The session for this query
-        /// </summary>
-        protected readonly InMemoryDocumentSessionOperations theSession;
-
-        /// <summary>
-        ///   The cutoff date to use for detecting staleness in the index
-        /// </summary>
-        protected DateTime? cutoff;
-
-        /// <summary>
-        ///   The fields to order the results by
-        /// </summary>
-        protected string[] orderByFields = new string[0];
-
-        /// <summary>
-        ///   The fields to highlight
-        /// </summary>
-        protected List<HighlightedField> highlightedFields = new List<HighlightedField>();
-
-        /// <summary>
-        ///   Highlighter pre tags
-        /// </summary>
-        protected string[] highlighterPreTags = new string[0];
-
-        /// <summary>
-        ///   Highlighter post tags
-        /// </summary>
-        protected string[] highlighterPostTags = new string[0];
-
-        /// <summary>
-        ///   Highlighter key
-        /// </summary>
-        protected string highlighterKeyName;
-
-        /// <summary>
-        ///   The types to sort the fields by (NULL if not specified)
-        /// </summary>
-        protected HashSet<KeyValuePair<string, SortOptions?>> sortByHints = new HashSet<KeyValuePair<string, SortOptions?>>(SortOptionsEqualityProvider.Instance);
-
-        /// <summary>
-        ///   The page size to use when querying the index
-        /// </summary>
-        protected int? pageSize;
-
-        protected QueryOperation queryOperation;
-
-        /// <summary>
-        /// The query to use
-        /// </summary>
-        protected StringBuilder queryText = new StringBuilder();
-
-        /// <summary>
-        ///   which record to start reading from
-        /// </summary>
-        protected int start;
-
-        private readonly DocumentConvention conventions;
-        /// <summary>
-        /// Timeout for this query
-        /// </summary>
-        protected TimeSpan timeout;
-        /// <summary>
-        /// Should we wait for non stale results
-        /// </summary>
-        protected bool theWaitForNonStaleResults;
-        /// <summary>
-        /// Should we wait for non stale results as of now?
-        /// </summary>
-        protected bool theWaitForNonStaleResultsAsOfNow;
-        /// <summary>
-        /// The paths to include when loading the query
-        /// </summary>
-        protected HashSet<string> includes = new HashSet<string>();
-
-        /// <summary>
-        /// Holds the query stats
-        /// </summary>
-        protected RavenQueryStatistics queryStats = new RavenQueryStatistics();
-
-        /// <summary>
-        /// Holds the query highlightings
-        /// </summary>
-        protected RavenQueryHighlightings highlightings = new RavenQueryHighlightings();
-
-        /// <summary>
-        /// The name of the results transformer to use after executing this query
-        /// </summary>
-        protected string resultsTransformer;
-
-        /// <summary>
-        /// Determines if entities should be tracked and kept in memory
-        /// </summary>
-        protected bool disableEntitiesTracking;
-
-        /// <summary>
-        /// Determine if query results should be cached.
-        /// </summary>
-        protected bool disableCaching;
-
-        /// <summary>
-        /// Indicates if detailed timings should be calculated for various query parts (Lucene search, loading documents, transforming results). Default: false
-        /// </summary>
-        protected bool showQueryTimings;
-
-        /// <summary>
-        /// Determine if scores of query results should be explained
-        /// </summary>
-        protected bool shouldExplainScores;
-
-        /// <summary>
-        ///   Get the name of the index being queried
-        /// </summary>
-        public string IndexQueried
-        {
-            get { return indexName; }
-        }
-
-        /// <summary>
-        ///   Get the name of the index being queried
-        /// </summary>
-        public string AsyncIndexQueried
-        {
-            get { return indexName; }
-        }
-
-        /// <summary>
-        ///   Grant access to the database commands
-        /// </summary>
-        public virtual IDatabaseCommands DatabaseCommands
-        {
-            get { return theDatabaseCommands; }
-        }
-
-        /// <summary>
-        ///   Grant access to the async database commands
-        /// </summary>
-        public virtual IAsyncDatabaseCommands AsyncDatabaseCommands
-        {
-            get { return theAsyncDatabaseCommands; }
-        }
-
-        /// <summary>
-        /// Gets the document convention from the query session
-        /// </summary>
-        public DocumentConvention DocumentConvention
-        {
-            get { return conventions; }
-        }
-
-        /// <summary>
-        ///   Gets the session associated with this document query
-        /// </summary>
-        public IDocumentSession Session
-        {
-            get { return (IDocumentSession)theSession; }
-        }
-
-        InMemoryDocumentSessionOperations IRavenQueryInspector.Session
-        {
-            get { return theSession; }
-        }
-
-        protected Action<QueryResult> afterQueryExecutedCallback;
-        protected AfterStreamExecutedDelegate afterStreamExecutedCallback;
-        protected Etag cutoffEtag;
-
-        private int? _defaultTimeout;
-
-        private TimeSpan DefaultTimeout
-        {
-            get
-            {
-                if (Debugger.IsAttached) // increase timeout if we are debugging
-                    return TimeSpan.FromMinutes(15);
-
-                if (_defaultTimeout.HasValue)
-                    return TimeSpan.FromSeconds(_defaultTimeout.Value);
-
-                return TimeSpan.FromSeconds(15);
-            }
-        }
-
-        /// <summary>
-        ///   Initializes a new instance of the <see cref = "DocumentQuery{T}" /> class.
-        /// </summary>
-        protected AbstractDocumentQuery(InMemoryDocumentSessionOperations theSession,
-                                     IDatabaseCommands databaseCommands,
-                                     string indexName,
-                                     string[] fieldsToFetch,
-                                     string[] projectionFields,
-                                     IDocumentQueryListener[] queryListeners,
-                                     bool isMapReduce)
-            : this(theSession, databaseCommands, null, indexName, fieldsToFetch, projectionFields, queryListeners, isMapReduce)
-        {
-        }
-
-        /// <summary>
-        /// Initializes a new instance of the <see cref="AbstractDocumentQuery{T, TSelf}"/> class.
-        /// </summary>
-        protected AbstractDocumentQuery(InMemoryDocumentSessionOperations theSession,
-                                     IDatabaseCommands databaseCommands,
-                                     IAsyncDatabaseCommands asyncDatabaseCommands,
-                                     string indexName,
-                                     string[] fieldsToFetch,
-                                     string[] projectionFields,
-                                     IDocumentQueryListener[] queryListeners,
-                                     bool isMapReduce)
-        {
-            theDatabaseCommands = databaseCommands;
-            this.projectionFields = projectionFields;
-            this.fieldsToFetch = fieldsToFetch;
-            this.queryListeners = queryListeners;
-            this.isMapReduce = isMapReduce;
-            this.indexName = indexName;
-            this.theSession = theSession;
-            theAsyncDatabaseCommands = asyncDatabaseCommands;
-            AfterQueryExecuted(UpdateStatsAndHighlightings);
-
-            conventions = theSession == null ? new DocumentConvention() : theSession.Conventions;
-            linqPathProvider = new LinqPathProvider(conventions);
-
-            var timeoutAsString = Environment.GetEnvironmentVariable(Constants.RavenDefaultQueryTimeout);
-            int defaultTimeout;
-            if (!string.IsNullOrEmpty(timeoutAsString) && int.TryParse(timeoutAsString, out defaultTimeout))
-            {
-                _defaultTimeout = defaultTimeout;
-            }
-
-            if (conventions.DefaultQueryingConsistency == ConsistencyOptions.AlwaysWaitForNonStaleResultsAsOfLastWrite)
-            {
-                WaitForNonStaleResultsAsOfLastWrite();
-            }
-        }
-
-        private void UpdateStatsAndHighlightings(QueryResult queryResult)
-        {
-            queryStats.UpdateQueryStats(queryResult);
-            highlightings.Update(queryResult);
-        }
-
-        /// <summary>
-        ///   Initializes a new instance of the <see cref = "IDocumentQuery{T}" /> class.
-        /// </summary>
-        /// <param name = "other">The other.</param>
-        protected AbstractDocumentQuery(AbstractDocumentQuery<T, TSelf> other)
-        {
-            theDatabaseCommands = other.theDatabaseCommands;
-            theAsyncDatabaseCommands = other.theAsyncDatabaseCommands;
-            indexName = other.indexName;
-            linqPathProvider = other.linqPathProvider;
-            allowMultipleIndexEntriesForSameDocumentToResultTransformer =
-                other.allowMultipleIndexEntriesForSameDocumentToResultTransformer;
-            projectionFields = other.projectionFields;
-            theSession = other.theSession;
-            conventions = other.conventions;
-            cutoff = other.cutoff;
-            orderByFields = other.orderByFields;
-            sortByHints = other.sortByHints;
-            pageSize = other.pageSize;
-            queryText = other.queryText;
-            start = other.start;
-            timeout = other.timeout;
-            theWaitForNonStaleResults = other.theWaitForNonStaleResults;
-            theWaitForNonStaleResultsAsOfNow = other.theWaitForNonStaleResultsAsOfNow;
-            includes = other.includes;
-            queryListeners = other.queryListeners;
-            queryStats = other.queryStats;
-            defaultOperator = other.defaultOperator;
-            defaultField = other.defaultField;
-            highlightedFields = other.highlightedFields;
-            highlighterPreTags = other.highlighterPreTags;
-            highlighterPostTags = other.highlighterPostTags;
-            transformerParameters = other.transformerParameters;
-            disableEntitiesTracking = other.disableEntitiesTracking;
-            disableCaching = other.disableCaching;
-            showQueryTimings = other.showQueryTimings;
-            shouldExplainScores = other.shouldExplainScores;
-
-            AfterQueryExecuted(UpdateStatsAndHighlightings);
-        }
-
-        #region TSelf Members
-
-        /// <summary>
-        ///   Includes the specified path in the query, loading the document specified in that path
-        /// </summary>
-        /// <param name = "path">The path.</param>
-        IDocumentQueryCustomization IDocumentQueryCustomization.Include(string path)
-        {
-            Include(path);
-            return this;
-        }
-
-        /// <summary>
-        ///   EXPERT ONLY: Instructs the query to wait for non stale results for the specified wait timeout.
-        ///   This shouldn't be used outside of unit tests unless you are well aware of the implications
-        /// </summary>
-        /// <param name = "waitTimeout">The wait timeout.</param>
-        IDocumentQueryCustomization IDocumentQueryCustomization.WaitForNonStaleResults(TimeSpan waitTimeout)
-        {
-            WaitForNonStaleResults(waitTimeout);
-            return this;
-        }
-
-        /// <summary>
-        /// When using spatial queries, instruct the query to sort by the distance from the origin point
-        /// </summary>
-        IDocumentQueryCustomization IDocumentQueryCustomization.SortByDistance()
-        {
-            OrderBy(Constants.DistanceFieldName);
-            return this;
-        }
-
-        /// <summary>
-        /// When using spatial queries, instruct the query to sort by the distance from the origin point
-        /// </summary>
-        IDocumentQueryCustomization IDocumentQueryCustomization.SortByDistance(double lat, double lng)
-        {
-            OrderBy(string.Format("{0};{1};{2}", Constants.DistanceFieldName, lat.ToInvariantString(), lng.ToInvariantString()));
-            return this;
-        }
-
-        /// <summary>
-        /// When using spatial queries, instruct the query to sort by the distance from the origin point
-        /// </summary>
-        IDocumentQueryCustomization IDocumentQueryCustomization.SortByDistance(double lat, double lng, string sortedFieldName)
-        {
-            OrderBy(string.Format("{0};{1};{2};{3}", Constants.DistanceFieldName, lat.ToInvariantString(), lng.ToInvariantString(), sortedFieldName));
-            return this;
-        }
->>>>>>> b19bf61a
 
         /// <summary>
         ///   Filter matches to be inside the specified radius
@@ -838,7 +439,6 @@
         /// <param name = "radius">The radius.</param>
         /// <param name = "latitude">The latitude.</param>
         /// <param name = "longitude">The longitude.</param>
-<<<<<<< HEAD
         /// <param name="distErrorPercent">Gets the error distance that specifies how precise the query shape is.</param>
         IDocumentQueryCustomization IDocumentQueryCustomization.WithinRadiusOf(double radius, double latitude, double longitude, double distErrorPercent)
 		{
@@ -851,19 +451,6 @@
 			GenerateQueryWithinRadiusOf(fieldName, radius, latitude, longitude, distErrorPercent);
 			return this;
 		}
-=======
-        IDocumentQueryCustomization IDocumentQueryCustomization.WithinRadiusOf(double radius, double latitude, double longitude)
-        {
-            GenerateQueryWithinRadiusOf(Constants.DefaultSpatialFieldName, radius, latitude, longitude);
-            return this;
-        }
-
-        IDocumentQueryCustomization IDocumentQueryCustomization.WithinRadiusOf(string fieldName, double radius, double latitude, double longitude)
-        {
-            GenerateQueryWithinRadiusOf(fieldName, radius, latitude, longitude);
-            return this;
-        }
->>>>>>> b19bf61a
 
         /// <summary>
         ///   Filter matches to be inside the specified radius
@@ -872,7 +459,6 @@
         /// <param name = "latitude">The latitude.</param>
         /// <param name = "longitude">The longitude.</param>
         /// <param name = "radiusUnits">The units of the <paramref name="radius"/></param>
-<<<<<<< HEAD
         /// <param name="distErrorPercent">Gets the error distance that specifies how precise the query shape is</param>
         IDocumentQueryCustomization IDocumentQueryCustomization.WithinRadiusOf(double radius, double latitude, double longitude, SpatialUnits radiusUnits, double distErrorPercent)
 		{
@@ -1445,569 +1031,6 @@
 		/// </summary>
 		[Obsolete(
 			@"
-=======
-        IDocumentQueryCustomization IDocumentQueryCustomization.WithinRadiusOf(double radius, double latitude, double longitude, SpatialUnits radiusUnits)
-        {
-            GenerateQueryWithinRadiusOf(Constants.DefaultSpatialFieldName, radius, latitude, longitude, radiusUnits: radiusUnits);
-            return this;
-        }
-
-        IDocumentQueryCustomization IDocumentQueryCustomization.WithinRadiusOf(string fieldName, double radius, double latitude, double longitude, SpatialUnits radiusUnits)
-        {
-            GenerateQueryWithinRadiusOf(fieldName, radius, latitude, longitude, radiusUnits: radiusUnits);
-            return this;
-        }
-
-        IDocumentQueryCustomization IDocumentQueryCustomization.RelatesToShape(string fieldName, string shapeWKT, SpatialRelation rel)
-        {
-            GenerateSpatialQueryData(fieldName, shapeWKT, rel);
-            return this;
-        }
-
-        IDocumentQueryCustomization IDocumentQueryCustomization.Spatial(string fieldName, Func<SpatialCriteriaFactory, SpatialCriteria> clause)
-        {
-            var criteria = clause(new SpatialCriteriaFactory());
-            GenerateSpatialQueryData(fieldName, criteria);
-            return this;
-        }
-
-        /// <summary>
-        ///   Filter matches to be inside the specified radius
-        /// </summary>
-        protected TSelf GenerateQueryWithinRadiusOf(string fieldName, double radius, double latitude, double longitude, double distanceErrorPct = 0.025, SpatialUnits? radiusUnits = null)
-        {
-            return GenerateSpatialQueryData(fieldName, SpatialIndexQuery.GetQueryShapeFromLatLon(latitude, longitude, radius), SpatialRelation.Within, distanceErrorPct, radiusUnits);
-        }
-
-        protected TSelf GenerateSpatialQueryData(string fieldName, string shapeWKT, SpatialRelation relation, double distanceErrorPct = 0.025, SpatialUnits? radiusUnits = null)
-        {
-            isSpatialQuery = true;
-            spatialFieldName = fieldName;
-            queryShape = new WktSanitizer().Sanitize(shapeWKT);
-            spatialRelation = relation;
-            this.distanceErrorPct = distanceErrorPct;
-            spatialUnits = radiusUnits;
-            return (TSelf)this;
-        }
-
-        protected TSelf GenerateSpatialQueryData(string fieldName, SpatialCriteria criteria, double distanceErrorPct = 0.025)
-        {
-            var wkt = criteria.Shape as string;
-            if (wkt == null && criteria.Shape != null)
-            {
-                var jsonSerializer = DocumentConvention.CreateSerializer();
-
-                using (var jsonWriter = new RavenJTokenWriter())
-                {
-                    var converter = new ShapeConverter();
-                    jsonSerializer.Serialize(jsonWriter, criteria.Shape);
-                    if (!converter.TryConvert(jsonWriter.Token, out wkt))
-                        throw new ArgumentException("Shape");
-                }
-            }
-
-            if (wkt == null)
-                throw new ArgumentException("Shape");
-
-            isSpatialQuery = true;
-            spatialFieldName = fieldName;
-            queryShape = new WktSanitizer().Sanitize(wkt);
-            spatialRelation = criteria.Relation;
-            this.distanceErrorPct = distanceErrorPct;
-            return (TSelf)this;
-        }
-
-        /// <summary>
-        ///   EXPERT ONLY: Instructs the query to wait for non stale results.
-        ///   This shouldn't be used outside of unit tests unless you are well aware of the implications
-        /// </summary>
-        IDocumentQueryCustomization IDocumentQueryCustomization.WaitForNonStaleResults()
-        {
-            WaitForNonStaleResults();
-            return this;
-        }
-
-        public void UsingDefaultField(string field)
-        {
-            defaultField = field;
-        }
-
-        public void UsingDefaultOperator(QueryOperator @operator)
-        {
-            defaultOperator = @operator;
-        }
-
-        /// <summary>
-        ///   Includes the specified path in the query, loading the document specified in that path
-        /// </summary>
-        /// <param name = "path">The path.</param>
-        IDocumentQueryCustomization IDocumentQueryCustomization.Include<TResult>(Expression<Func<TResult, object>> path)
-        {
-            var body = path.Body as UnaryExpression;
-            if (body != null)
-            {
-                switch (body.NodeType)
-                {
-                    case ExpressionType.Convert:
-                    case ExpressionType.ConvertChecked:
-                        throw new InvalidOperationException("You cannot use Include<TResult> on value type. Please use the Include<TResult, TInclude> overload.");
-                }
-            }
-
-            Include(path.ToPropertyPath());
-            return this;
-        }
-
-        public IDocumentQueryCustomization Include<TResult, TInclude>(Expression<Func<TResult, object>> path)
-        {
-            var fullId = DocumentConvention.FindFullDocumentKeyFromNonStringIdentifier(-1, typeof(TInclude), false);
-            var idPrefix = fullId.Replace("-1", string.Empty);
-
-            var id = path.ToPropertyPath() + "(" + idPrefix + ")";
-            Include(id);
-            return this;
-        }
-
-        /// <summary>
-        ///   Instruct the query to wait for non stale result for the specified wait timeout.
-        /// </summary>
-        /// <param name = "waitTimeout">The wait timeout.</param>
-        /// <returns></returns>
-        public void WaitForNonStaleResults(TimeSpan waitTimeout)
-        {
-            theWaitForNonStaleResults = true;
-            cutoffEtag = null;
-            cutoff = null;
-            timeout = waitTimeout;
-        }
-
-        protected internal QueryOperation InitializeQueryOperation()
-        {
-            var indexQuery = GetIndexQuery(isAsync: false);
-
-            if (beforeQueryExecutionAction != null)
-                beforeQueryExecutionAction(indexQuery);
-
-            return new QueryOperation(theSession,
-                                      indexName,
-                                      indexQuery,
-                                      projectionFields,
-                                      theWaitForNonStaleResults,
-                                      timeout,
-                                      transformResultsFunc,
-                                      includes,
-                                      disableEntitiesTracking);
-        }
-
-        public IndexQuery GetIndexQuery(bool isAsync)
-        {
-            var query = queryText.ToString();
-            var indexQuery = GenerateIndexQuery(query);
-            return indexQuery;
-        }
-        public FacetResults GetFacets(string facetSetupDoc, int facetStart, int? facetPageSize)
-        {
-            var q = GetIndexQuery(false);
-            return DatabaseCommands.GetFacets(indexName, q, facetSetupDoc, facetStart, facetPageSize);
-        }
-
-        public FacetResults GetFacets(List<Facet> facets, int facetStart, int? facetPageSize)
-        {
-            var q = GetIndexQuery(false);
-            return DatabaseCommands.GetFacets(indexName, q, facets, facetStart, facetPageSize);
-        }
-
-        public Task<FacetResults> GetFacetsAsync(string facetSetupDoc, int facetStart, int? facetPageSize, CancellationToken token = default(CancellationToken))
-        {
-            var q = GetIndexQuery(true);
-            return AsyncDatabaseCommands.GetFacetsAsync(indexName, q, facetSetupDoc, facetStart, facetPageSize, token);
-        }
-
-        public Task<FacetResults> GetFacetsAsync(List<Facet> facets, int facetStart, int? facetPageSize, CancellationToken token = default(CancellationToken))
-        {
-            var q = GetIndexQuery(true);
-            return AsyncDatabaseCommands.GetFacetsAsync(indexName, q, facets, facetStart, facetPageSize, token);
-        }
-
-        /// <summary>
-        ///   Gets the query result
-        ///   Execute the query the first time that this is called.
-        /// </summary>
-        /// <value>The query result.</value>
-        public QueryResult QueryResult
-        {
-            get
-            {
-                InitSync();
-
-                return queryOperation.CurrentQueryResults.CreateSnapshot();
-            }
-        }
-
-        protected virtual void InitSync()
-        {
-            if (queryOperation != null)
-                return;
-            ClearSortHints(DatabaseCommands);
-            ExecuteBeforeQueryListeners();
-            queryOperation = InitializeQueryOperation();
-            ExecuteActualQuery();
-        }
-
-        protected void ClearSortHints(IDatabaseCommands dbCommands)
-        {
-            foreach (var key in dbCommands.OperationsHeaders.AllKeys.Where(key => key.StartsWith("SortHint")).ToArray())
-            {
-                dbCommands.OperationsHeaders.Remove(key);
-            }
-        }
-
-        protected virtual void ExecuteActualQuery()
-        {
-            theSession.IncrementRequestCount();
-            while (true)
-            {
-                using (queryOperation.EnterQueryContext())
-                {
-                    queryOperation.LogQuery();
-                    var result = DatabaseCommands.Query(indexName, queryOperation.IndexQuery, includes.ToArray());
-                    if (queryOperation.IsAcceptable(result) == false)
-                    {
-                        Thread.Sleep(100);
-                        continue;
-                    }
-                    break;
-                }
-            }
-            InvokeAfterQueryExecuted(queryOperation.CurrentQueryResults);
-        }
-
-        protected void ClearSortHints(IAsyncDatabaseCommands dbCommands)
-        {
-            foreach (var key in dbCommands.OperationsHeaders.AllKeys.Where(key => key.StartsWith("SortHint")).ToArray())
-            {
-                dbCommands.OperationsHeaders.Remove(key);
-            }
-        }
-
-        /// <summary>
-        /// Register the query as a lazy query in the session and return a lazy
-        /// instance that will evaluate the query only when needed
-        /// </summary>
-        public Lazy<IEnumerable<T>> Lazily()
-        {
-            return Lazily(null);
-        }
-
-        //the assumption here that there is only one of them is not null
-        //and even if not, they should have the same operation headers 
-        private NameValueCollection GetOperationHeaders()
-        {
-            if (DatabaseCommands != null)
-                return DatabaseCommands.OperationsHeaders;
-
-            return AsyncDatabaseCommands != null ?
-                AsyncDatabaseCommands.OperationsHeaders : new NameValueCollection(0);
-        }
-
-        /// <summary>
-        /// Register the query as a lazy query in the session and return a lazy
-        /// instance that will evaluate the query only when needed
-        /// </summary>
-        public virtual Lazy<IEnumerable<T>> Lazily(Action<IEnumerable<T>> onEval)
-        {
-            if (queryOperation == null)
-            {
-                ExecuteBeforeQueryListeners();
-                queryOperation = InitializeQueryOperation();
-            }
-
-            var lazyQueryOperation = new LazyQueryOperation<T>(queryOperation, afterQueryExecutedCallback, includes, GetOperationHeaders());
-            return ((DocumentSession)theSession).AddLazyOperation(lazyQueryOperation, onEval);
-        }
-
-        /// <summary>
-        /// Register the query as a lazy query in the session and return a lazy
-        /// instance that will evaluate the query only when needed
-        /// </summary>
-        public virtual Lazy<Task<IEnumerable<T>>> LazilyAsync(Action<IEnumerable<T>> onEval)
-        {
-            if (queryOperation == null)
-            {
-                ExecuteBeforeQueryListeners();
-                queryOperation = InitializeQueryOperation();
-            }
-
-            var lazyQueryOperation = new LazyQueryOperation<T>(queryOperation, afterQueryExecutedCallback, includes, GetOperationHeaders());
-            return ((AsyncDocumentSession)theSession).AddLazyOperation(lazyQueryOperation, onEval);
-        }
-
-
-        /// <summary>
-        /// Register the query as a lazy-count query in the session and return a lazy
-        /// instance that will evaluate the query only when needed
-        /// </summary>
-        public virtual Lazy<int> CountLazily()
-        {
-            if (queryOperation == null)
-            {
-                ExecuteBeforeQueryListeners();
-                Take(0);
-                queryOperation = InitializeQueryOperation();
-            }
-
-
-            var lazyQueryOperation = new LazyQueryOperation<T>(queryOperation, afterQueryExecutedCallback, includes, GetOperationHeaders());
-
-            return ((DocumentSession)theSession).AddLazyCountOperation(lazyQueryOperation);
-        }
-
-        /// <summary>
-        ///   Gets the query result
-        ///   Execute the query the first time that this is called.
-        /// </summary>
-        /// <value>The query result.</value>
-        public async Task<QueryResult> QueryResultAsync(CancellationToken token = default(CancellationToken))
-        {
-            var result = await InitAsync().WithCancellation(token);
-            return result.CurrentQueryResults.CreateSnapshot();
-        }
-
-        protected virtual async Task<QueryOperation> InitAsync()
-        {
-            if (queryOperation != null)
-                return queryOperation;
-            ClearSortHints(AsyncDatabaseCommands);
-            ExecuteBeforeQueryListeners();
-
-            queryOperation = InitializeQueryOperation();
-            return await ExecuteActualQueryAsync();
-        }
-
-        protected void ExecuteBeforeQueryListeners()
-        {
-            foreach (var documentQueryListener in queryListeners)
-            {
-                documentQueryListener.BeforeQueryExecuted(this);
-            }
-        }
-
-        /// <summary>
-        ///   Gets the fields for projection
-        /// </summary>
-        /// <returns></returns>
-        public IEnumerable<string> GetProjectionFields()
-        {
-            return projectionFields ?? Enumerable.Empty<string>();
-        }
-
-        /// <summary>
-        /// Order the search results randomly
-        /// </summary>
-        public void RandomOrdering()
-        {
-            AddOrder(Constants.RandomFieldName + ";" + Guid.NewGuid(), false);
-        }
-
-        public void CustomSortUsing(string typeName)
-        {
-            CustomSortUsing(typeName, false);
-        }
-
-        public void CustomSortUsing(string typeName, bool descending)
-        {
-            AddOrder(Constants.CustomSortFieldName + (descending ? "-" : "") + ";" + typeName, false);
-        }
-
-        /// <summary>
-        /// Order the search results randomly using the specified seed
-        /// this is useful if you want to have repeatable random queries
-        /// </summary>
-        public void RandomOrdering(string seed)
-        {
-            AddOrder(Constants.RandomFieldName + ";" + seed, false);
-        }
-
-        public IDocumentQueryCustomization BeforeQueryExecution(Action<IndexQuery> action)
-        {
-            beforeQueryExecutionAction += action;
-            return this;
-        }
-
-        public IDocumentQueryCustomization TransformResults(Func<IndexQuery, IEnumerable<object>, IEnumerable<object>> resultsTransformer)
-        {
-            this.transformResultsFunc = resultsTransformer;
-            return this;
-        }
-
-        IDocumentQueryCustomization IDocumentQueryCustomization.Highlight(
-            string fieldName, int fragmentLength, int fragmentCount, string fragmentsField)
-        {
-            this.Highlight(fieldName, fragmentLength, fragmentCount, fragmentsField);
-            return this;
-        }
-
-        IDocumentQueryCustomization IDocumentQueryCustomization.Highlight(
-            string fieldName, int fragmentLength, int fragmentCount, out FieldHighlightings fieldHighlightings)
-        {
-            this.Highlight(fieldName, fragmentLength, fragmentCount, out fieldHighlightings);
-            return this;
-        }
-
-        IDocumentQueryCustomization IDocumentQueryCustomization.Highlight(
-            string fieldName, string fieldKeyName, int fragmentLength, int fragmentCount, out FieldHighlightings fieldHighlightings)
-        {
-            this.Highlight(fieldName, fieldKeyName, fragmentLength, fragmentCount, out fieldHighlightings);
-            return this;
-        }
-
-        IDocumentQueryCustomization IDocumentQueryCustomization.SetAllowMultipleIndexEntriesForSameDocumentToResultTransformer(bool val)
-        {
-            this.SetAllowMultipleIndexEntriesForSameDocumentToResultTransformer(val);
-            return this;
-        }
-
-        IDocumentQueryCustomization IDocumentQueryCustomization.SetHighlighterTags(string preTag, string postTag)
-        {
-            this.SetHighlighterTags(preTag, postTag);
-            return this;
-        }
-
-        IDocumentQueryCustomization IDocumentQueryCustomization.SetHighlighterTags(string[] preTags, string[] postTags)
-        {
-            this.SetHighlighterTags(preTags, postTags);
-            return this;
-        }
-
-        public IDocumentQueryCustomization NoTracking()
-        {
-            disableEntitiesTracking = true;
-            return this;
-        }
-
-        public IDocumentQueryCustomization NoCaching()
-        {
-            disableCaching = true;
-            return this;
-        }
-
-        public IDocumentQueryCustomization ShowTimings()
-        {
-            showQueryTimings = true;
-            return this;
-        }
-
-        public void SetHighlighterTags(string preTag, string postTag)
-        {
-            this.SetHighlighterTags(new[] { preTag }, new[] { postTag });
-        }
-
-        /// <summary>
-        ///   Adds an ordering for a specific field to the query
-        /// </summary>
-        /// <param name = "fieldName">Name of the field.</param>
-        /// <param name = "descending">if set to <c>true</c> [descending].</param>
-        public void AddOrder(string fieldName, bool descending)
-        {
-            AddOrder(fieldName, descending, null);
-        }
-
-        /// <summary>
-        ///   Adds an ordering for a specific field to the query and specifies the type of field for sorting purposes
-        /// </summary>
-        /// <param name = "fieldName">Name of the field.</param>
-        /// <param name = "descending">if set to <c>true</c> [descending].</param>
-        /// <param name = "fieldType">the type of the field to be sorted.</param>
-        public void AddOrder(string fieldName, bool descending, Type fieldType)
-        {
-            fieldName = EnsureValidFieldName(new WhereParams
-            {
-                FieldName = fieldName
-            });
-            fieldName = descending ? "-" + fieldName : fieldName;
-            orderByFields = orderByFields.Concat(new[] { fieldName }).ToArray();
-            if (theSession != null)
-                sortByHints.Add(new KeyValuePair<string, SortOptions?>(fieldName, theSession.Conventions.GetDefaultSortOption(fieldType)));
-        }
-
-        public void Highlight(string fieldName, int fragmentLength, int fragmentCount, string fragmentsField)
-        {
-            highlightedFields.Add(new HighlightedField(fieldName, fragmentLength, fragmentCount, fragmentsField));
-        }
-
-        public void Highlight(string fieldName, int fragmentLength, int fragmentCount, out FieldHighlightings fieldHighlightings)
-        {
-            highlightedFields.Add(new HighlightedField(fieldName, fragmentLength, fragmentCount, null));
-            fieldHighlightings = highlightings.AddField(fieldName);
-        }
-
-        public void Highlight(string fieldName, string fieldKeyName, int fragmentLength, int fragmentCount, out FieldHighlightings fieldHighlightings)
-        {
-            highlighterKeyName = fieldKeyName;
-            highlightedFields.Add(new HighlightedField(fieldName, fragmentLength, fragmentCount, null));
-            fieldHighlightings = highlightings.AddField(fieldName);
-        }
-
-        public void SetHighlighterTags(string[] preTags, string[] postTags)
-        {
-            highlighterPreTags = preTags;
-            highlighterPostTags = postTags;
-        }
-
-        /// <summary>
-        ///   Gets the enumerator.
-        /// </summary>
-        public virtual IEnumerator<T> GetEnumerator()
-        {
-            InitSync();
-            while (true)
-            {
-                try
-                {
-                    return queryOperation.Complete<T>().GetEnumerator();
-                }
-                catch (Exception e)
-                {
-                    if (queryOperation.ShouldQueryAgain(e) == false)
-                        throw;
-                    ExecuteActualQuery(); // retry the query, note that we explicitly not incrementing the session request count here
-                }
-            }
-        }
-
-        private async Task<Tuple<QueryResult, IList<T>>> ProcessEnumerator(QueryOperation currentQueryOperation)
-        {
-            try
-            {
-                var list = currentQueryOperation.Complete<T>();
-                return Tuple.Create(currentQueryOperation.CurrentQueryResults, list);
-            }
-            catch (Exception e)
-            {
-                if (queryOperation.ShouldQueryAgain(e) == false)
-                    throw;
-            }
-
-            var result = await ExecuteActualQueryAsync();
-            return await ProcessEnumerator(result);
-        }
-
-        /// <summary>
-        ///   Includes the specified path in the query, loading the document specified in that path
-        /// </summary>
-        /// <param name = "path">The path.</param>
-        public void Include(string path)
-        {
-            includes.Add(path);
-        }
-
-        /// <summary>
-        ///   This function exists solely to forbid in memory where clause on IDocumentQuery, because
-        ///   that is nearly always a mistake.
-        /// </summary>
-        [Obsolete(
-            @"
->>>>>>> b19bf61a
 You cannot issue an in memory filter - such as Where(x=>x.Name == ""Ayende"") - on IDocumentQuery. 
 This is likely a bug, because this will execute the filter in memory, rather than in RavenDB.
 Consider using session.Query<T>() instead of session.Advanced.DocumentQuery<T>. The session.Query<T>() method fully supports Linq queries, while session.Advanced.DocumentQuery<T>() is intended for lower level API access.
@@ -2048,7 +1071,6 @@
 Consider using session.Query<T>() instead of session.Advanced.DocumentQuery<T>. The session.Query<T>() method fully supports Linq queries, while session.Advanced.DocumentQuery<T>() is intended for lower level API access.
 If you really want to do in memory filtering on the data returned from the query, you can use: session.Advanced.DocumentQuery<T>().ToList().Count()
 "
-<<<<<<< HEAD
 			, true)]
 		public int Count()
 		{
@@ -3370,1299 +2392,6 @@
 		}
 
 	}
-=======
-            , true)]
-        public int Count()
-        {
-            throw new NotSupportedException();
-        }
-
-        /// <summary>
-        ///   Includes the specified path in the query, loading the document specified in that path
-        /// </summary>
-        /// <param name = "path">The path.</param>
-        public void Include(Expression<Func<T, object>> path)
-        {
-            Include(path.ToPropertyPath());
-        }
-
-        /// <summary>
-        ///   Takes the specified count.
-        /// </summary>
-        /// <param name = "count">The count.</param>
-        /// <returns></returns>
-        public void Take(int count)
-        {
-            pageSize = count;
-        }
-
-        /// <summary>
-        ///   Skips the specified count.
-        /// </summary>
-        /// <param name = "count">The count.</param>
-        /// <returns></returns>
-        public void Skip(int count)
-        {
-            start = count;
-        }
-
-        public T First()
-        {
-            return ExecuteQueryOperation(1).First();
-        }
-
-        public T FirstOrDefault()
-        {
-            return ExecuteQueryOperation(1).FirstOrDefault();
-        }
-
-        public T Single()
-        {
-            return ExecuteQueryOperation(2).Single();
-        }
-
-        public T SingleOrDefault()
-        {
-            return ExecuteQueryOperation(2).SingleOrDefault();
-        }
-
-        private IEnumerable<T> ExecuteQueryOperation(int take)
-        {
-            if (!pageSize.HasValue || pageSize > take)
-                Take(take);
-
-            InitSync();
-
-            return queryOperation.Complete<T>();
-        }
-
-        /// <summary>
-        ///   Filter the results from the index using the specified where clause.
-        /// </summary>
-        /// <param name = "whereClause">The where clause.</param>
-        public void Where(string whereClause)
-        {
-            AppendSpaceIfNeeded(queryText.Length > 0 && queryText[queryText.Length - 1] != '(');
-            queryText.Append(whereClause);
-        }
-
-        private void AppendSpaceIfNeeded(bool shouldAppendSpace)
-        {
-            if (shouldAppendSpace)
-            {
-                queryText.Append(" ");
-            }
-        }
-
-        /// <summary>
-        ///   Matches exact value
-        /// </summary>
-        /// <remarks>
-        ///   Defaults to NotAnalyzed
-        /// </remarks>
-        public void WhereEquals(string fieldName, object value)
-        {
-            WhereEquals(new WhereParams
-            {
-                FieldName = fieldName,
-                Value = value
-            });
-        }
-
-        /// <summary>
-        ///   Matches exact value
-        /// </summary>
-        /// <remarks>
-        ///   Defaults to allow wildcards only if analyzed
-        /// </remarks>
-        public void WhereEquals(string fieldName, object value, bool isAnalyzed)
-        {
-            WhereEquals(new WhereParams
-            {
-                AllowWildcards = isAnalyzed,
-                IsAnalyzed = isAnalyzed,
-                FieldName = fieldName,
-                Value = value
-            });
-        }
-
-
-        /// <summary>
-        ///   Simplified method for opening a new clause within the query
-        /// </summary>
-        /// <returns></returns>
-        public void OpenSubclause()
-        {
-            currentClauseDepth++;
-            AppendSpaceIfNeeded(queryText.Length > 0 && queryText[queryText.Length - 1] != '(');
-            NegateIfNeeded();
-            queryText.Append("(");
-        }
-
-        /// <summary>
-        ///   Simplified method for closing a clause within the query
-        /// </summary>
-        /// <returns></returns>
-        public void CloseSubclause()
-        {
-            currentClauseDepth--;
-            queryText.Append(")");
-        }
-
-        /// <summary>
-        ///   Matches exact value
-        /// </summary>
-        public void WhereEquals(WhereParams whereParams)
-        {
-            EnsureValidFieldName(whereParams);
-
-            if (theSession != null && whereParams.Value != null)
-                sortByHints.Add(new KeyValuePair<string, SortOptions?>(whereParams.FieldName, theSession.Conventions.GetDefaultSortOption(whereParams.Value.GetType())));
-
-            var transformToEqualValue = TransformToEqualValue(whereParams);
-            lastEquality = new KeyValuePair<string, string>(whereParams.FieldName, transformToEqualValue);
-
-            AppendSpaceIfNeeded(queryText.Length > 0 && queryText[queryText.Length - 1] != '(');
-            NegateIfNeeded();
-
-            queryText.Append(RavenQuery.EscapeField(whereParams.FieldName));
-            queryText.Append(":");
-            queryText.Append(transformToEqualValue);
-        }
-
-        private string EnsureValidFieldName(WhereParams whereParams)
-        {
-            if (theSession == null || theSession.Conventions == null || whereParams.IsNestedPath || isMapReduce)
-                return whereParams.FieldName;
-
-            foreach (var rootType in rootTypes)
-            {
-                var identityProperty = theSession.Conventions.GetIdentityProperty(rootType);
-                if (identityProperty != null && identityProperty.Name == whereParams.FieldName)
-                {
-                    whereParams.FieldTypeForIdentifier = rootType;
-                    return whereParams.FieldName = Constants.DocumentIdFieldName;
-                }
-            }
-
-            return whereParams.FieldName;
-        }
-
-        ///<summary>
-        /// Negate the next operation
-        ///</summary>
-        public void NegateNext()
-        {
-            negate = !negate;
-        }
-
-        private void NegateIfNeeded()
-        {
-            if (negate == false)
-                return;
-            negate = false;
-            queryText.Append("-");
-        }
-
-        private IEnumerable<object> UnpackEnumerable(IEnumerable items)
-        {
-            foreach (var item in items)
-            {
-                var enumerable = item as IEnumerable;
-                if (enumerable != null && item is string == false)
-                {
-                    foreach (var nested in UnpackEnumerable(enumerable))
-                    {
-                        yield return nested;
-                    }
-                }
-                else
-                {
-                    yield return item;
-                }
-            }
-        }
-
-        /// <summary>
-        /// Check that the field has one of the specified value
-        /// </summary>
-        public void WhereIn(string fieldName, IEnumerable<object> values)
-        {
-            AppendSpaceIfNeeded(queryText.Length > 0 && char.IsWhiteSpace(queryText[queryText.Length - 1]) == false);
-            NegateIfNeeded();
-
-            var whereParams = new WhereParams
-            {
-                FieldName = fieldName
-            };
-            fieldName = EnsureValidFieldName(whereParams);
-
-            var list = UnpackEnumerable(values).ToList();
-
-            if (list.Count == 0)
-            {
-                queryText.Append("@emptyIn<")
-                    .Append(RavenQuery.EscapeField(fieldName))
-                    .Append(">:(no-results)");
-                return;
-            }
-
-            queryText.Append("@in<")
-                .Append(RavenQuery.EscapeField(fieldName))
-                .Append(">:(");
-
-            var first = true;
-            AddItemToInClause(whereParams, list, first);
-            queryText.Append(") ");
-        }
-
-        private void AddItemToInClause(WhereParams whereParams, IEnumerable<object> list, bool first)
-        {
-            foreach (var value in list)
-            {
-                var enumerable = value as IEnumerable;
-                if (enumerable != null && value is string == false)
-                {
-                    AddItemToInClause(whereParams, enumerable.Cast<object>(), first);
-                    return;
-                }
-                if (first == false)
-                {
-                    queryText.Append(",");
-                }
-                first = false;
-                var nestedWhereParams = new WhereParams
-                {
-                    AllowWildcards = true,
-                    IsAnalyzed = true,
-                    FieldName = whereParams.FieldName,
-                    FieldTypeForIdentifier = whereParams.FieldTypeForIdentifier,
-                    Value = value
-                };
-                queryText.Append(TransformToEqualValue(nestedWhereParams).Replace(",", "`,`"));
-            }
-        }
-
-        /// <summary>
-        ///   Matches fields which starts with the specified value.
-        /// </summary>
-        /// <param name = "fieldName">Name of the field.</param>
-        /// <param name = "value">The value.</param>
-        public void WhereStartsWith(string fieldName, object value)
-        {
-            // NOTE: doesn't fully match StartsWith semantics
-            WhereEquals(
-                new WhereParams
-                {
-                    FieldName = fieldName,
-                    Value = String.Concat(value, "*"),
-                    IsAnalyzed = true,
-                    AllowWildcards = true
-                });
-        }
-
-        /// <summary>
-        ///   Matches fields which ends with the specified value.
-        /// </summary>
-        /// <param name = "fieldName">Name of the field.</param>
-        /// <param name = "value">The value.</param>
-        public void WhereEndsWith(string fieldName, object value)
-        {
-            // http://lucene.apache.org/java/2_4_0/queryparsersyntax.html#Wildcard%20Searches
-            // You cannot use a * or ? symbol as the first character of a search
-
-            // NOTE: doesn't fully match EndsWith semantics
-            WhereEquals(
-                new WhereParams
-                {
-                    FieldName = fieldName,
-                    Value = String.Concat("*", value),
-                    AllowWildcards = true,
-                    IsAnalyzed = true
-                });
-        }
-
-        /// <summary>
-        ///   Matches fields where the value is between the specified start and end, exclusive
-        /// </summary>
-        /// <param name = "fieldName">Name of the field.</param>
-        /// <param name = "start">The start.</param>
-        /// <param name = "end">The end.</param>
-        /// <returns></returns>
-        public void WhereBetween(string fieldName, object start, object end)
-        {
-            AppendSpaceIfNeeded(queryText.Length > 0);
-
-            if ((start ?? end) != null && theSession != null)
-                sortByHints.Add(new KeyValuePair<string, SortOptions?>(fieldName, theSession.Conventions.GetDefaultSortOption((start ?? end).GetType())));
-
-            NegateIfNeeded();
-
-            fieldName = GetFieldNameForRangeQueries(fieldName, start, end);
-
-            queryText.Append(RavenQuery.EscapeField(fieldName)).Append(":{");
-            queryText.Append(start == null ? "*" : TransformToRangeValue(new WhereParams { Value = start, FieldName = fieldName }));
-            queryText.Append(" TO ");
-            queryText.Append(end == null ? "NULL" : TransformToRangeValue(new WhereParams { Value = end, FieldName = fieldName }));
-            queryText.Append("}");
-        }
-
-        /// <summary>
-        ///   Matches fields where the value is between the specified start and end, inclusive
-        /// </summary>
-        /// <param name = "fieldName">Name of the field.</param>
-        /// <param name = "start">The start.</param>
-        /// <param name = "end">The end.</param>
-        /// <returns></returns>
-        public void WhereBetweenOrEqual(string fieldName, object start, object end)
-        {
-            AppendSpaceIfNeeded(queryText.Length > 0);
-            if ((start ?? end) != null && theSession != null)
-                sortByHints.Add(new KeyValuePair<string, SortOptions?>(fieldName, theSession.Conventions.GetDefaultSortOption((start ?? end).GetType())));
-
-            NegateIfNeeded();
-
-            fieldName = GetFieldNameForRangeQueries(fieldName, start, end);
-
-            queryText.Append(RavenQuery.EscapeField(fieldName)).Append(":[");
-            queryText.Append(start == null ? "*" : TransformToRangeValue(new WhereParams { Value = start, FieldName = fieldName }));
-            queryText.Append(" TO ");
-            queryText.Append(end == null ? "NULL" : TransformToRangeValue(new WhereParams { Value = end, FieldName = fieldName }));
-            queryText.Append("]");
-        }
-
-        private string GetFieldNameForRangeQueries(string fieldName, object start, object end)
-        {
-            fieldName = EnsureValidFieldName(new WhereParams { FieldName = fieldName });
-
-            if (fieldName == Constants.DocumentIdFieldName)
-                return fieldName;
-
-            var val = (start ?? end);
-            if (conventions.UsesRangeType(val) && !fieldName.EndsWith("_Range"))
-                fieldName = fieldName + "_Range";
-            return fieldName;
-        }
-
-        /// <summary>
-        ///   Matches fields where the value is greater than the specified value
-        /// </summary>
-        /// <param name = "fieldName">Name of the field.</param>
-        /// <param name = "value">The value.</param>
-        public void WhereGreaterThan(string fieldName, object value)
-        {
-            WhereBetween(fieldName, value, null);
-        }
-
-        /// <summary>
-        ///   Matches fields where the value is greater than or equal to the specified value
-        /// </summary>
-        /// <param name = "fieldName">Name of the field.</param>
-        /// <param name = "value">The value.</param>
-        public void WhereGreaterThanOrEqual(string fieldName, object value)
-        {
-            WhereBetweenOrEqual(fieldName, value, null);
-        }
-
-        /// <summary>
-        ///   Matches fields where the value is less than the specified value
-        /// </summary>
-        /// <param name = "fieldName">Name of the field.</param>
-        /// <param name = "value">The value.</param>
-        public void WhereLessThan(string fieldName, object value)
-        {
-            WhereBetween(fieldName, null, value);
-        }
-
-        /// <summary>
-        ///   Matches fields where the value is less than or equal to the specified value
-        /// </summary>
-        /// <param name = "fieldName">Name of the field.</param>
-        /// <param name = "value">The value.</param>
-        public void WhereLessThanOrEqual(string fieldName, object value)
-        {
-            WhereBetweenOrEqual(fieldName, null, value);
-        }
-
-        /// <summary>
-        ///   Add an AND to the query
-        /// </summary>
-        public void AndAlso()
-        {
-            if (queryText.Length < 1)
-                return;
-
-            queryText.Append(" AND");
-        }
-
-        /// <summary>
-        ///   Add an OR to the query
-        /// </summary>
-        public void OrElse()
-        {
-            if (queryText.Length < 1)
-                return;
-
-            queryText.Append(" OR");
-        }
-
-        /// <summary>
-        ///   Specifies a boost weight to the last where clause.
-        ///   The higher the boost factor, the more relevant the term will be.
-        /// </summary>
-        /// <param name = "boost">boosting factor where 1.0 is default, less than 1.0 is lower weight, greater than 1.0 is higher weight</param>
-        /// <returns></returns>
-        /// <remarks>
-        ///   http://lucene.apache.org/java/2_4_0/queryparsersyntax.html#Boosting%20a%20Term
-        /// </remarks>
-        public void Boost(decimal boost)
-        {
-            if (queryText.Length < 1)
-            {
-                throw new InvalidOperationException("Missing where clause");
-            }
-
-            if (boost <= 0m)
-            {
-                throw new ArgumentOutOfRangeException("boost", "Boost factor must be a positive number");
-            }
-
-            if (boost != 1m)
-            {
-                // 1.0 is the default
-                queryText.Append("^").Append(boost.ToString(CultureInfo.InvariantCulture));
-            }
-        }
-
-        /// <summary>
-        ///   Specifies a fuzziness factor to the single word term in the last where clause
-        /// </summary>
-        /// <param name = "fuzzy">0.0 to 1.0 where 1.0 means closer match</param>
-        /// <returns></returns>
-        /// <remarks>
-        ///   http://lucene.apache.org/java/2_4_0/queryparsersyntax.html#Fuzzy%20Searches
-        /// </remarks>
-        public void Fuzzy(decimal fuzzy)
-        {
-            if (queryText.Length < 1)
-            {
-                throw new InvalidOperationException("Missing where clause");
-            }
-
-            if (fuzzy < 0m || fuzzy > 1m)
-            {
-                throw new ArgumentOutOfRangeException("Fuzzy distance must be between 0.0 and 1.0");
-            }
-
-            var ch = queryText[queryText.Length - 1];
-            if (ch == '"' || ch == ']')
-            {
-                // this check is overly simplistic
-                throw new InvalidOperationException("Fuzzy factor can only modify single word terms");
-            }
-
-            queryText.Append("~");
-            if (fuzzy != 0.5m)
-            {
-                // 0.5 is the default
-                queryText.Append(fuzzy.ToString(CultureInfo.InvariantCulture));
-            }
-        }
-
-        /// <summary>
-        ///   Specifies a proximity distance for the phrase in the last where clause
-        /// </summary>
-        /// <param name = "proximity">number of words within</param>
-        /// <returns></returns>
-        /// <remarks>
-        ///   http://lucene.apache.org/java/2_4_0/queryparsersyntax.html#Proximity%20Searches
-        /// </remarks>
-        public void Proximity(int proximity)
-        {
-            if (queryText.Length < 1)
-            {
-                throw new InvalidOperationException("Missing where clause");
-            }
-
-            if (proximity < 1)
-            {
-                throw new ArgumentOutOfRangeException("proximity", "Proximity distance must be a positive number");
-            }
-
-            if (queryText[queryText.Length - 1] != '"')
-            {
-                // this check is overly simplistic
-                throw new InvalidOperationException("Proximity distance can only modify a phrase");
-            }
-
-            queryText.Append("~").Append(proximity.ToString(CultureInfo.InvariantCulture));
-        }
-
-        /// <summary>
-        ///   Order the results by the specified fields
-        ///   The fields are the names of the fields to sort, defaulting to sorting by ascending.
-        ///   You can prefix a field name with '-' to indicate sorting by descending or '+' to sort by ascending
-        /// </summary>
-        /// <param name = "fields">The fields.</param>
-        public void OrderBy(params string[] fields)
-        {
-            orderByFields = orderByFields.Concat(fields).ToArray();
-        }
-
-        /// <summary>
-        ///   Order the results by the specified fields
-        ///   The fields are the names of the fields to sort, defaulting to sorting by descending.
-        ///   You can prefix a field name with '-' to indicate sorting by descending or '+' to sort by ascending
-        /// </summary>
-        /// <param name = "fields">The fields.</param>
-        public void OrderByDescending(params string[] fields)
-        {
-            fields = fields.Select(MakeFieldSortDescending).ToArray();
-            OrderBy(fields);
-        }
-
-        protected string MakeFieldSortDescending(string field)
-        {
-            if (string.IsNullOrWhiteSpace(field) || field.StartsWith("+") || field.StartsWith("-"))
-            {
-                return field;
-            }
-
-            return "-" + field;
-        }
-
-        /// <summary>
-        ///   Instructs the query to wait for non stale results as of now.
-        /// </summary>
-        /// <returns></returns>
-        public void WaitForNonStaleResultsAsOfNow()
-        {
-            theWaitForNonStaleResults = true;
-            theWaitForNonStaleResultsAsOfNow = true;
-            cutoff = SystemTime.UtcNow;
-            timeout = DefaultTimeout;
-        }
-
-        /// <summary>
-        ///   Instructs the query to wait for non stale results as of now for the specified timeout.
-        /// </summary>
-        /// <param name = "waitTimeout">The wait timeout.</param>
-        /// <returns></returns>
-        IDocumentQueryCustomization IDocumentQueryCustomization.WaitForNonStaleResultsAsOfNow(TimeSpan waitTimeout)
-        {
-            WaitForNonStaleResultsAsOfNow(waitTimeout);
-            return this;
-        }
-
-        /// <summary>
-        /// Instructs the query to wait for non stale results as of the last write made by any session belonging to the 
-        /// current document store.
-        /// This ensures that you'll always get the most relevant results for your scenarios using simple indexes (map only or dynamic queries).
-        /// However, when used to query map/reduce indexes, it does NOT guarantee that the document that this etag belong to is actually considered for the results. 
-        /// </summary>
-        IDocumentQueryCustomization IDocumentQueryCustomization.WaitForNonStaleResultsAsOfLastWrite()
-        {
-            WaitForNonStaleResultsAsOfLastWrite();
-            return this;
-        }
-
-        /// <summary>
-        /// Instructs the query to wait for non stale results as of the last write made by any session belonging to the 
-        /// current document store.
-        /// This ensures that you'll always get the most relevant results for your scenarios using simple indexes (map only or dynamic queries).
-        /// However, when used to query map/reduce indexes, it does NOT guarantee that the document that this etag belong to is actually considered for the results. 
-        /// </summary>
-        IDocumentQueryCustomization IDocumentQueryCustomization.WaitForNonStaleResultsAsOfLastWrite(TimeSpan waitTimeout)
-        {
-            WaitForNonStaleResultsAsOfLastWrite(waitTimeout);
-            return this;
-        }
-
-        /// <summary>
-        ///   Instructs the query to wait for non stale results as of the cutoff date.
-        /// </summary>
-        /// <param name = "cutOff">The cut off.</param>
-        /// <returns></returns>
-        IDocumentQueryCustomization IDocumentQueryCustomization.WaitForNonStaleResultsAsOf(DateTime cutOff)
-        {
-            WaitForNonStaleResultsAsOf(cutOff);
-            return this;
-        }
-
-        /// <summary>
-        ///   Instructs the query to wait for non stale results as of the cutoff date for the specified timeout
-        /// </summary>
-        /// <param name = "cutOff">The cut off.</param>
-        /// <param name = "waitTimeout">The wait timeout.</param>
-        IDocumentQueryCustomization IDocumentQueryCustomization.WaitForNonStaleResultsAsOf(DateTime cutOff,
-                                                                                           TimeSpan waitTimeout)
-        {
-            WaitForNonStaleResultsAsOf(cutOff, waitTimeout);
-            return this;
-        }
-
-        /// <summary>
-        /// Instructs the query to wait for non stale results as of the cutoff etag.
-        /// </summary>
-        /// <param name="cutOffEtag">The cut off etag.</param>
-        IDocumentQueryCustomization IDocumentQueryCustomization.WaitForNonStaleResultsAsOf(Etag cutOffEtag)
-        {
-            WaitForNonStaleResultsAsOf(cutOffEtag);
-            return this;
-        }
-
-        /// <summary>
-        /// Instructs the query to wait for non stale results as of the cutoff etag for the specified timeout.
-        /// </summary>
-        /// <param name="cutOffEtag">The cut off etag.</param>
-        /// <param name="waitTimeout">The wait timeout.</param>
-        IDocumentQueryCustomization IDocumentQueryCustomization.WaitForNonStaleResultsAsOf(Etag cutOffEtag, TimeSpan waitTimeout)
-        {
-            WaitForNonStaleResultsAsOf(cutOffEtag, waitTimeout);
-            return this;
-        }
-
-        /// <summary>
-        ///   Instructs the query to wait for non stale results as of now.
-        /// </summary>
-        /// <returns></returns>
-        IDocumentQueryCustomization IDocumentQueryCustomization.WaitForNonStaleResultsAsOfNow()
-        {
-            WaitForNonStaleResultsAsOfNow();
-            return this;
-        }
-
-        /// <summary>
-        ///   Instructs the query to wait for non stale results as of now for the specified timeout.
-        /// </summary>
-        /// <param name = "waitTimeout">The wait timeout.</param>
-        /// <returns></returns>
-        public void WaitForNonStaleResultsAsOfNow(TimeSpan waitTimeout)
-        {
-            theWaitForNonStaleResults = true;
-            theWaitForNonStaleResultsAsOfNow = true;
-            cutoff = SystemTime.UtcNow;
-            timeout = waitTimeout;
-        }
-
-        /// <summary>
-        ///   Instructs the query to wait for non stale results as of the cutoff date.
-        /// </summary>
-        /// <param name = "cutOff">The cut off.</param>
-        /// <returns></returns>
-        public void WaitForNonStaleResultsAsOf(DateTime cutOff)
-        {
-            WaitForNonStaleResultsAsOf(cutOff, DefaultTimeout);
-        }
-
-        /// <summary>
-        ///   Instructs the query to wait for non stale results as of the cutoff date for the specified timeout
-        /// </summary>
-        /// <param name = "cutOff">The cut off.</param>
-        /// <param name = "waitTimeout">The wait timeout.</param>
-        public void WaitForNonStaleResultsAsOf(DateTime cutOff, TimeSpan waitTimeout)
-        {
-            theWaitForNonStaleResults = true;
-            cutoff = cutOff.ToUniversalTime();
-            timeout = waitTimeout;
-        }
-
-        /// <summary>
-        /// Instructs the query to wait for non stale results as of the cutoff etag.
-        /// </summary>
-        public void WaitForNonStaleResultsAsOf(Etag cutOffEtag)
-        {
-            WaitForNonStaleResultsAsOf(cutOffEtag, DefaultTimeout);
-        }
-
-        /// <summary>
-        /// Instructs the query to wait for non stale results as of the cutoff etag.
-        /// </summary>
-        public void WaitForNonStaleResultsAsOf(Etag cutOffEtag, TimeSpan waitTimeout)
-        {
-            theWaitForNonStaleResults = true;
-            timeout = waitTimeout;
-            cutoffEtag = cutOffEtag;
-        }
-
-        /// <summary>
-        /// Instructs the query to wait for non stale results as of the last write made by any session belonging to the 
-        /// current document store.
-        /// This ensures that you'll always get the most relevant results for your scenarios using simple indexes (map only or dynamic queries).
-        /// However, when used to query map/reduce indexes, it does NOT guarantee that the document that this etag belong to is actually considered for the results. 
-        /// </summary>
-        public void WaitForNonStaleResultsAsOfLastWrite()
-        {
-            WaitForNonStaleResultsAsOfLastWrite(DefaultTimeout);
-        }
-
-        /// <summary>
-        /// Instructs the query to wait for non stale results as of the last write made by any session belonging to the 
-        /// current document store.
-        /// This ensures that you'll always get the most relevant results for your scenarios using simple indexes (map only or dynamic queries).
-        /// However, when used to query map/reduce indexes, it does NOT guarantee that the document that this etag belong to is actually considered for the results. 
-        /// </summary>
-        public void WaitForNonStaleResultsAsOfLastWrite(TimeSpan waitTimeout)
-        {
-            var lastWrittenEtag = theSession.DocumentStore.GetLastWrittenEtag();
-            if (lastWrittenEtag != null)
-            {
-                theWaitForNonStaleResults = true;
-                timeout = waitTimeout;
-                cutoffEtag = theSession.DocumentStore.GetLastWrittenEtag();
-            }
-        }
-
-        /// <summary>
-        ///   EXPERT ONLY: Instructs the query to wait for non stale results.
-        ///   This shouldn't be used outside of unit tests unless you are well aware of the implications
-        /// </summary>
-        public void WaitForNonStaleResults()
-        {
-            WaitForNonStaleResults(DefaultTimeout);
-        }
-
-        /// <summary>
-        /// Provide statistics about the query, such as total count of matching records
-        /// </summary>
-        public void Statistics(out RavenQueryStatistics stats)
-        {
-            stats = queryStats;
-        }
-
-        /// <summary>
-        /// Callback to get the results of the query
-        /// </summary>
-        public void AfterQueryExecuted(Action<QueryResult> afterQueryExecutedCallback)
-        {
-            this.afterQueryExecutedCallback += afterQueryExecutedCallback;
-        }
-
-        /// <summary>
-        /// Callback to get the results of the stream
-        /// </summary>
-        public void AfterStreamExecuted(AfterStreamExecutedDelegate afterStreamExecutedCallback)
-        {
-            this.afterStreamExecutedCallback += afterStreamExecutedCallback;
-        }
-
-        /// <summary>
-        /// Called externally to raise the after query executed callback
-        /// </summary>
-        public void InvokeAfterQueryExecuted(QueryResult result)
-        {
-            var queryExecuted = afterQueryExecutedCallback;
-            if (queryExecuted != null)
-                queryExecuted(result);
-        }
-
-        /// <summary>
-        /// Called externally to raise the after stream executed callback
-        /// </summary>
-        public void InvokeAfterStreamExecuted(ref RavenJObject result)
-        {
-            var streamExecuted = afterStreamExecutedCallback;
-            if (streamExecuted != null)
-                streamExecuted(ref result);
-        }
-
-        #endregion
-
-        protected virtual async Task<QueryOperation> ExecuteActualQueryAsync()
-        {
-            theSession.IncrementRequestCount();
-            while (true)
-            {
-                using (queryOperation.EnterQueryContext())
-                {
-                    queryOperation.LogQuery();
-                    var result = await theAsyncDatabaseCommands.QueryAsync(indexName, queryOperation.IndexQuery, includes.ToArray());
-
-                    if (queryOperation.IsAcceptable(result) == false)
-                    {
-                        await Task.Delay(100);
-                        continue;
-                    }
-                    InvokeAfterQueryExecuted(queryOperation.CurrentQueryResults);
-                    return queryOperation;
-                }
-            }
-        }
-
-        /// <summary>
-        ///   Generates the index query.
-        /// </summary>
-        /// <param name = "query">The query.</param>
-        /// <returns></returns>
-        protected virtual IndexQuery GenerateIndexQuery(string query)
-        {
-            if (isSpatialQuery)
-            {
-                if (indexName == "dynamic" || indexName.StartsWith("dynamic/"))
-                    throw new NotSupportedException("Dynamic indexes do not support spatial queries. A static index, with spatial field(s), must be defined.");
-
-                var spatialQuery = new SpatialIndexQuery
-                {
-                    IsDistinct = isDistinct,
-                    Query = query,
-                    Start = start,
-                    Cutoff = cutoff,
-                    WaitForNonStaleResultsAsOfNow = theWaitForNonStaleResultsAsOfNow,
-                    WaitForNonStaleResults = theWaitForNonStaleResults,
-                    CutoffEtag = cutoffEtag,
-                    SortedFields = orderByFields.Select(x => new SortedField(x)).ToArray(),
-                    SortHints = sortByHints.Where(x => x.Value != null).ToDictionary(x => x.Key, x => x.Value.Value),
-                    FieldsToFetch = fieldsToFetch,
-                    SpatialFieldName = spatialFieldName,
-                    QueryShape = queryShape,
-                    RadiusUnitOverride = spatialUnits,
-                    SpatialRelation = spatialRelation,
-                    DistanceErrorPercentage = distanceErrorPct,
-                    DefaultField = defaultField,
-                    DefaultOperator = defaultOperator,
-                    HighlightedFields = highlightedFields.Select(x => x.Clone()).ToArray(),
-                    HighlighterPreTags = highlighterPreTags.ToArray(),
-                    HighlighterPostTags = highlighterPostTags.ToArray(),
-                    HighlighterKeyName = highlighterKeyName,
-                    ResultsTransformer = resultsTransformer,
-                    AllowMultipleIndexEntriesForSameDocumentToResultTransformer = allowMultipleIndexEntriesForSameDocumentToResultTransformer,
-                    TransformerParameters = transformerParameters,
-                    DisableCaching = disableCaching,
-                    ShowTimings = showQueryTimings,
-                    ExplainScores = shouldExplainScores
-                };
-
-                if (pageSize.HasValue)
-                    spatialQuery.PageSize = pageSize.Value;
-
-                return spatialQuery;
-            }
-
-            var indexQuery = new IndexQuery
-            {
-                IsDistinct = isDistinct,
-                Query = query,
-                Start = start,
-                Cutoff = cutoff,
-                CutoffEtag = cutoffEtag,
-                WaitForNonStaleResultsAsOfNow = theWaitForNonStaleResultsAsOfNow,
-                WaitForNonStaleResults = theWaitForNonStaleResults,
-                SortedFields = orderByFields.Select(x => new SortedField(x)).ToArray(),
-                SortHints = sortByHints.Where(x => x.Value != null).ToDictionary(x => x.Key, x => x.Value.Value),
-                FieldsToFetch = fieldsToFetch,
-                DefaultField = defaultField,
-                DefaultOperator = defaultOperator,
-                HighlightedFields = highlightedFields.Select(x => x.Clone()).ToArray(),
-                HighlighterPreTags = highlighterPreTags.ToArray(),
-                HighlighterPostTags = highlighterPostTags.ToArray(),
-                HighlighterKeyName = highlighterKeyName,
-                ResultsTransformer = resultsTransformer,
-                TransformerParameters = transformerParameters,
-                AllowMultipleIndexEntriesForSameDocumentToResultTransformer = allowMultipleIndexEntriesForSameDocumentToResultTransformer,
-                DisableCaching = disableCaching,
-                ShowTimings = showQueryTimings,
-                ExplainScores = shouldExplainScores
-            };
-
-            if (pageSize != null)
-                indexQuery.PageSize = pageSize.Value;
-
-            return indexQuery;
-        }
-
-        private static readonly Regex escapePostfixWildcard = new Regex(@"\\\*(\s|$)",
-            RegexOptions.Compiled
-            );
-        protected QueryOperator defaultOperator;
-        protected bool isDistinct;
-        protected bool allowMultipleIndexEntriesForSameDocumentToResultTransformer;
-
-        /// <summary>
-        /// Perform a search for documents which fields that match the searchTerms.
-        /// If there is more than a single term, each of them will be checked independently.
-        /// </summary>
-        public void Search(string fieldName, string searchTerms, EscapeQueryOptions escapeQueryOptions = EscapeQueryOptions.RawQuery)
-        {
-            queryText.Append(' ');
-
-            NegateIfNeeded();
-            switch (escapeQueryOptions)
-            {
-                case EscapeQueryOptions.EscapeAll:
-                    searchTerms = RavenQuery.Escape(searchTerms, false, false);
-                    break;
-                case EscapeQueryOptions.AllowPostfixWildcard:
-                    searchTerms = RavenQuery.Escape(searchTerms, false, false);
-                    searchTerms = escapePostfixWildcard.Replace(searchTerms, "*${1}");
-                    break;
-                case EscapeQueryOptions.AllowAllWildcards:
-                    searchTerms = RavenQuery.Escape(searchTerms, false, false);
-                    searchTerms = searchTerms.Replace("\\*", "*");
-                    break;
-                case EscapeQueryOptions.RawQuery:
-                    break;
-                default:
-                    throw new ArgumentOutOfRangeException("escapeQueryOptions", "Value: " + escapeQueryOptions);
-            }
-            bool hasWhiteSpace = searchTerms.Any(char.IsWhiteSpace);
-            lastEquality = new KeyValuePair<string, string>(fieldName,
-                hasWhiteSpace ? "(" + searchTerms + ")" : searchTerms
-                );
-
-            queryText.Append(fieldName).Append(":").Append("(").Append(searchTerms).Append(")");
-        }
-
-        private string TransformToEqualValue(WhereParams whereParams)
-        {
-            if (whereParams.Value == null)
-            {
-                return Constants.NullValueNotAnalyzed;
-            }
-            if (Equals(whereParams.Value, string.Empty))
-            {
-                return Constants.EmptyStringNotAnalyzed;
-            }
-
-            var type = TypeSystem.GetNonNullableType(whereParams.Value.GetType());
-
-            if (type == typeof(bool))
-            {
-                return (bool)whereParams.Value ? "true" : "false";
-            }
-            if (type == typeof(DateTime))
-            {
-                var val = (DateTime)whereParams.Value;
-                var s = val.GetDefaultRavenFormat();
-                if (val.Kind == DateTimeKind.Utc)
-                    s += "Z";
-                return s;
-            }
-            if (type == typeof(DateTimeOffset))
-            {
-                var val = (DateTimeOffset)whereParams.Value;
-                return val.UtcDateTime.GetDefaultRavenFormat(true);
-            }
-
-            if (type == typeof(decimal))
-            {
-                return RavenQuery.Escape(((double)((decimal)whereParams.Value)).ToString(CultureInfo.InvariantCulture), false, false);
-            }
-
-            if (type == typeof(double))
-            {
-                return RavenQuery.Escape(((double)(whereParams.Value)).ToString("r", CultureInfo.InvariantCulture), false, false);
-            }
-            if (whereParams.FieldName == Constants.DocumentIdFieldName && whereParams.Value is string == false)
-            {
-                return theSession.Conventions.FindFullDocumentKeyFromNonStringIdentifier(whereParams.Value,
-                    whereParams.FieldTypeForIdentifier ?? typeof(T), false);
-            }
-            var strValue = whereParams.Value as string;
-            if (strValue != null)
-            {
-                strValue = RavenQuery.Escape(strValue,
-                        whereParams.AllowWildcards && whereParams.IsAnalyzed, true);
-
-                return whereParams.IsAnalyzed ? strValue : String.Concat("[[", strValue, "]]");
-            }
-
-            if (conventions.TryConvertValueForQuery(whereParams.FieldName, whereParams.Value, QueryValueConvertionType.Equality, out strValue))
-                return strValue;
-
-            if (whereParams.Value is ValueType)
-            {
-                var escaped = RavenQuery.Escape(Convert.ToString(whereParams.Value, CultureInfo.InvariantCulture),
-                                                whereParams.AllowWildcards && whereParams.IsAnalyzed, true);
-
-                return escaped;
-            }
-
-            var result = GetImplicitStringConvertion(whereParams.Value.GetType());
-            if (result != null)
-            {
-                return RavenQuery.Escape(result(whereParams.Value), whereParams.AllowWildcards && whereParams.IsAnalyzed, true);
-            }
-
-            var jsonSerializer = conventions.CreateSerializer();
-            var ravenJTokenWriter = new RavenJTokenWriter();
-            jsonSerializer.Serialize(ravenJTokenWriter, whereParams.Value);
-            var term = ravenJTokenWriter.Token.ToString(Formatting.None);
-            if (term.Length > 1 && term[0] == '"' && term[term.Length - 1] == '"')
-            {
-                term = term.Substring(1, term.Length - 2);
-            }
-            switch (ravenJTokenWriter.Token.Type)
-            {
-                case JTokenType.Object:
-                case JTokenType.Array:
-                    return "[[" + RavenQuery.Escape(term, whereParams.AllowWildcards && whereParams.IsAnalyzed, false) + "]]";
-
-                default:
-                    return RavenQuery.Escape(term, whereParams.AllowWildcards && whereParams.IsAnalyzed, true);
-            }
-        }
-
-        private Func<object, string> GetImplicitStringConvertion(Type type)
-        {
-            if (type == null)
-                return null;
-
-            Func<object, string> value;
-            var localStringsCache = implicitStringsCache;
-            if (localStringsCache.TryGetValue(type, out value))
-                return value;
-
-            var methodInfo = type.GetMethod("op_Implicit", new[] { type });
-
-            if (methodInfo == null || methodInfo.ReturnType != typeof(string))
-            {
-                implicitStringsCache = new Dictionary<Type, Func<object, string>>(localStringsCache)
-                {
-                    {type, null}
-                };
-                return null;
-            }
-
-            var arg = Expression.Parameter(typeof(object), "self");
-
-            var func = (Func<object, string>)Expression.Lambda(Expression.Call(methodInfo, Expression.Convert(arg, type)), arg).Compile();
-
-            implicitStringsCache = new Dictionary<Type, Func<object, string>>(localStringsCache)
-                {
-                    {type, func}
-                };
-            return func;
-        }
-
-        private string TransformToRangeValue(WhereParams whereParams)
-        {
-            if (whereParams.Value == null)
-                return Constants.NullValueNotAnalyzed;
-            if (Equals(whereParams.Value, string.Empty))
-                return Constants.EmptyStringNotAnalyzed;
-
-            if (whereParams.Value is DateTime)
-            {
-                var dateTime = (DateTime)whereParams.Value;
-                var dateStr = dateTime.GetDefaultRavenFormat();
-                if (dateTime.Kind == DateTimeKind.Utc)
-                    dateStr += "Z";
-                return dateStr;
-            }
-            if (whereParams.Value is DateTimeOffset)
-                return ((DateTimeOffset)whereParams.Value).UtcDateTime.GetDefaultRavenFormat(true);
-
-            if (whereParams.FieldName == Constants.DocumentIdFieldName && whereParams.Value is string == false)
-            {
-                return theSession.Conventions.FindFullDocumentKeyFromNonStringIdentifier(whereParams.Value, typeof(T), false);
-            }
-            if (whereParams.Value is int)
-                return NumberUtil.NumberToString((int)whereParams.Value);
-            if (whereParams.Value is long)
-                return NumberUtil.NumberToString((long)whereParams.Value);
-            if (whereParams.Value is decimal)
-                return NumberUtil.NumberToString((double)(decimal)whereParams.Value);
-            if (whereParams.Value is double)
-                return NumberUtil.NumberToString((double)whereParams.Value);
-            if (whereParams.Value is TimeSpan)
-                return NumberUtil.NumberToString(((TimeSpan)whereParams.Value).Ticks);
-            if (whereParams.Value is float)
-                return NumberUtil.NumberToString((float)whereParams.Value);
-            if (whereParams.Value is string)
-                return RavenQuery.Escape(whereParams.Value.ToString(), false, true);
-
-            string strVal;
-            if (conventions.TryConvertValueForQuery(whereParams.FieldName, whereParams.Value, QueryValueConvertionType.Range,
-                                                    out strVal))
-                return strVal;
-
-            if (whereParams.Value is ValueType)
-                return RavenQuery.Escape(Convert.ToString(whereParams.Value, CultureInfo.InvariantCulture),
-                                         false, true);
-
-            var stringWriter = new StringWriter();
-            conventions.CreateSerializer().Serialize(stringWriter, whereParams.Value);
-
-            var sb = stringWriter.GetStringBuilder();
-            if (sb.Length > 1 && sb[0] == '"' && sb[sb.Length - 1] == '"')
-            {
-                sb.Remove(sb.Length - 1, 1);
-                sb.Remove(0, 1);
-            }
-
-            return RavenQuery.Escape(sb.ToString(), false, true);
-        }
-
-        /// <summary>
-        ///   Returns a <see cref = "System.String" /> that represents the query for this instance.
-        /// </summary>
-        /// <returns>
-        ///   A <see cref = "System.String" /> that represents the query for this instance.
-        /// </returns>
-        public override string ToString()
-        {
-            if (currentClauseDepth != 0)
-                throw new InvalidOperationException(string.Format("A clause was not closed correctly within this query, current clause depth = {0}", currentClauseDepth));
-
-            return queryText.ToString().Trim();
-        }
-
-        /// <summary>
-        /// The last term that we asked the query to use equals on
-        /// </summary>
-        public KeyValuePair<string, string> GetLastEqualityTerm(bool isAsync = false)
-        {
-            return lastEquality;
-        }
-
-        public void Intersect()
-        {
-            queryText.Append(Constants.IntersectSeparator);
-        }
-
-        public void ContainsAny(string fieldName, IEnumerable<object> values)
-        {
-            ContainsAnyAllProcessor(fieldName, values, "OR");
-        }
-
-        public void ContainsAll(string fieldName, IEnumerable<object> values)
-        {
-            ContainsAnyAllProcessor(fieldName, values, "AND");
-        }
-
-        private void ContainsAnyAllProcessor(string fieldName, IEnumerable<object> values, string seperator)
-        {
-            AppendSpaceIfNeeded(queryText.Length > 0 && char.IsWhiteSpace(queryText[queryText.Length - 1]) == false);
-            NegateIfNeeded();
-
-            var list = UnpackEnumerable(values).ToList();
-            if (list.Count == 0)
-            {
-                return;
-            }
-
-            var first = true;
-            queryText.Append("(");
-            foreach (var value in list)
-            {
-                if (first == false)
-                {
-                    queryText.Append(" " + seperator + " ");
-                }
-                first = false;
-                var whereParams = new WhereParams
-                {
-                    AllowWildcards = true,
-                    IsAnalyzed = true,
-                    FieldName = fieldName,
-                    Value = value
-                };
-                EnsureValidFieldName(whereParams);
-                queryText.Append(fieldName)
-                         .Append(":")
-                         .Append(TransformToEqualValue(whereParams));
-            }
-            queryText.Append(")");
-        }
-
-        public void AddRootType(Type type)
-        {
-            rootTypes.Add(type);
-        }
-
-        /// <summary>
-        /// Order the search results randomly
-        /// </summary>
-        IDocumentQueryCustomization IDocumentQueryCustomization.RandomOrdering()
-        {
-            RandomOrdering();
-            return this;
-        }
-
-        IDocumentQueryCustomization IDocumentQueryCustomization.CustomSortUsing(string typeName)
-        {
-            CustomSortUsing(typeName, false);
-            return this;
-        }
-
-        IDocumentQueryCustomization IDocumentQueryCustomization.CustomSortUsing(string typeName, bool descending)
-        {
-            CustomSortUsing(typeName, descending);
-            return this;
-        }
-
-        /// <summary>
-        /// Order the search results randomly using the specified seed
-        /// this is useful if you want to have repeatable random queries
-        /// </summary>
-        IDocumentQueryCustomization IDocumentQueryCustomization.RandomOrdering(string seed)
-        {
-            RandomOrdering(seed);
-            return this;
-        }
-
-        /// <summary>
-        /// Returns a list of results for a query asynchronously. 
-        /// </summary>
-        public async Task<IList<T>> ToListAsync(CancellationToken token = default(CancellationToken))
-        {
-            var currentQueryOperation = await InitAsync().WithCancellation(token);
-            var tuple = await ProcessEnumerator(currentQueryOperation).WithCancellation(token);
-            return tuple.Item2;
-        }
-
-        /// <summary>
-        /// Gets the total count of records for this query
-        /// </summary>
-        public async Task<int> CountAsync(CancellationToken token = default(CancellationToken))
-        {
-            Take(0);
-            var result = await QueryResultAsync(token);
-            return result.TotalResults;
-        }
-
-        public string GetMemberQueryPathForOrderBy(Expression expression)
-        {
-            var memberQueryPath = GetMemberQueryPath(expression);
-            var memberExpression = linqPathProvider.GetMemberExpression(expression);
-            if (DocumentConvention.UsesRangeType(memberExpression.Type))
-                return memberQueryPath + "_Range";
-            return memberQueryPath;
-        }
-
-        public string GetMemberQueryPath(Expression expression)
-        {
-            var result = linqPathProvider.GetPath(expression);
-            result.Path = result.Path.Substring(result.Path.IndexOf('.') + 1);
-
-            if (expression.NodeType == ExpressionType.ArrayLength)
-                result.Path += ".Length";
-
-            var propertyName = indexName == null || indexName.StartsWith("dynamic/", StringComparison.OrdinalIgnoreCase)
-                ? conventions.FindPropertyNameForDynamicIndex(typeof(T), indexName, "", result.Path)
-                : conventions.FindPropertyNameForIndex(typeof(T), indexName, "", result.Path);
-            return propertyName;
-        }
-
-        public void SetAllowMultipleIndexEntriesForSameDocumentToResultTransformer(
-            bool val)
-        {
-            this.allowMultipleIndexEntriesForSameDocumentToResultTransformer =
-                val;
-        }
-
-        public void SetResultTransformer(string transformer)
-        {
-            this.resultsTransformer = transformer;
-        }
-
-        public void Distinct()
-        {
-            isDistinct = true;
-        }
-
-    }
->>>>>>> b19bf61a
 
 
 }