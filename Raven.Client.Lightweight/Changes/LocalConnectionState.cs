using System;
using System.Threading;
using System.Threading.Tasks;
using Raven.Abstractions.Data;
using Raven.Database.Util;

namespace Raven.Client.Changes
{
	internal class LocalConnectionState
	{
		private readonly Action onZero;
		private readonly Task task;
<<<<<<< HEAD
		private int value = 0;
	    private volatile bool isDisposed = false;
		private readonly ConcurrentSet<Task<IDisposable>> toDispose = new ConcurrentSet<Task<IDisposable>>();
=======
		private int value;
>>>>>>> 0c56df6b
		public Task Task
		{
			get { return task; }
		}

		public LocalConnectionState(Action onZero, Task task)
		{
			value = 0;
			this.onZero = onZero;
			this.task = task;
		}

		public void Inc()
		{
			lock (this)
			{
				value++;
			}

		}

		public void Dec()
		{
			lock(this)
			{
				if(--value == 0)
					onZero();
			}
		}

<<<<<<< HEAD
		public void Add(Task<IDisposable> disposableTask)
		{
			if (isDisposed)
			{
				disposableTask.ContinueWith(_ => { using (_.Result) { } });
				return;
			}
			toDispose.Add(disposableTask);
		}

		public void Dispose()
		{
		    isDisposed = true;
			foreach (var disposableTask in toDispose)
			{
				disposableTask.ContinueWith(_ => { using (_.Result) { } });
			}
			onZero();
		}

		public event Action<DocumentChangeNotification> OnDocumentChangeNotification = delegate { };
=======
		public event Action<DocumentChangeNotification> OnDocumentChangeNotification;
>>>>>>> 0c56df6b

		public event Action<IndexChangeNotification> OnIndexChangeNotification;

		public event Action<Exception> OnError;

		public void Send(DocumentChangeNotification documentChangeNotification)
		{
			var onOnDocumentChangeNotification = OnDocumentChangeNotification;
			if (onOnDocumentChangeNotification != null)
				onOnDocumentChangeNotification(documentChangeNotification);
		}

		public void Send(IndexChangeNotification indexChangeNotification)
		{
			var onOnIndexChangeNotification = OnIndexChangeNotification;
			if (onOnIndexChangeNotification != null)
				onOnIndexChangeNotification(indexChangeNotification);
		}

		public void Error(Exception e)
		{
			var onOnError = OnError;
			if (onOnError != null)
				onOnError(e);
		}
	}
}<|MERGE_RESOLUTION|>--- conflicted
+++ resolved
@@ -10,13 +10,7 @@
 	{
 		private readonly Action onZero;
 		private readonly Task task;
-<<<<<<< HEAD
-		private int value = 0;
-	    private volatile bool isDisposed = false;
-		private readonly ConcurrentSet<Task<IDisposable>> toDispose = new ConcurrentSet<Task<IDisposable>>();
-=======
 		private int value;
->>>>>>> 0c56df6b
 		public Task Task
 		{
 			get { return task; }
@@ -47,31 +41,7 @@
 			}
 		}
 
-<<<<<<< HEAD
-		public void Add(Task<IDisposable> disposableTask)
-		{
-			if (isDisposed)
-			{
-				disposableTask.ContinueWith(_ => { using (_.Result) { } });
-				return;
-			}
-			toDispose.Add(disposableTask);
-		}
-
-		public void Dispose()
-		{
-		    isDisposed = true;
-			foreach (var disposableTask in toDispose)
-			{
-				disposableTask.ContinueWith(_ => { using (_.Result) { } });
-			}
-			onZero();
-		}
-
 		public event Action<DocumentChangeNotification> OnDocumentChangeNotification = delegate { };
-=======
-		public event Action<DocumentChangeNotification> OnDocumentChangeNotification;
->>>>>>> 0c56df6b
 
 		public event Action<IndexChangeNotification> OnIndexChangeNotification;
 
