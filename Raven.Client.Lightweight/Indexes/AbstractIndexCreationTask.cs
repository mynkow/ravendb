//-----------------------------------------------------------------------
// <copyright file="AbstractIndexCreationTask.cs" company="Hibernating Rhinos LTD">
//     Copyright (c) Hibernating Rhinos LTD. All rights reserved.
// </copyright>
//-----------------------------------------------------------------------
using System;
using System.Collections;
using System.Collections.Generic;
using System.Linq;
using System.Linq.Expressions;
using System.Threading.Tasks;
using Raven.Abstractions.Data;
using Raven.Abstractions.Indexing;
using Raven.Abstractions.Logging;
using Raven.Abstractions.Replication;
using Raven.Abstractions.Util;
using Raven.Client.Connection;
using Raven.Client.Connection.Async;
using Raven.Client.Document;
using Raven.Json.Linq;

namespace Raven.Client.Indexes
{
	/// <summary>
	/// Base class for creating indexes
	/// </summary>
	/// <remarks>
	/// The naming convention is that underscores in the inherited class names are replaced by slashed
	/// For example: Posts_ByName will be saved to Posts/ByName
	/// </remarks>
	[System.ComponentModel.Composition.InheritedExport]
	public abstract class AbstractIndexCreationTask : AbstractCommonApiForIndexesAndTransformers
	{
		/// <summary>
		/// Creates the index definition.
		/// </summary>
		/// <returns></returns>
		public abstract IndexDefinition CreateIndexDefinition();

		protected internal virtual IEnumerable<object> ApplyReduceFunctionIfExists(IndexQuery indexQuery, IEnumerable<object> enumerable)
		{
			return enumerable.Take(indexQuery.PageSize);
		}

		public virtual bool IsMapReduce { get { return false; } }

		/// <summary>
		/// Gets the name of the index.
		/// </summary>
		/// <value>The name of the index.</value>
		public virtual string IndexName { get { return GetType().Name.Replace("_", "/"); } }

		/// <summary>
		/// Gets or sets the document store.
		/// </summary>
		/// <value>The document store.</value>
		public DocumentConvention Conventions { get; set; }

		/// <summary>
		/// Provide a way to dynamically index values with runtime known values
		/// </summary>
		protected object CreateField(string name, object value, bool stored, bool analyzed)
		{
			throw new NotSupportedException("This can only be run on the server side");
		}

		/// <summary>
		/// Provide a way to dynamically index values with runtime known values
		/// </summary>
		protected object CreateField(string name, object value)
		{
			throw new NotSupportedException("This can only be run on the server side");
		}

		/// <summary>
		/// Generates a spatial field in the index, generating a Point from the provided lat/lng coordinates
		/// </summary>
		/// <param name="lat">Latitude</param>
		/// <param name="lng">Longitude</param>
		/// <returns></returns>
		public static object SpatialGenerate(double? lat, double? lng)
		{
			throw new NotSupportedException("This method is provided solely to allow query translation on the server");
		}

		/// <summary>
		/// Generates a spatial field in the index, generating a Point from the provided lat/lng coordinates
		/// </summary>
		/// <param name="fieldName">The field name, will be used for querying</param>
		/// <param name="lat">Latitude</param>
		/// <param name="lng">Longitude</param>
		/// <returns></returns>
		public static object SpatialGenerate(string fieldName, double? lat, double? lng)
		{
			throw new NotSupportedException("This method is provided solely to allow query translation on the server");
		}

		protected class SpatialIndex
		{
			/// <summary>
			/// Generates a spatial field in the index, generating a Point from the provided lat/lng coordinates
			/// </summary>
			/// <param name="fieldName">The field name, will be used for querying</param>
			/// <param name="lat">Latitude</param>
			/// <param name="lng">Longitude</param>
			public static object Generate(string fieldName, double? lat, double? lng)
			{
				throw new NotSupportedException("This method is provided solely to allow query translation on the server");
			}

			/// <summary>
			/// Generates a spatial field in the index, generating a Point from the provided lat/lng coordinates
			/// </summary>
			/// <param name="lat">Latitude</param>
			/// <param name="lng">Longitude</param>
			public static object Generate(double? lat, double? lng)
			{
				throw new NotSupportedException("This method is provided solely to allow query translation on the server");
			}
		}

		/// <summary>
		/// Generates a spatial field in the index, generating a Point from the provided lat/lng coordinates
		/// </summary>
		/// <param name="fieldName">The field name, will be used for querying</param>
		/// <param name="shapeWKT">The shape representation in the WKT format</param>
		/// <returns></returns>
		public static object SpatialGenerate(string fieldName, string shapeWKT)
		{
			throw new NotSupportedException("This method is provided solely to allow query translation on the server");
		}

		/// <summary>
		/// Generates a spatial field in the index, generating a Point from the provided lat/lng coordinates
		/// </summary>
		/// <param name="fieldName">The field name, will be used for querying</param>
		/// <param name="shapeWKT">The shape representation in the WKT format</param>
		/// <param name="strategy">The spatial strategy to use</param>
		/// <returns></returns>
		public static object SpatialGenerate(string fieldName, string shapeWKT, SpatialSearchStrategy strategy)
		{
			throw new NotSupportedException("This method is provided solely to allow query translation on the server");
		}

		/// <summary>
		/// Generates a spatial field in the index, generating a Point from the provided lat/lng coordinates
		/// </summary>
		/// <param name="fieldName">The field name, will be used for querying</param>
		/// <param name="shapeWKT">The shape representation in the WKT format</param>
		/// <param name="strategy">The spatial strategy to use</param>
		/// <param name="maxTreeLevel">Maximum number of levels to be used in the PrefixTree, controls the precision of shape representation.</param>
		/// <returns></returns>
		public static object SpatialGenerate(string fieldName, string shapeWKT, SpatialSearchStrategy strategy, int maxTreeLevel)
		{
			throw new NotSupportedException("This method is provided solely to allow query translation on the server");
		}



#if !SILVERLIGHT

		/// <summary>
		/// Executes the index creation against the specified document store.
		/// </summary>
		public void Execute(IDocumentStore store)
		{
			store.ExecuteIndex(this);
		}

		/// <summary>
		/// Executes the index creation against the specified document database using the specified conventions
		/// </summary>
		public virtual void Execute(IDatabaseCommands databaseCommands, DocumentConvention documentConvention)
		{
			Conventions = documentConvention;
			var indexDefinition = CreateIndexDefinition();
			// This code take advantage on the fact that RavenDB will turn an index PUT
			// to a noop of the index already exists and the stored definition matches
			// the new definition.
			databaseCommands.PutIndex(IndexName, indexDefinition, true);

			UpdateIndexInReplication(databaseCommands, documentConvention, (commands, url) =>
				commands.DirectPutIndex(IndexName, url, true, indexDefinition));
		}

#endif

		/// <summary>
		/// Executes the index creation against the specified document store.
		/// </summary>
		public virtual Task ExecuteAsync(IAsyncDatabaseCommands asyncDatabaseCommands, DocumentConvention documentConvention)
		{
			Conventions = documentConvention;
			var indexDefinition = CreateIndexDefinition();
			// This code take advantage on the fact that RavenDB will turn an index PUT
			// to a noop of the index already exists and the stored definition matches
			// the new definition.
			return asyncDatabaseCommands.PutIndexAsync(IndexName, indexDefinition, true)
				.ContinueWith(task => UpdateIndexInReplicationAsync(asyncDatabaseCommands, documentConvention, (client, url) =>
					client.DirectPutIndexAsync(IndexName, indexDefinition, true, url)))
				.Unwrap();
		}
	}

	/// <summary>
	/// Base class for creating indexes
	/// </summary>
	public class AbstractIndexCreationTask<TDocument> :
		AbstractIndexCreationTask<TDocument, TDocument>
	{

	}

	/// <summary>
	/// Base class for creating indexes
	/// </summary>
	public class AbstractIndexCreationTask<TDocument, TReduceResult> : AbstractGenericIndexCreationTask<TReduceResult>
	{
		protected internal override IEnumerable<object> ApplyReduceFunctionIfExists(IndexQuery indexQuery, IEnumerable<object> enumerable)
		{
			if (Reduce == null)
				return enumerable.Take(indexQuery.PageSize);

			return Conventions.ApplyReduceFunction(GetType(), typeof(TReduceResult), enumerable, () =>
			{
				var compile = Reduce.Compile();
				return (objects => compile(objects.Cast<TReduceResult>()));
			}).Take(indexQuery.PageSize);
		}

		/// <summary>
		/// Creates the index definition.
		/// </summary>
		/// <returns></returns>
		public override IndexDefinition CreateIndexDefinition()
		{
			if (Conventions == null)
				Conventions = new DocumentConvention();

<<<<<<< HEAD
=======
			
>>>>>>> b08078c4
			return new IndexDefinitionBuilder<TDocument, TReduceResult>
			{
				Indexes = Indexes,
				IndexesStrings = IndexesStrings,
				SortOptions = IndexSortOptions,
				Analyzers = Analyzers,
				AnalyzersStrings = AnalyzersStrings,
				Map = Map,
				Reduce = Reduce,
				TransformResults = TransformResults,
				Stores = Stores,
				StoresStrings = StoresStrings,
				Suggestions = IndexSuggestions,
<<<<<<< HEAD
				TermVectors = TermVectors
=======
				TermVectors = TermVectors,
				TermVectorsStrings = TermVectorsStrings
>>>>>>> b08078c4
			}.ToIndexDefinition(Conventions);
		}

		public override bool IsMapReduce
		{
			get { return Reduce != null; }
		}

		/// <summary>
		/// The map definition
		/// </summary>
		protected Expression<Func<IEnumerable<TDocument>, IEnumerable>> Map { get; set; }
	}

	public abstract class AbstractCommonApiForIndexesAndTransformers
	{
		private ILog Logger = LogManager.GetCurrentClassLogger();

		/// <summary>
		/// Allows to use lambdas recursively
		/// </summary>
		protected IEnumerable<TResult> Recurse<TSource, TResult>(TSource source, Func<TSource, TResult> func)
		{
			throw new NotSupportedException("This can only be run on the server side");
		}


		/// <summary>
		/// Allows to use lambdas recursively
		/// </summary>
		protected IEnumerable<TResult> Recurse<TSource, TResult>(TSource source, Func<TSource, IEnumerable<TResult>> func)
		{
			throw new NotSupportedException("This can only be run on the server side");
		}

		/// <summary>
		/// Allows to use lambdas recursively
		/// </summary>
		protected IEnumerable<TResult> Recurse<TSource, TResult>(TSource source, Func<TSource, ICollection<TResult>> func)
		{
			throw new NotSupportedException("This can only be run on the server side");
		}

		/// <summary>
		/// Allows to use lambdas recursively
		/// </summary>
		protected IEnumerable<TResult> Recurse<TSource, TResult>(TSource source, Func<TSource, ISet<TResult>> func)
		{
			throw new NotSupportedException("This can only be run on the server side");
		}

		/// <summary>
		/// Allows to use lambdas recursively
		/// </summary>
		protected IEnumerable<TResult> Recurse<TSource, TResult>(TSource source, Func<TSource, HashSet<TResult>> func)
		{
			throw new NotSupportedException("This can only be run on the server side");
		}

#if !SILVERLIGHT
		/// <summary>
		/// Allows to use lambdas recursively
		/// </summary>
		protected IEnumerable<TResult> Recurse<TSource, TResult>(TSource source, Func<TSource, SortedSet<TResult>> func)
		{
			throw new NotSupportedException("This can only be run on the server side");
		}
#endif

		/// <summary>
		/// Loads the specifed document during the indexing process
		/// </summary>
		public T LoadDocument<T>(string key)
		{
			throw new NotSupportedException("This can only be run on the server side");
		}

		/// <summary>
		/// Loads the specifed document during the indexing process
		/// </summary>
		public T[] LoadDocument<T>(IEnumerable<string> keys)
		{
			throw new NotSupportedException("This can only be run on the server side");
		}

		/// <summary>
		/// Allows to use lambdas recursively
		/// </summary>
		protected IEnumerable<TResult> Recurse<TSource, TResult>(TSource source, Func<TSource, IList<TResult>> func)
		{
			throw new NotSupportedException("This can only be run on the server side");
		}

		/// <summary>
		/// Allows to use lambdas recursively
		/// </summary>
		protected IEnumerable<TResult> Recurse<TSource, TResult>(TSource source, Func<TSource, TResult[]> func)
		{
			throw new NotSupportedException("This can only be run on the server side");
		}

		/// <summary>
		/// Allows to use lambdas recursively
		/// </summary>
		protected IEnumerable<TResult> Recurse<TSource, TResult>(TSource source, Func<TSource, List<TResult>> func)
		{
			throw new NotSupportedException("This can only be run on the server side");
		}

		/// <summary>
		/// Allow to get to the metadata of the document
		/// </summary>
		protected RavenJObject MetadataFor(object doc)
		{
			throw new NotSupportedException("This is here as a marker only");
		}

		/// <summary>
		/// Allow to get to the metadata of the document
		/// </summary>
		protected RavenJObject AsDocument(object doc)
		{
			throw new NotSupportedException("This is here as a marker only");
		}

		internal Task UpdateIndexInReplicationAsync(IAsyncDatabaseCommands asyncDatabaseCommands,
												   DocumentConvention documentConvention, Func<AsyncServerClient, string, Task> action)
		{
			var asyncServerClient = asyncDatabaseCommands as AsyncServerClient;
			if (asyncServerClient == null)
				return new CompletedTask();
			return asyncServerClient.GetAsync("Raven/Replication/Destinations").ContinueWith(doc =>
			{
				if (doc == null)
					return new CompletedTask();
				var replicationDocument =
					documentConvention.CreateSerializer().Deserialize<ReplicationDocument>(new RavenJTokenReader(doc.Result.DataAsJson));
				if (replicationDocument == null)
					return new CompletedTask();
				var tasks = new List<Task>();
				foreach (var replicationDestination in replicationDocument.Destinations)
				{
					if (replicationDestination.Disabled || replicationDestination.IgnoredClient)
						continue;
					tasks.Add(action(asyncServerClient, replicationDestination.ClientVisibleUrl ?? replicationDestination.Url));
				}
				return Task.Factory.ContinueWhenAll(tasks.ToArray(), indexingTask =>
				{
					foreach (var indexTask in indexingTask)
					{
						if (indexTask.IsFaulted)
						{
							Logger.WarnException("Could not put index in replication server", indexTask.Exception);
						}
					}
				});
			}).Unwrap();
		}

#if !SILVERLIGHT
		internal void UpdateIndexInReplication(IDatabaseCommands databaseCommands, DocumentConvention documentConvention,
			Action<ServerClient, string> action)
		{
			var serverClient = databaseCommands as ServerClient;
			if (serverClient == null)
				return;
			var doc = serverClient.Get("Raven/Replication/Destinations");
			if (doc == null)
				return;
			var replicationDocument =
				documentConvention.CreateSerializer().Deserialize<ReplicationDocument>(new RavenJTokenReader(doc.DataAsJson));
			if (replicationDocument == null)
				return;

			foreach (var replicationDestination in replicationDocument.Destinations)
			{
				try
				{
					if(replicationDestination.Disabled || replicationDestination.IgnoredClient)
						continue;
					action(serverClient, replicationDestination.ClientVisibleUrl ?? replicationDestination.Url);
				}
				catch (Exception e)
				{
					Logger.WarnException("Could not put index in replication server", e);
				}
			}
		}
#endif
	}
}<|MERGE_RESOLUTION|>--- conflicted
+++ resolved
@@ -237,10 +237,7 @@
 			if (Conventions == null)
 				Conventions = new DocumentConvention();
 
-<<<<<<< HEAD
-=======
 			
->>>>>>> b08078c4
 			return new IndexDefinitionBuilder<TDocument, TReduceResult>
 			{
 				Indexes = Indexes,
@@ -254,12 +251,8 @@
 				Stores = Stores,
 				StoresStrings = StoresStrings,
 				Suggestions = IndexSuggestions,
-<<<<<<< HEAD
-				TermVectors = TermVectors
-=======
 				TermVectors = TermVectors,
 				TermVectorsStrings = TermVectorsStrings
->>>>>>> b08078c4
 			}.ToIndexDefinition(Conventions);
 		}
 
