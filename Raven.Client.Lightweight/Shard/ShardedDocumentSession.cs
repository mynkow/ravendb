--- conflicted
+++ resolved
@@ -117,7 +117,7 @@
 			var transformer = new TTransformer().TransformerName;
 			var configuration = new RavenLoadConfiguration();
 		    if (configure != null)
-		        configure(configuration);
+			configure(configuration);
 			return LoadInternal<TResult>(new[] { id }, null, transformer, configuration.TransformerParameters).FirstOrDefault();
 		}
 
@@ -203,7 +203,7 @@
 		}
 
 		public TResult[] Load<TResult>(IEnumerable<string> ids, string transformer, Action<ILoadConfiguration> configure = null)
-		{
+        {
 			var configuration = new RavenLoadConfiguration();
 			if (configure != null)
 				configure(configuration);
@@ -532,39 +532,28 @@
 
 		Lazy<TResult> ILazySessionOperations.Load<TTransformer, TResult>(string id, Action<TResult> onEval)
 		{
-			return Lazily.Load(id, typeof(TTransformer), onEval);
-		}
-
-		Lazy<TResult> ILazySessionOperations.Load<TResult>(string id, Type transformerType, Action<TResult> onEval)
-		{
 			var lazy = Lazily.Load<TTransformer, TResult>(new[] {id});
 			return new Lazy<TResult>(() => lazy.Value[0]);
 		}
 
 		Lazy<TResult[]> ILazySessionOperations.Load<TTransformer, TResult>(params string[] ids)
 		{
+			return Lazily.Load(id, typeof(TTransformer), onEval);
+		}
+
+		Lazy<TResult> ILazySessionOperations.Load<TResult>(string id, Type transformerType, Action<TResult> onEval)
+		{
 			var cmds = GetCommandsToOperateOn(new ShardRequestData
 			{
-<<<<<<< HEAD
-				Keys = { id },
+				Keys = ids,
 				EntityType = transformerType
-=======
-				Keys = ids,
-				EntityType = typeof(TTransformer)
->>>>>>> d03d8165
 			});
 			var transformer = new TTransformer().TransformerName;
 			var op = new LoadTransformerOperation(this, transformer, ids);
 
-<<<<<<< HEAD
-			var lazyLoadOperation = new LazyLoadOperation<TResult>(id, new LoadOperation(this, () =>
-			{
-				var list = cmds.Select(databaseCommands => databaseCommands.DisableAllCaching()).ToList();
-				return new DisposableAction(() => list.ForEach(x => x.Dispose()));
-			}, id), HandleInternalMetadata);
-			return AddLazyOperation(lazyLoadOperation, onEval, cmds);
-		}
-
+			var lazyLoadOperation = new LazyTransformerLoadOperation<TResult>(ids, transformer, op, false);
+
+			return AddLazyOperation<TResult[]>(lazyLoadOperation, null, cmds);
 		Lazy<TResult[]> ILazySessionOperations.Load<TTransformer, TResult>(IEnumerable<string> ids, Action<TResult> onEval)
 		{
 			throw new NotImplementedException();
@@ -573,11 +562,6 @@
 		Lazy<TResult[]> ILazySessionOperations.Load<TResult>(IEnumerable<string> ids, Type transformerType, Action<TResult> onEval)
 		{
 			throw new NotImplementedException();
-=======
-			var lazyLoadOperation = new LazyTransformerLoadOperation<TResult>(ids, transformer, op, false);
-
-			return AddLazyOperation<TResult[]>(lazyLoadOperation, null, cmds);
->>>>>>> d03d8165
 		}
 
 		Lazy<T[]> ILazySessionOperations.Load<T>(params ValueType[] ids)
@@ -640,7 +624,7 @@
                 var sw = Stopwatch.StartNew();
 				IncrementRequestCount();
                 var responseTimeDuration = new ResponseTimeInformation();
-                while (ExecuteLazyOperationsSingleStep())
+				while (ExecuteLazyOperationsSingleStep())
 				{
 					Thread.Sleep(100);
 				}
@@ -732,15 +716,15 @@
 
         [Obsolete("Use DocumentQuery instead.")]
 		public IDocumentQuery<T> LuceneQuery<T, TIndexCreator>() where TIndexCreator : AbstractIndexCreationTask, new()
-        {
+		{
             return DocumentQuery<T, TIndexCreator>();
         }
 
         public IDocumentQuery<T> DocumentQuery<T, TIndexCreator>() where TIndexCreator : AbstractIndexCreationTask, new()
         {
-            var indexName = new TIndexCreator().IndexName;
+			var indexName = new TIndexCreator().IndexName;
             return DocumentQuery<T>(indexName);
-        }
+		}
 
         [Obsolete("Use DocumentQuery instead")]
 		public IDocumentQuery<T> LuceneQuery<T>(string indexName, bool isMapReduce = false)
@@ -750,15 +734,15 @@
 
         public IDocumentQuery<T> DocumentQuery<T>(string indexName, bool isMapReduce = false)
         {
-            return new ShardedDocumentQuery<T>(this, GetShardsToOperateOn, shardStrategy, indexName, null, null,
+			return new ShardedDocumentQuery<T>(this, GetShardsToOperateOn, shardStrategy, indexName, null, null,
                                                theListeners.QueryListeners, isMapReduce);
-        }
+		}
 
         [Obsolete("Use DocumentQuery instead.")]
 		public IDocumentQuery<T> LuceneQuery<T>()
-        {
+		{
             return DocumentQuery<T>();
-        }
+		}
 
         public IDocumentQuery<T> DocumentQuery<T>()
         {
@@ -964,6 +948,6 @@
 		public FacetResults[] MultiFacetedSearch(params FacetQuery[] queries)
 		{
 			throw new NotSupportedException("Multi faceted searching is currently not supported by sharded document store");
-		}
 	}
+}
 }