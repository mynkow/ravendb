--- conflicted
+++ resolved
@@ -112,12 +112,6 @@
 			primaryUrl = url;
 			if (primaryUrl.EndsWith("/"))
 				primaryUrl = primaryUrl.Substring(0, primaryUrl.Length - 1);
-<<<<<<< HEAD
-		
-=======
-			if (primaryUrl.Contains('.'))
-				throw new InvalidOperationException("The following chars are not valid in the database name: '.'");
->>>>>>> d53eecf6
 			this.jsonRequestFactory = jsonRequestFactory;
 			this.sessionId = sessionId;
 			this.convention = convention;
