--- conflicted
+++ resolved
@@ -24,13 +24,8 @@
 			var current = _page.Search(key);
 			if (current == null)
 				return false;
-<<<<<<< HEAD
 			_currentKey = _page.GetFullNodeKey(current);
-			return this.ValidateCurrentKey(current, _cmp, _page);
-=======
-			_currentKey.Set(current);
-			return this.ValidateCurrentKey(current);
->>>>>>> a58f0316
+			return this.ValidateCurrentKey(current, _page);
 		}
 
 		public NodeHeader* Current
@@ -89,11 +84,7 @@
 				return false;
 
 			var current = _page.GetNode(_page.LastSearchPosition);
-<<<<<<< HEAD
-			if (this.ValidateCurrentKey(current, _cmp, _page) == false)
-=======
-			if (this.ValidateCurrentKey(current) == false)
->>>>>>> a58f0316
+			if (this.ValidateCurrentKey(current, _page) == false)
 			{
 				return false;
 			}
