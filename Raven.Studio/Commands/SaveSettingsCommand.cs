--- conflicted
+++ resolved
@@ -88,47 +88,17 @@
 			{
 				if (sqlReplicationSettings.SqlReplicationConfigs.Any(config => config.Name == "Temp_Name") == false && sqlReplicationSettings.SqlReplicationConfigs.Any(config => string.IsNullOrWhiteSpace(config.Name)) == false)
 				{
-<<<<<<< HEAD
-					var problemWithTable = false;
-					foreach (var sqlReplicationConfigModel in sqlReplicationSettings.SqlReplicationConfigs)
-					{
-						var hashset = new HashSet<string>();
-						foreach (var sqlReplicationTable in sqlReplicationConfigModel.SqlReplicationTables)
-						{
-							var exists = !hashset.Add(sqlReplicationTable.TableName);
-							if (string.IsNullOrWhiteSpace(sqlReplicationTable.DocumentKeyColumn) || string.IsNullOrWhiteSpace(sqlReplicationTable.TableName) || exists)
-							{
-								problemWithTable = true;
-								break;
-							}
-						}
-						if(problemWithTable)
-							break;
-					}
-
-					if (problemWithTable)
-					{
-						ApplicationModel.Current.AddNotification(new Notification("Sql Replicaiton settings were not saved, all tables must distinct names and have document keys", NotificationLevel.Error));
-					}
-					else
-					{
-						session.Advanced.LoadStartingWithAsync<SqlReplicationConfig>("Raven/SqlReplication/Configuration/")
-=======
 					var hasChanges = new List<string>();
 					session.Advanced.LoadStartingWithAsync<SqlReplicationConfig>("Raven/SqlReplication/Configuration/")
->>>>>>> c6bddcbf
 						   .ContinueOnSuccessInTheUIThread(documents =>
 						   {
 							   sqlReplicationSettings.UpdateIds();
 							   if (documents != null)
 							   {
-<<<<<<< HEAD
-=======
 								   hasChanges = sqlReplicationSettings.SqlReplicationConfigs.Where(config =>
 									   HasChanges(config, documents.FirstOrDefault(replicationConfig => replicationConfig.Name == config.Name)))
 																	  .Select(config => config.Name).ToList();
 
->>>>>>> c6bddcbf
 								   foreach (var sqlReplicationConfig in documents)
 								   {
 									   if (sqlReplicationSettings.SqlReplicationConfigs.All(config => config.Id != sqlReplicationConfig.Id))
@@ -136,8 +106,6 @@
 										   session.Delete(sqlReplicationConfig);
 									   }
 								   }
-<<<<<<< HEAD
-=======
 
 							   }
 
@@ -165,7 +133,6 @@
 								   });
 
 
->>>>>>> c6bddcbf
 							   }
 
 							   foreach (var sqlReplicationConfig in sqlReplicationSettings.SqlReplicationConfigs)
@@ -177,11 +144,6 @@
 							   session.SaveChangesAsync().Catch();
 						   })
 						   .Catch();
-<<<<<<< HEAD
-					}
-					
-=======
->>>>>>> c6bddcbf
 				}
 				else
 				{
