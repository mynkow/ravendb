--- conflicted
+++ resolved
@@ -1,46 +1,42 @@
-﻿namespace Raven.Studio.Features.StartUp
-{
-	using System.Collections.Generic;
-	using System.ComponentModel.Composition;
-	using System.Linq;
-	using System.Threading.Tasks;
-	using Caliburn.Micro;
-	using Client;
-	using Client.Extensions;
-	using Client.Indexes;
-	using Collections;
-	using Documents;
-	using Framework;
-
-	[Export(typeof (IDatabaseInitializer))]
-	public class DefaultDatabaseInitializer : IDatabaseInitializer
-	{
-		public IEnumerable<Task> Initialize(IAsyncDocumentSession session)
-		{
-			yield return session.Advanced.AsyncDatabaseCommands
-<<<<<<< HEAD
-				.PutIndexAsync<RavenDocumentsByEntityName>(true);			
-=======
-				.PutIndexAsync<RavenDocumentsByEntityName>(true);
->>>>>>> 3d8187e6
-				
-			yield return session.Advanced.AsyncDatabaseCommands
-				.PutIndexAsync<RavenCollections>(true);
-
-			SimpleLogger.Start("preloading collection templates");
-			var templateProvider = IoC.Get<IDocumentTemplateProvider>();
-			var collections = session.Advanced.AsyncDatabaseCommands.GetCollectionsAsync(0, 25);
-			yield return collections;
-
-			var preloading  = collections.Result
-				.Select(x=>x.Name)
-				.Union(Enumeration.All<BuiltinCollectionName>().Select(x => x.Value))
-				.Select(templateProvider.GetTemplateFor);
-
-			foreach (var task in preloading)
-				yield return task;
-
-			SimpleLogger.End("preloading collection templates");
-		}
-	}
+﻿namespace Raven.Studio.Features.StartUp
+{
+	using System.Collections.Generic;
+	using System.ComponentModel.Composition;
+	using System.Linq;
+	using System.Threading.Tasks;
+	using Caliburn.Micro;
+	using Client;
+	using Client.Extensions;
+	using Client.Indexes;
+	using Collections;
+	using Documents;
+	using Framework;
+
+	[Export(typeof (IDatabaseInitializer))]
+	public class DefaultDatabaseInitializer : IDatabaseInitializer
+	{
+		public IEnumerable<Task> Initialize(IAsyncDocumentSession session)
+		{
+			yield return session.Advanced.AsyncDatabaseCommands
+				.PutIndexAsync<RavenDocumentsByEntityName>(true);
+				
+			yield return session.Advanced.AsyncDatabaseCommands
+				.PutIndexAsync<RavenCollections>(true);
+
+			SimpleLogger.Start("preloading collection templates");
+			var templateProvider = IoC.Get<IDocumentTemplateProvider>();
+			var collections = session.Advanced.AsyncDatabaseCommands.GetCollectionsAsync(0, 25);
+			yield return collections;
+
+			var preloading  = collections.Result
+				.Select(x=>x.Name)
+				.Union(Enumeration.All<BuiltinCollectionName>().Select(x => x.Value))
+				.Select(templateProvider.GetTemplateFor);
+
+			foreach (var task in preloading)
+				yield return task;
+
+			SimpleLogger.End("preloading collection templates");
+		}
+	}
 }