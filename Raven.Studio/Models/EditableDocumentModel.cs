﻿using System;
using System.Collections.Generic;
using System.Collections.ObjectModel;
using System.Linq;
using System.Reactive.Linq;
using System.Text;
using System.Text.RegularExpressions;
using System.Threading.Tasks;
using System.Windows.Input;
using ActiproSoftware.Text;
using ActiproSoftware.Text.Implementation;
using ActiproSoftware.Text.Parsing;
using ActiproSoftware.Text.Parsing.LLParser;
using ActiproSoftware.Windows.Controls.SyntaxEditor.Outlining;
using Microsoft.Expression.Interactivity.Core;
using Raven.Abstractions.Logging;
using Raven.Imports.Newtonsoft.Json;
using Raven.Imports.Newtonsoft.Json.Linq;
using Raven.Abstractions.Data;
using Raven.Json.Linq;
using Raven.Studio.Commands;
using Raven.Studio.Features.Documents;
using Raven.Studio.Features.Input;
using Raven.Studio.Features.JsonEditor;
using Raven.Studio.Infrastructure;
using Raven.Studio.Messages;
using Raven.Abstractions.Extensions;
using Raven.Studio.Extensions;

namespace Raven.Studio.Models
{
	public class EditableDocumentModel : PageViewModel
	{
		private readonly Observable<JsonDocument> document;
		private bool isLoaded;
		private int currentIndex;
		private int totalItems;
		public string DocumentKey { get; private set; }
		private readonly string currentDatabase;
        private DocumentNavigator navigator;
        private ICommand navigateNext;
        private ICommand navigatePrevious;
        private string urlForFirst;
        private string urlForPrevious;
        private string urlForNext;
        private string urlForLast;
        private DocumentSection dataSection;
        private DocumentSection metaDataSection;
        private ICommand deleteCommand;
        private ICommand navigateFirst;
        private ICommand navigateLast;
        private string documentSize;
        private static JsonSyntaxLanguageExtended JsonLanguage;
        private bool isShowingErrors;
        private bool hasUnsavedChanges;

		static EditableDocumentModel()
		{
			InitialiseOutliningModes();
			JsonLanguage = new JsonSyntaxLanguageExtended();
		}

		private static void InitialiseOutliningModes()
		{
			OutliningModes = (new List<DocumentOutliningMode>()
								  {
									  new DocumentOutliningMode("Disabled")
										  {Applicator = document => document.OutliningMode = OutliningMode.None},
									  new DocumentOutliningMode("Enabled")
										  {Applicator = document => document.OutliningMode = OutliningMode.Automatic},
									  new DocumentOutliningMode("Auto-Collapse Collections")
										  {
											  Applicator = document =>
															   {
																   document.OutliningMode = OutliningMode.Automatic;
																   document.OutliningManager.EnsureCollapsed();
															   }
										  },
								  }).AsReadOnly();
		}

		public EditableDocumentModel()
		{
			ModelUrl = "/edit";

			dataSection = new DocumentSection() { Name = "Data", Document = new EditorDocument() { Language = JsonLanguage, TabSize = 2 } };
			metaDataSection = new DocumentSection() { Name = "Metadata", Document = new EditorDocument() { Language = JsonLanguage, TabSize = 2 } };
			DocumentSections = new List<DocumentSection>() { dataSection, metaDataSection };
			CurrentSection = dataSection;

            References = new BindableCollection<LinkModel>(model => model.Title);
			Related = new BindableCollection<LinkModel>(model => model.Title);
			DocumentErrors = new ObservableCollection<DocumentError>();

			SearchEnabled = false;

			document = new Observable<JsonDocument>();
			document.PropertyChanged += (sender, args) => UpdateFromDocument();
		    documentIdManager = JsonDataDocument.Properties.GetOrCreateSingleton(() => new DocumentReferencedIdManager());

			InitialiseDocument();

			ParentPathSegments = new ObservableCollection<PathSegment>()
									 {
										 new PathSegment() { Name="Documents", Url = "/documents"}
									 };

			currentDatabase = Database.Value.Name;

		    dataSection.Document.ObserveTextChanged()
                .Merge(metaDataSection.Document.ObserveTextChanged())
                .Do(_ => HasUnsavedChanges = true)
		        .Throttle(TimeSpan.FromSeconds(1))
		        .ObserveOnDispatcher()
		        .Subscribe(e => HandleDocumentChanged());
		}

		private void HandleDocumentChanged()
		{
			UpdateErrors();
			UpdateDocumentSize();
			UpdateReferences();
		}

		private void UpdateErrors()
		{
			DocumentErrors.Clear();

			AddErrors(dataSection);
			AddErrors(metaDataSection);
		}

		private void AddErrors(DocumentSection section)
		{
			var parseData = section.Document.ParseData as ILLParseData;
			if (parseData == null)
			{
				return;
			}

			foreach (var parseError in parseData.Errors)
			{
				DocumentErrors.Add(new DocumentError() { Section = section, ParseError = parseError });
			}
		}

		private void InitialiseDocument()
		{
			document.Value = new JsonDocument
								{
									DataAsJson = { { "Name", "..." } },
									Etag = Guid.Empty
								};
		}

		private DocumentNavigator Navigator
		{
			get { return navigator; }
			set
			{
				navigator = value;
				OnPropertyChanged(() => Navigator);
				OnPropertyChanged(() => CanNavigate);
			}
		}

		public ICommand NavigateToNext
		{
			get
			{
				return navigateNext ??
					   (navigateNext = new ActionCommand(() => HandleNavigation(urlForNext)));
			}
		}

		public ICommand NavigateToPrevious
		{
			get
			{
				return navigatePrevious ??
					   (navigatePrevious = new ActionCommand(() => HandleNavigation(urlForPrevious)));
			}
		}

		public ICommand NavigateToFirst
		{
			get
			{
				return navigateFirst ??
					   (navigateFirst = new ActionCommand(() => HandleNavigation(urlForFirst)));
			}
		}

		public ICommand NavigateToLast
		{
			get
			{
				return navigateLast ??
					   (navigateLast = new ActionCommand(() => HandleNavigation(urlForLast)));
			}
		}

		public ICommand ToggleExpansion
		{
			get { return toggleExpansion ?? (toggleExpansion = new ActionCommand(HandleToggleExpansion)); }
		}

		public DocumentOutliningMode SelectedOutliningMode
		{
			get { return outliningMode; }
			set
			{
				outliningMode = value;
				OnPropertyChanged(() => SelectedOutliningMode);

				StoreOutliningMode();
				ApplyOutliningMode();
			}
		}

		private void StoreOutliningMode()
		{
			Settings.Instance.DocumentOutliningMode = SelectedOutliningMode.Name;
		}

		private void ApplyOutliningMode()
		{
			if (outliningMode != null)
			{
				foreach (var document in DocumentSections.Select(s => s.Document))
				{
					outliningMode.Applicator(document);
				}
			}
		}

		private void HandleToggleExpansion()
		{
			if (CurrentSection.Document == null)
			{
				return;
			}

			CurrentSection.Document.OutliningMode = OutliningMode.Automatic;
			CurrentSection.Document.OutliningManager.ToggleAllOutliningExpansion();
		}

		private void HandleNavigation(string url)
		{
			if (!string.IsNullOrEmpty(url))
			{
				UrlUtil.Navigate(url);
			}
		}

		public override void LoadModelParameters(string parameters)
		{
			var url = new UrlParser(UrlUtil.Url);
		    documentIdManager.Clear();

            if (url.GetQueryParam("mode") == "new")
			{
				Mode = DocumentMode.New;
				InitialiseDocument();
				Navigator = null;
				CurrentIndex = 0;
				TotalItems = 0;
				SetCurrentDocumentKey(null);
				ParentPathSegments.Clear();
				ParentPathSegments.Add(new PathSegment() { Name = "Documents", Url = "/documents" });
				return;
			}

			Navigator = DocumentNavigator.FromUrl(url);

			Navigator.GetDocument().ContinueOnSuccessInTheUIThread(
				result =>
				{
					if (result.Document == null)
					{
						HandleDocumentNotFound();
						return;
					}

					if (string.IsNullOrEmpty(result.Document.Key))
					{
						Mode = DocumentMode.Projection;
						LocalId = Guid.NewGuid().ToString();
					}
					else
					{
						Mode = DocumentMode.DocumentWithId;
						LocalId = result.Document.Key;
						SetCurrentDocumentKey(result.Document.Key);
					}

					urlForFirst = result.UrlForFirst;
					urlForPrevious = result.UrlForPrevious;
					urlForLast = result.UrlForLast;
					urlForNext = result.UrlForNext;

					isLoaded = true;
					document.Value = result.Document;
					CurrentIndex = (int)result.Index;
					TotalItems = (int)result.TotalDocuments;

					ParentPathSegments.Clear();
					ParentPathSegments.AddRange(result.ParentPath);

					WhenParsingComplete(dataSection.Document)
						.ContinueOnUIThread(t => ApplyOutliningMode());

                    HandleDocumentChanged();
				})
				.Catch();
		}

		private void HandleDocumentNotFound()
		{
			Notification notification;
			if (Mode == DocumentMode.Projection)
				notification = new Notification("Could not parse projection correctly", NotificationLevel.Error);
			else
				notification = new Notification(string.Format("Could not find '{0}' document", Key),
												NotificationLevel.Warning);
			ApplicationModel.Current.AddNotification(notification);
			UrlUtil.Navigate("/documents");
		}

		public int CurrentItemNumber
		{
			get { return CurrentIndex + 1; }
		}

		private int CurrentIndex
		{
			get { return currentIndex; }
			set
			{
				currentIndex = value;
				OnPropertyChanged(() => CurrentItemNumber);
				OnPropertyChanged(() => HasPrevious);
				OnPropertyChanged(() => HasNext);
				OnPropertyChanged(() => CanNavigate);
			}
		}

		public int TotalItems
		{
			get { return totalItems; }
			set
			{
				totalItems = value;
				OnPropertyChanged(() => TotalItems);
				OnPropertyChanged(() => HasPrevious);
				OnPropertyChanged(() => HasNext);
				OnPropertyChanged(() => CanNavigate);
			}
		}

		public bool HasPrevious
		{
			get { return !string.IsNullOrEmpty(urlForPrevious); }
		}

		public bool HasNext
		{
			get { return !string.IsNullOrEmpty(urlForNext); }
		}

		public bool CanNavigate
		{
			get { return Navigator != null && (HasNext || HasPrevious); }
		}

		public bool IsShowingErrors
		{
			get { return isShowingErrors; }
			set
			{
				isShowingErrors = value;
				OnPropertyChanged(() => IsShowingErrors);
			}
		}

		public ObservableCollection<PathSegment> ParentPathSegments { get; private set; }
		public ObservableCollection<DocumentError> DocumentErrors { get; private set; }

		public IList<DocumentSection> DocumentSections { get; private set; }

		private DocumentSection currentSection;

		public DocumentSection CurrentSection
		{
			get { return currentSection; }
			set
			{
				currentSection = value;
				OnPropertyChanged(() => CurrentSection);
			}
		}

		public void SetCurrentDocumentKey(string docId)
		{
			if (docId != null)
			{
				Mode = DocumentMode.DocumentWithId;
			}
			else
			{
				Mode = DocumentMode.New;
			}

			DocumentKey = Key = docId;
		}

		private void PutDocumentKeyInUrl(string docId, bool dontOpenNewTab)
		{
			if (docId != null && DocumentKey != docId)
				UrlUtil.Navigate("/edit?id=" + docId, dontOpenNewTab);
		}

		private void UpdateFromDocument()
		{
			var newdoc = document.Value;
			RemoveNonDisplayedMetadata(newdoc.Metadata);
			UpdateMetadata(newdoc.Metadata);

			JsonData = newdoc.DataAsJson.ToString(Formatting.Indented);

            HasUnsavedChanges = false;
			UpdateRelated();
			OnEverythingChanged();
		}

		private void RemoveNonDisplayedMetadata(RavenJObject metaData)
		{
			metaData.Remove("@etag");
			metaData.Remove("@id");
		}

		private void UpdateMetadata(RavenJObject metadataAsJson)
		{
			metadata = metadataAsJson.ToDictionary(x => x.Key, x =>
															   {
																   if (x.Value.Type == JTokenType.String)
																	   return x.Value.Value<string>();
																   return x.Value.ToString(Formatting.None);
															   });
			OnPropertyChanged(() => Metadata);
			JsonMetadata = metadataAsJson.ToString(Formatting.Indented);
		}



        public BindableCollection<LinkModel> References { get; private set; }
		public BindableCollection<LinkModel> Related { get; private set; }

		private bool searchEnabled;
		public bool SearchEnabled
		{
			get { return searchEnabled; }
			set
			{
				searchEnabled = value;
				OnPropertyChanged(() => SearchEnabled);
			}
		}

		private string localId;
		public string LocalId
		{
			get { return localId; }
			set
			{
				localId = value;
				OnPropertyChanged(() => LocalId);
				OnPropertyChanged(() => CurrentItemNumber);
			}
		}

		public string DisplayId
		{
			get
			{
				if (Mode == DocumentMode.Projection)
					return "Projection";
				if (Mode == DocumentMode.New)
					return "New Document";
				return DocumentKey;
			}
		}

		private DocumentMode mode = DocumentMode.NotInitializedYet;
		public DocumentMode Mode
		{
			get { return mode; }
			set
			{
				mode = value;
				OnPropertyChanged(() => Mode);
				OnPropertyChanged(() => DisplayId);
			}
		}

		public IEditorDocument JsonDataDocument
		{
			get { return dataSection.Document; }
		}

		public IEditorDocument MetaDataDocument
		{
			get { return metaDataSection.Document; }
		}

		protected string JsonData
		{
			get { return JsonDataDocument.CurrentSnapshot.Text; }
			set { JsonDataDocument.SetText(value); }
		}

		protected string JsonMetadata
		{
			get { return MetaDataDocument.CurrentSnapshot.Text; }
			set { MetaDataDocument.SetText(value); }
		}

		public string DocumentSize
		{
			get { return documentSize; }
			private set
			{
				documentSize = value;
				OnPropertyChanged(() => DocumentSize);
			}
		}

		private void UpdateDocumentSize()
		{
			double byteCount = Encoding.UTF8.GetByteCount(JsonDataDocument.CurrentSnapshot.Text)
				+ Encoding.UTF8.GetByteCount(MetaDataDocument.CurrentSnapshot.Text);

			string sizeTerm = "Bytes";
			if (byteCount >= 1024 * 1024)
			{
				sizeTerm = "MBytes";
				byteCount = byteCount / (1024 * 1024);
			}
			else if (byteCount >= 1024)
			{
				sizeTerm = "KBytes";
				byteCount = byteCount / 1024;
			}

			DocumentSize = string.Format("Content-Length: {0:#,#.##;;0} {1}", byteCount, sizeTerm);
		}

		private void UpdateReferences()
		{
			if (Seperator == null)
				return;

            // Note: if this proves to be too slow with large documents, we can potential optimise the finding 
            // of references by only considering the parts of the AST which occur after the Offset at which the text change began
            // (we can find this by getting hold of the TextSnapshotChangedEventArgs)
		    var potentialReferences = FindPotentialReferences(JsonDataDocument).ToList();
		    var newReferences = potentialReferences.Where(id => documentIdManager.NeedsChecking(id)).ToArray();

            if (newReferences.Any())
            {
                ApplicationModel.Current.Server.Value.SelectedDatabase.Value.AsyncDatabaseCommands.GetAsync(
                    newReferences, null)
                    .ContinueOnSuccessInTheUIThread(results =>
                    {
                        var ids =
                            results.Results.Where(r => r != null).Select(
                                r => r["@metadata"].SelectToken("@id").ToString()).ToList();

                        documentIdManager.AddKnownIds(ids);
                        documentIdManager.AddKnownInvalidIds(newReferences.Except(ids));

                        UpdateListWithKnownIds(potentialReferences);
                    });
            }
            else
            {
                UpdateListWithKnownIds(potentialReferences);
            }

		}

	    private void UpdateListWithKnownIds(IEnumerable<string> potentialReferences)
	    {
	        var referenceModels = potentialReferences.Where(id => documentIdManager.IsId(id))
	            .Select(key => new LinkModel
	            {
	                Title = key,
	                HRef = "/Edit?id=" + key
	            })
	            .ToArray();

	        References.Match(referenceModels);
	    }

	    private IEnumerable<string> FindPotentialReferences(ICodeDocument document)
        {
            var stringValueNodes = document.FindAllStringValueNodes();
            return stringValueNodes.Select(n => n.Text).Distinct().Where(IsPotentialReference);
        } 

        private bool IsPotentialReference(string value)
        {
            if (string.IsNullOrWhiteSpace(value))
            {
                return false;
            }

            var pattern = "\\w" + Seperator + "\\w";
            return Regex.IsMatch(value, pattern);
        }

		private void UpdateRelated()
		{
			if (string.IsNullOrEmpty(Key) || string.IsNullOrEmpty(Seperator))
				return;
<<<<<<< HEAD
			DatabaseCommands.StartsWithAsync(Key + Seperator, 0, 15, metadataOnly: true)
				.ContinueOnSuccess(items =>
								   {
									   if (items == null)
										   return;
=======
>>>>>>> 7c9e363a

			var childrenTask = DatabaseCommands.GetDocumentsStartingWithAsync(Key + Seperator, 0, 15)
                .ContinueOnSuccess(items => items == null ?  new string[0] : items.Select(i => i.Key));

            // find parent Ids
            var parentids = new List<string>();
            var id = LocalId;
            var lastindex = id.LastIndexOf(Seperator, StringComparison.Ordinal);

            while (!string.IsNullOrWhiteSpace(id) && lastindex != -1)
            {
                id = id.Remove(lastindex);
                parentids.Add(id);
                lastindex = id.LastIndexOf(Seperator, StringComparison.Ordinal);
            }

            var parentsTask = ApplicationModel.Current.Server.Value.SelectedDatabase.Value.AsyncDatabaseCommands.GetAsync(parentids.ToArray(), null)
                .ContinueOnSuccess(results => results.Results.Where(r => r != null).Select(r => r["@metadata"].SelectToken("@id").ToString()));


		    TaskEx.WhenAll(childrenTask, parentsTask).ContinueOnSuccessInTheUIThread(t =>
		    {
		        var linkModels =
		            childrenTask.Result
                    .Concat(parentsTask.Result)
		                .OrderBy(key => key.Length)
		                .Select(key => new LinkModel
		                {
		                    Title = key,
		                    HRef = "/Edit?id=" + key
		                })
                        .ToArray();

		        Related.Set(linkModels);
		    });
		}

		private void HandleDeleteDocument()
		{
			if (string.IsNullOrEmpty(DocumentKey))
			{
				return;
			}

			AskUser.ConfirmationAsync("Confirm Delete", string.Format("Are you sure you want do delete {0} ?", DocumentKey))
				.ContinueWhenTrueInTheUIThread(() => DoDeleteDocument(DocumentKey));
		}

		private void DoDeleteDocument(string documentKey)
		{
			DatabaseCommands.DeleteDocumentAsync(documentKey)
				.ContinueOnSuccessInTheUIThread(() =>
				{
					ApplicationModel.Current.AddNotification(new Notification(string.Format("Document {0} was deleted", documentKey)));
					if (CanNavigate && HasNext)
					{
						// navigate to the current index because the document has just been deleted, so another will move up to take its place
						var url = Navigator.GetUrlForCurrentIndex();
						if (url == UrlUtil.Url)
						{
							LoadModelParameters(string.Empty);
						}
						else
						{
							UrlUtil.Navigate(url);
						}
					}
					else if (CanNavigate)
					{
						UrlUtil.Navigate(Navigator.GetUrlForPrevious());
					}
					else
					{
						UrlUtil.Navigate(ParentPathSegments.Last().Url);
					}
				})
				.Catch();
		}

		protected override void OnViewLoaded()
		{
			ParserDispatcherManager.EnsureParserDispatcherIsCreated();

            DocumentOutliningMode mode = null;

            if (!string.IsNullOrEmpty(Settings.Instance.DocumentOutliningMode))
            {
                mode = OutliningModes.FirstOrDefault(m => m.Name == Settings.Instance.DocumentOutliningMode);
            }

            if (mode == null)
            {
                mode = OutliningModes.FirstOrDefault(m => m.Name == "Enabled");
            }

            SelectedOutliningMode = mode;

            if (Database.Value != null)
            {
                Database.Value.DocumentChanges.TakeUntil(Unloaded)
                    .ObserveOnDispatcher()
                    .Subscribe(n => HandleChangeNotification(n));
            }
        }

	    private void HandleChangeNotification(DocumentChangeNotification notification)
	    {
            if (notification.Name.Equals(DocumentKey, StringComparison.InvariantCulture))
            {
                if (notification.Type == DocumentChangeTypes.Put && notification.Etag != Etag)
                {
                    ApplicationModel.Current.AddNotification(
                            new Notification("Document " + Key + " was changed on the server"));
                }
                else if (notification.Type == DocumentChangeTypes.Delete)
                {
                    ApplicationModel.Current.AddNotification(
                            new Notification("Document " + Key + " was deleted on the server"));
                }
            }
	    }

	    public string Key
		{
			get { return document.Value.Key; }
			set
			{
				document.Value.Key = value;
				OnPropertyChanged(() => Key);
			}
		}

		public string Seperator
		{
			get
			{
				if (document.Value.Key != null && document.Value.Key.Contains("/"))
					return "/";
				if (document.Value.Key != null && document.Value.Key.Contains("-"))
					return "-";
				return null;
			}
		}

		public Guid? Etag
		{
			get { return document.Value.Etag; }
			set
			{
				document.Value.Etag = value;
				OnPropertyChanged(() => Etag);
				OnPropertyChanged(() => Metadata);
			}
		}

		public DateTime? LastModified
		{
			get { return document.Value.LastModified; }
			set
			{
				document.Value.LastModified = value;
				OnPropertyChanged(() => LastModified);
				OnPropertyChanged(() => Metadata);
			}
		}

		private IDictionary<string, string> metadata;
		private ICommand toggleExpansion;
		private DocumentOutliningMode outliningMode;
	    private DocumentReferencedIdManager documentIdManager;
	    public static IList<DocumentOutliningMode> OutliningModes { get; private set; }


		public IEnumerable<KeyValuePair<string, string>> Metadata
		{
			get
			{
				return metadata
					.Where(x => x.Key != "@etag" && x.Key != "@id")
					.OrderBy(x => x.Key)
					.Concat(new[]
								{
									new KeyValuePair<string, string>("ETag", Etag.HasValue ? Etag.ToString() : ""),
									new KeyValuePair<string, string>("Last-Modified", LastModified.HasValue ? LastModified.ToString(): ""),
								});
			}
		}

		private bool IsDocumentValid()
		{
			return !EditorDocumentHasErrors(JsonDataDocument) && !EditorDocumentHasErrors(MetaDataDocument);
		}

		private bool EditorDocumentHasErrors(IEditorDocument editorDocument)
		{
			var parseData = editorDocument.ParseData as ILLParseData;
			return parseData != null && parseData.Errors.Any();
		}

		private Task WhenParsingComplete(IEditorDocument document)
		{
			var tcs = new TaskCompletionSource<bool>();
			if ((document.ParseData as ILLParseData).Snapshot == document.CurrentSnapshot)
			{
				tcs.SetResult(true);
			}
			else
			{
				EventHandler<ParseDataPropertyChangedEventArgs> completed = null;
				completed = (s, e) =>
								{
									tcs.SetResult(true);
									document.ParseDataChanged -= completed;
								};
				document.ParseDataChanged += completed;
			}

			return tcs.Task;
		}

        public override bool CanLeavePage()
        {
            if (HasUnsavedChanges)
            {
                return AskUser.Confirmation("Edit Document",
                                            "There are unsaved changes to this document. Are you sure you want to continue?");
            }
            else
            {
                return true;
            }
        }

		public ICommand Save
		{
			get { return new SaveDocumentCommand(this); }
		}

		public ICommand Delete
		{
			get { return deleteCommand ?? (deleteCommand = new ActionCommand(HandleDeleteDocument)); }
		}

		public ICommand Prettify
		{
			get { return new PrettifyDocumentCommand(this); }
		}

		public ICommand Refresh
		{
			get { return new RefreshDocumentCommand(this); }
		}

		public ICommand EnableSearch
		{
			get { return new ChangeFieldValueCommand<EditableDocumentModel>(this, x => x.SearchEnabled = true); }
		}

		public ICommand DisableSearch
		{
			get { return new ChangeFieldValueCommand<EditableDocumentModel>(this, x => x.SearchEnabled = false); }
		}

		public ICommand ToggleSearch
		{
			get { return new ChangeFieldValueCommand<EditableDocumentModel>(this, x => x.SearchEnabled = !x.searchEnabled); }
		}

        protected bool HasUnsavedChanges
        {
            get { return hasUnsavedChanges; }
            set { hasUnsavedChanges = value; }
        }

        private class RefreshDocumentCommand : Command
		{
			private readonly EditableDocumentModel parent;

			public RefreshDocumentCommand(EditableDocumentModel parent)
			{
				this.parent = parent;
			}

			public override bool CanExecute(object parameter)
			{
				return string.IsNullOrWhiteSpace(parent.DocumentKey) == false;
			}

			public override void Execute(object _)
			{
                if (parent.HasUnsavedChanges)
                {
                    AskUser.ConfirmationAsync("Edit Document",
                                              "There are unsaved changes to this document. Are you sure you want to refresh?")
                        .ContinueWhenTrueInTheUIThread(DoRefresh);
                }
                else
                {
                    DoRefresh();
                }
			}

            private void DoRefresh()
            {
                parent.DatabaseCommands.GetAsync(parent.DocumentKey)
                    .ContinueOnSuccess(doc =>
                                           {
                                               if (doc == null)
                                               {
                                                   parent.HandleDocumentNotFound();
                                                   return;
                                               }

                                               parent.document.Value = doc;
                                           })
                    .Catch();
            }
		}

		private class SaveDocumentCommand : Command
		{
			private readonly EditableDocumentModel parentModel;

			public string Seperator
			{
				get
				{
					if (parentModel.Key.Contains("/"))
						return "/";
					if (parentModel.Key.Contains("-"))
						return "-";
					return null;
				}
			}

			public SaveDocumentCommand(EditableDocumentModel parentModel)
			{
				this.parentModel = parentModel;
			}

			public override void Execute(object parameter)
			{
				TaskEx.WhenAll(parentModel.DocumentSections.Select(s => parentModel.WhenParsingComplete(s.Document)))
					.ContinueOnUIThread(t => ConfirmSave());
			}

			private void ConfirmSave()
			{
				if (!parentModel.IsDocumentValid())
				{
					this.parentModel.IsShowingErrors = true;
				}

				if (parentModel.Key != null && parentModel.Key.StartsWith("Raven/", StringComparison.InvariantCultureIgnoreCase))
				{
					AskUser.ConfirmationAsync("Confirm Edit", "Are you sure that you want to edit a system document?")
						.ContinueWhenTrueInTheUIThread(SaveDocument);
					return;
				}

				SaveDocument();
			}

			private void SaveDocument()
			{
				RavenJObject doc;
				RavenJObject metadata;

				try
				{
					doc = RavenJObject.Parse(parentModel.JsonData);
					metadata = RavenJObject.Parse(parentModel.JsonMetadata);
					if (parentModel.Key != null && Seperator != null && metadata.Value<string>(Constants.RavenEntityName) == null)
					{
						var entityName = parentModel.Key.Split(new[] { Seperator }, StringSplitOptions.RemoveEmptyEntries).FirstOrDefault();

						if (entityName != null && entityName.Length > 1)
						{
							metadata[Constants.RavenEntityName] = char.ToUpper(entityName[0]) + entityName.Substring(1);
						}
						else
						{
							metadata[Constants.RavenEntityName] = entityName;
						}
					}
				}
				catch (Exception ex)
				{
					ApplicationModel.Current.AddErrorNotification(ex, "Could not parse JSON");
					return;
				}

				parentModel.UpdateMetadata(metadata);
				ApplicationModel.Current.AddInfoNotification("Saving document " + parentModel.Key + " ...");

				Guid? etag = string.Equals(parentModel.DocumentKey, parentModel.Key, StringComparison.InvariantCultureIgnoreCase) ?
					parentModel.Etag : Guid.Empty;

				DatabaseCommands.PutAsync(parentModel.Key, etag, doc, metadata)
					.ContinueOnSuccess(result =>
					{
                        ApplicationModel.Current.AddInfoNotification("Document " + result.Key + " saved");
					    parentModel.HasUnsavedChanges = false;
                        parentModel.Etag = result.ETag;
					    parentModel.PutDocumentKeyInUrl(result.Key, dontOpenNewTab:true);
					    parentModel.SetCurrentDocumentKey(result.Key);
					})
					.ContinueOnSuccess(() => new RefreshDocumentCommand(parentModel).Execute(null))
					.Catch(exception => ApplicationModel.Current.AddErrorNotification(exception, "Could not save document."));
			}
		}



		private class PrettifyDocumentCommand : Command
		{
			private readonly EditableDocumentModel editableDocumentModel;

			public PrettifyDocumentCommand(EditableDocumentModel editableDocumentModel)
			{
				this.editableDocumentModel = editableDocumentModel;
			}

			public override void Execute(object parameter)
			{
				var document = editableDocumentModel.CurrentSection.Document;
				var formatter = document.Language.GetService<ITextFormatter>();
				if (formatter != null)
				{
					formatter.Format(document.CurrentSnapshot.SnapshotRange);
				}
			}
		}
	}

	public enum DocumentMode
	{
		NotInitializedYet,
		DocumentWithId,
		Projection,
		New,
	}

	public class DocumentSection
	{
		public string Name { get; set; }

		public IEditorDocument Document { get; set; }
	}

	public class DocumentError
	{
		public DocumentSection Section { get; set; }

		public IParseError ParseError { get; set; }
	}

	public class DocumentOutliningMode
	{
		public DocumentOutliningMode(string name)
		{
			Name = name;
		}

		public string Name { get; private set; }
		public Action<IEditorDocument> Applicator { get; set; }
	}
}<|MERGE_RESOLUTION|>--- conflicted
+++ resolved
@@ -623,14 +623,6 @@
 		{
 			if (string.IsNullOrEmpty(Key) || string.IsNullOrEmpty(Seperator))
 				return;
-<<<<<<< HEAD
-			DatabaseCommands.StartsWithAsync(Key + Seperator, 0, 15, metadataOnly: true)
-				.ContinueOnSuccess(items =>
-								   {
-									   if (items == null)
-										   return;
-=======
->>>>>>> 7c9e363a
 
 			var childrenTask = DatabaseCommands.GetDocumentsStartingWithAsync(Key + Seperator, 0, 15)
                 .ContinueOnSuccess(items => items == null ?  new string[0] : items.Select(i => i.Key));
