--- conflicted
+++ resolved
@@ -1,304 +1,188 @@
-using System;
-using System.ComponentModel.Composition.Hosting;
-using System.Net;
-using System.Security.Cryptography.X509Certificates;
-using Raven.Database.Config;
-using Raven.Database.Extensions;
-using Raven.Http;
-using Raven.Http.Security.OAuth;
-using Raven.Json.Linq;
-using Xunit;
-
-namespace Raven.Tests.Security.OAuth
-{
-	/// <summary>
-	/// Client credentials flow used to grant access tokens to confidential clients (such as a web server)
-	/// http://tools.ietf.org/html/draft-ietf-oauth-v2-20#section-4.4
-	/// </summary>
-	public class GrantAccessTokenClientCredentialsFlow : RemoteClientTest, IDisposable
-	{
-		readonly string path;
-		const string baseUrl = "http://localhost";
-		const string tokenUrl = "/OAuth/AccessToken";
-		const int port = 8080;
-		const string validClientUsername = "client1";
-		const string validClientPassword = "password";
-
-		public GrantAccessTokenClientCredentialsFlow()
-		{
-			path = GetPath("TestDb");
-			NonAdminHttp.EnsureCanListenToWhenInNonAdminContext(8080);
-
-		}
-
-		protected override void ConfigureServer(Database.Config.RavenConfiguration ravenConfiguration)
-		{
-			ravenConfiguration.AnonymousUserAccessMode = AnonymousUserAccessMode.None;
-			ravenConfiguration.AuthenticationMode = "OAuth";
-			ravenConfiguration.OAuthTokenCertificate = CertGenerator.GenerateNewCertificate("RavenDB.Test");
-			ravenConfiguration.Catalog.Catalogs.Add(new TypeCatalog(typeof(FakeAuthenticateClient)));
-		}
-
-		public class FakeAuthenticateClient : IAuthenticateClient
-		{
-			public bool Authenticate(IResourceStore currentStore, string username, string password, out string[] allowedDatabases)
-			{
-				allowedDatabases = new[] {"*"};
-				return string.IsNullOrEmpty(password) == false;
-			}
-		}
-
-		public void Dispose()
-		{
-			IOExtensions.DeleteDirectory(path);
-		}
-
-<<<<<<< HEAD
-        public HttpWebRequest GetNewValidTokenRequest()
-        {
-            var request = ((HttpWebRequest)WebRequest.Create(baseUrl + ":" + port + tokenUrl))
-                .WithBasicCredentials(baseUrl, validClientUsername, validClientPassword)
-                .WithAccept("application/json;charset=UTF-8")
-                .WithHeader("grant_type", "client_credentials");
-=======
-		public HttpWebRequest GetNewValidTokenRequest()
-		{
-			var request = ((HttpWebRequest)WebRequest.Create(baseUrl + ":" + port + tokenUrl))
-				.WithBasicCredentials(baseUrl, validClientUsername, validClientPassword)
-				.WithConentType("application/json;charset=UTF-8")
-				.WithHeader("grant_type", "client_credentials");
->>>>>>> 65adca6f
-
-			return request;
-		}
-
-		[Fact]
-		public void ValidAndAuthorizedRequestShouldBeGrantedAnAccessToken()
-		{
-
-			var request = GetNewValidTokenRequest();
-
-			using (var server = GetNewServer(false))
-			using (var response = request.MakeRequest())
-			{
-				Assert.Equal(HttpStatusCode.OK, response.StatusCode);
-
-				string token = response.ReadToEnd();
-
-				AccessTokenBody body;
-
-				Assert.NotEmpty(token);
-				Assert.True(AccessToken.TryParseBody(server.Database.Configuration.OAuthTokenCertificate, token, out body));
-				Assert.False(body.IsExpired());
-<<<<<<< HEAD
-            }
-
-          
-        }
-
-        [Fact]
-        public void RequestWithoutUExpectedAcceptShouldBeRejected()
-        {
-            var request = GetNewValidTokenRequest()
-                .WithAccept("text/plain");
-
-            using (var server = GetNewServer(false))
-            using (var response = request.MakeRequest())
-            {
-                Assert.Equal(HttpStatusCode.BadRequest, response.StatusCode);
-
-                var result = RavenJObject.Parse(response.ReadToEnd());
-
-                Assert.Contains("error", result.Keys);
-                Assert.Equal("invalid_request", result["error"]);
-                Assert.Contains("error_description", result.Keys);
-                Assert.Contains("Accept", result["error_description"].Value<string>());
-            }
-        }
-
-        [Fact]
-        public void RequestWithoutAGrantTypeShouldBeRejected()
-        {
-            var request = GetNewValidTokenRequest()
-                .WithoutHeader("grant_type");
-
-            using (var server = GetNewServer(false))
-            using (var response = request.MakeRequest())
-            {
-                Assert.Equal(HttpStatusCode.BadRequest, response.StatusCode);
-
-            	var readToEnd = response.ReadToEnd();
-            	var result = RavenJObject.Parse(readToEnd);
-
-                Assert.Contains("error", result.Keys);
-                Assert.Equal("unsupported_grant_type", result["error"]);
-                Assert.Contains("error_description", result.Keys);
-                Assert.Contains("grant_type", result["error_description"].Value<string>());
-            }
-        }
-
-        [Fact]
-        public void RequestForAnotherGrantTypeShouldBeRejected()
-        {
-            var request = GetNewValidTokenRequest()
-                .WithHeader("grant_type", "another");
-
-            using (var server = GetNewServer(false))
-            using (var response = request.MakeRequest())
-            {
-                Assert.Equal(HttpStatusCode.BadRequest, response.StatusCode);
-
-                var result = RavenJObject.Parse(response.ReadToEnd());
-
-                Assert.Contains("error", result.Keys);
-                Assert.Equal("unsupported_grant_type", result["error"]);
-                Assert.Contains("error_description", result.Keys);
-                Assert.Contains("grant_type", result["error_description"].Value<string>());
-            }
-        }
-
-        [Fact]
-        public void RequestWithoutBasicClientCredentialsShouldBeRejected()
-        {
-            var request = GetNewValidTokenRequest()
-                .WithoutCredentials();
-
-            using (var server = GetNewServer(false))
-            using (var response = request.MakeRequest())
-            {
-                Assert.Equal(HttpStatusCode.Unauthorized, response.StatusCode);
-
-                var result = RavenJObject.Parse(response.ReadToEnd());
-
-                Assert.Contains("error", result.Keys);
-                Assert.Equal("invalid_client", result["error"]);
-                Assert.Contains("error_description", result.Keys);
-            }
-        }
-        
-        [Fact]
-        public void RequestWithInvalidClientPasswordShouldBeRejected()
-        {
-            var request = GetNewValidTokenRequest()
-                .WithBasicCredentials(baseUrl, validClientUsername, "");
-
-            using (var server = GetNewServer(false))
-            using (var response = request.MakeRequest())
-            {
-                Assert.Equal(HttpStatusCode.Unauthorized, response.StatusCode);
-
-                var result = RavenJObject.Parse(response.ReadToEnd());
-
-                Assert.Contains("error", result.Keys);
-                Assert.Equal("unauthorized_client", result["error"]);
-                Assert.Contains("error_description", result.Keys);
-            }
-        }
-    }
-=======
-			}
-
-		  
-		}
-
-		[Fact]
-		public void RequestWithoutUrlEncodedContentTypeShouldBeRejected()
-		{
-			var request = GetNewValidTokenRequest()
-				.WithConentType("text/plain");
-
-			using (var server = GetNewServer(false))
-			using (var response = request.MakeRequest())
-			{
-				Assert.Equal(HttpStatusCode.BadRequest, response.StatusCode);
-
-				var result = RavenJObject.Parse(response.ReadToEnd());
-
-				Assert.Contains("error", result.Keys);
-				Assert.Equal("invalid_request", result["error"]);
-				Assert.Contains("error_description", result.Keys);
-				Assert.Contains("Content-Type", result["error_description"].Value<string>());
-			}
-		}
-
-		[Fact]
-		public void RequestWithoutAGrantTypeShouldBeRejected()
-		{
-			var request = GetNewValidTokenRequest()
-				.WithoutHeader("grant_type");
-
-			using (var server = GetNewServer(false))
-			using (var response = request.MakeRequest())
-			{
-				Assert.Equal(HttpStatusCode.BadRequest, response.StatusCode);
-
-				var readToEnd = response.ReadToEnd();
-				var result = RavenJObject.Parse(readToEnd);
-
-				Assert.Contains("error", result.Keys);
-				Assert.Equal("unsupported_grant_type", result["error"]);
-				Assert.Contains("error_description", result.Keys);
-				Assert.Contains("grant_type", result["error_description"].Value<string>());
-			}
-		}
-
-		[Fact]
-		public void RequestForAnotherGrantTypeShouldBeRejected()
-		{
-			var request = GetNewValidTokenRequest()
-				.WithHeader("grant_type", "another");
-
-			using (var server = GetNewServer(false))
-			using (var response = request.MakeRequest())
-			{
-				Assert.Equal(HttpStatusCode.BadRequest, response.StatusCode);
-
-				var result = RavenJObject.Parse(response.ReadToEnd());
-
-				Assert.Contains("error", result.Keys);
-				Assert.Equal("unsupported_grant_type", result["error"]);
-				Assert.Contains("error_description", result.Keys);
-				Assert.Contains("grant_type", result["error_description"].Value<string>());
-			}
-		}
-
-		[Fact]
-		public void RequestWithoutBasicClientCredentialsShouldBeRejected()
-		{
-			var request = GetNewValidTokenRequest()
-				.WithoutCredentials();
-
-			using (var server = GetNewServer(false))
-			using (var response = request.MakeRequest())
-			{
-				Assert.Equal(HttpStatusCode.Unauthorized, response.StatusCode);
-
-				var result = RavenJObject.Parse(response.ReadToEnd());
-
-				Assert.Contains("error", result.Keys);
-				Assert.Equal("invalid_client", result["error"]);
-				Assert.Contains("error_description", result.Keys);
-			}
-		}
-		
-		[Fact]
-		public void RequestWithInvalidClientPasswordShouldBeRejected()
-		{
-			var request = GetNewValidTokenRequest()
-				.WithBasicCredentials(baseUrl, validClientUsername, "");
-
-			using (var server = GetNewServer(false))
-			using (var response = request.MakeRequest())
-			{
-				Assert.Equal(HttpStatusCode.Unauthorized, response.StatusCode);
-
-				var result = RavenJObject.Parse(response.ReadToEnd());
-
-				Assert.Contains("error", result.Keys);
-				Assert.Equal("unauthorized_client", result["error"]);
-				Assert.Contains("error_description", result.Keys);
-			}
-		}
-	}
->>>>>>> 65adca6f
+using System;
+using System.ComponentModel.Composition.Hosting;
+using System.Net;
+using System.Security.Cryptography.X509Certificates;
+using Raven.Database.Config;
+using Raven.Database.Extensions;
+using Raven.Http;
+using Raven.Http.Security.OAuth;
+using Raven.Json.Linq;
+using Xunit;
+
+namespace Raven.Tests.Security.OAuth
+{
+	/// <summary>
+	/// Client credentials flow used to grant access tokens to confidential clients (such as a web server)
+	/// http://tools.ietf.org/html/draft-ietf-oauth-v2-20#section-4.4
+	/// </summary>
+	public class GrantAccessTokenClientCredentialsFlow : RemoteClientTest, IDisposable
+	{
+		readonly string path;
+		const string baseUrl = "http://localhost";
+		const string tokenUrl = "/OAuth/AccessToken";
+		const int port = 8080;
+		const string validClientUsername = "client1";
+		const string validClientPassword = "password";
+
+		public GrantAccessTokenClientCredentialsFlow()
+		{
+			path = GetPath("TestDb");
+			NonAdminHttp.EnsureCanListenToWhenInNonAdminContext(8080);
+
+		}
+
+		protected override void ConfigureServer(Database.Config.RavenConfiguration ravenConfiguration)
+		{
+			ravenConfiguration.AnonymousUserAccessMode = AnonymousUserAccessMode.None;
+			ravenConfiguration.AuthenticationMode = "OAuth";
+			ravenConfiguration.OAuthTokenCertificate = CertGenerator.GenerateNewCertificate("RavenDB.Test");
+			ravenConfiguration.Catalog.Catalogs.Add(new TypeCatalog(typeof(FakeAuthenticateClient)));
+		}
+
+		public class FakeAuthenticateClient : IAuthenticateClient
+		{
+			public bool Authenticate(IResourceStore currentStore, string username, string password, out string[] allowedDatabases)
+			{
+				allowedDatabases = new[] {"*"};
+				return string.IsNullOrEmpty(password) == false;
+			}
+		}
+
+		public void Dispose()
+		{
+			IOExtensions.DeleteDirectory(path);
+		}
+
+        public HttpWebRequest GetNewValidTokenRequest()
+        {
+            var request = ((HttpWebRequest)WebRequest.Create(baseUrl + ":" + port + tokenUrl))
+                .WithBasicCredentials(baseUrl, validClientUsername, validClientPassword)
+                .WithAccept("application/json;charset=UTF-8")
+                .WithHeader("grant_type", "client_credentials");
+
+			return request;
+		}
+
+		[Fact]
+		public void ValidAndAuthorizedRequestShouldBeGrantedAnAccessToken()
+		{
+
+			var request = GetNewValidTokenRequest();
+
+			using (var server = GetNewServer(false))
+			using (var response = request.MakeRequest())
+			{
+				Assert.Equal(HttpStatusCode.OK, response.StatusCode);
+
+				string token = response.ReadToEnd();
+
+				AccessTokenBody body;
+
+				Assert.NotEmpty(token);
+				Assert.True(AccessToken.TryParseBody(server.Database.Configuration.OAuthTokenCertificate, token, out body));
+				Assert.False(body.IsExpired());
+			}
+
+		  
+		}
+
+        [Fact]
+        public void RequestWithoutUExpectedAcceptShouldBeRejected()
+        {
+            var request = GetNewValidTokenRequest()
+                .WithAccept("text/plain");
+
+			using (var server = GetNewServer(false))
+			using (var response = request.MakeRequest())
+			{
+				Assert.Equal(HttpStatusCode.BadRequest, response.StatusCode);
+
+				var result = RavenJObject.Parse(response.ReadToEnd());
+
+                Assert.Contains("error", result.Keys);
+                Assert.Equal("invalid_request", result["error"]);
+                Assert.Contains("error_description", result.Keys);
+                Assert.Contains("Accept", result["error_description"].Value<string>());
+            }
+        }
+
+		[Fact]
+		public void RequestWithoutAGrantTypeShouldBeRejected()
+		{
+			var request = GetNewValidTokenRequest()
+				.WithoutHeader("grant_type");
+
+			using (var server = GetNewServer(false))
+			using (var response = request.MakeRequest())
+			{
+				Assert.Equal(HttpStatusCode.BadRequest, response.StatusCode);
+
+				var readToEnd = response.ReadToEnd();
+				var result = RavenJObject.Parse(readToEnd);
+
+				Assert.Contains("error", result.Keys);
+				Assert.Equal("unsupported_grant_type", result["error"]);
+				Assert.Contains("error_description", result.Keys);
+				Assert.Contains("grant_type", result["error_description"].Value<string>());
+			}
+		}
+
+		[Fact]
+		public void RequestForAnotherGrantTypeShouldBeRejected()
+		{
+			var request = GetNewValidTokenRequest()
+				.WithHeader("grant_type", "another");
+
+			using (var server = GetNewServer(false))
+			using (var response = request.MakeRequest())
+			{
+				Assert.Equal(HttpStatusCode.BadRequest, response.StatusCode);
+
+				var result = RavenJObject.Parse(response.ReadToEnd());
+
+				Assert.Contains("error", result.Keys);
+				Assert.Equal("unsupported_grant_type", result["error"]);
+				Assert.Contains("error_description", result.Keys);
+				Assert.Contains("grant_type", result["error_description"].Value<string>());
+			}
+		}
+
+		[Fact]
+		public void RequestWithoutBasicClientCredentialsShouldBeRejected()
+		{
+			var request = GetNewValidTokenRequest()
+				.WithoutCredentials();
+
+			using (var server = GetNewServer(false))
+			using (var response = request.MakeRequest())
+			{
+				Assert.Equal(HttpStatusCode.Unauthorized, response.StatusCode);
+
+				var result = RavenJObject.Parse(response.ReadToEnd());
+
+				Assert.Contains("error", result.Keys);
+				Assert.Equal("invalid_client", result["error"]);
+				Assert.Contains("error_description", result.Keys);
+			}
+		}
+		
+		[Fact]
+		public void RequestWithInvalidClientPasswordShouldBeRejected()
+		{
+			var request = GetNewValidTokenRequest()
+				.WithBasicCredentials(baseUrl, validClientUsername, "");
+
+			using (var server = GetNewServer(false))
+			using (var response = request.MakeRequest())
+			{
+				Assert.Equal(HttpStatusCode.Unauthorized, response.StatusCode);
+
+				var result = RavenJObject.Parse(response.ReadToEnd());
+
+				Assert.Contains("error", result.Keys);
+				Assert.Equal("unauthorized_client", result["error"]);
+				Assert.Contains("error_description", result.Keys);
+			}
+		}
+	}
 }