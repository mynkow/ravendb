﻿<?xml version="1.0" encoding="utf-8"?>
<Project ToolsVersion="4.0" DefaultTargets="Build" xmlns="http://schemas.microsoft.com/developer/msbuild/2003">
  <PropertyGroup>
    <Configuration Condition=" '$(Configuration)' == '' ">Debug</Configuration>
    <Platform Condition=" '$(Platform)' == '' ">AnyCPU</Platform>
    <ProductVersion>9.0.30729</ProductVersion>
    <SchemaVersion>2.0</SchemaVersion>
    <ProjectGuid>{267AC60C-751E-42E9-AA18-66035DEFF63A}</ProjectGuid>
    <OutputType>Library</OutputType>
    <AppDesignerFolder>Properties</AppDesignerFolder>
    <RootNamespace>Raven.Tests</RootNamespace>
    <AssemblyName>Raven.Tests</AssemblyName>
    <TargetFrameworkVersion>v4.0</TargetFrameworkVersion>
    <FileAlignment>512</FileAlignment>
    <FileUpgradeFlags>
    </FileUpgradeFlags>
    <OldToolsVersion>3.5</OldToolsVersion>
    <UpgradeBackupLocation />
    <PublishUrl>publish\</PublishUrl>
    <Install>true</Install>
    <InstallFrom>Disk</InstallFrom>
    <UpdateEnabled>false</UpdateEnabled>
    <UpdateMode>Foreground</UpdateMode>
    <UpdateInterval>7</UpdateInterval>
    <UpdateIntervalUnits>Days</UpdateIntervalUnits>
    <UpdatePeriodically>false</UpdatePeriodically>
    <UpdateRequired>false</UpdateRequired>
    <MapFileExtensions>true</MapFileExtensions>
    <ApplicationRevision>0</ApplicationRevision>
    <ApplicationVersion>1.0.0.%2a</ApplicationVersion>
    <IsWebBootstrapper>false</IsWebBootstrapper>
    <UseApplicationTrust>false</UseApplicationTrust>
    <BootstrapperEnabled>true</BootstrapperEnabled>
    <TargetFrameworkProfile />
    <SolutionDir Condition="$(SolutionDir) == '' Or $(SolutionDir) == '*Undefined*'">..\</SolutionDir>
    <RestorePackages>true</RestorePackages>
  </PropertyGroup>
  <PropertyGroup Condition=" '$(Configuration)|$(Platform)' == 'Debug|AnyCPU' ">
    <DebugSymbols>true</DebugSymbols>
    <DebugType>full</DebugType>
    <Optimize>false</Optimize>
    <OutputPath>bin\Debug\</OutputPath>
    <DefineConstants>TRACE;DEBUG</DefineConstants>
    <ErrorReport>prompt</ErrorReport>
    <WarningLevel>4</WarningLevel>
    <CodeAnalysisRuleSet>AllRules.ruleset</CodeAnalysisRuleSet>
    <PlatformTarget>AnyCPU</PlatformTarget>
  </PropertyGroup>
  <PropertyGroup Condition=" '$(Configuration)|$(Platform)' == 'Release|AnyCPU' ">
    <DebugType>pdbonly</DebugType>
    <Optimize>true</Optimize>
    <OutputPath>bin\Release\</OutputPath>
    <DefineConstants>TRACE</DefineConstants>
    <ErrorReport>prompt</ErrorReport>
    <WarningLevel>4</WarningLevel>
    <CodeAnalysisRuleSet>AllRules.ruleset</CodeAnalysisRuleSet>
    <StyleCopTreatErrorsAsWarnings>false</StyleCopTreatErrorsAsWarnings>
  </PropertyGroup>
  <PropertyGroup>
    <SignAssembly>true</SignAssembly>
  </PropertyGroup>
  <PropertyGroup>
    <AssemblyOriginatorKeyFile>..\Raven.Database\RavenDB.snk</AssemblyOriginatorKeyFile>
  </PropertyGroup>
  <ItemGroup>
    <Reference Include="Esent.Interop, Version=1.0.0.0, Culture=neutral, PublicKeyToken=b93b4ad6c4b80595, processorArchitecture=MSIL">
      <SpecificVersion>False</SpecificVersion>
      <HintPath>..\SharedLibs\Esent.Interop.dll</HintPath>
    </Reference>
    <Reference Include="FizzWare.NBuilder">
      <HintPath>..\packages\NBuilder.3.0.1.1\lib\FizzWare.NBuilder.dll</HintPath>
    </Reference>
    <Reference Include="ICSharpCode.NRefactory">
      <HintPath>..\packages\ICSharpCode.NRefactory.5.2.0\lib\Net40\ICSharpCode.NRefactory.dll</HintPath>
    </Reference>
    <Reference Include="ICSharpCode.NRefactory.CSharp">
      <HintPath>..\packages\ICSharpCode.NRefactory.5.2.0\lib\Net40\ICSharpCode.NRefactory.CSharp.dll</HintPath>
    </Reference>
    <Reference Include="ICSharpCode.NRefactory.Xml">
      <HintPath>..\packages\ICSharpCode.NRefactory.5.2.0\lib\Net40\ICSharpCode.NRefactory.Xml.dll</HintPath>
    </Reference>
    <Reference Include="Jint.Raven, Version=0.9.2.0, Culture=neutral, PublicKeyToken=5fa384605d304122, processorArchitecture=MSIL">
      <SpecificVersion>False</SpecificVersion>
      <HintPath>..\SharedLibs\Jint.Raven.dll</HintPath>
    </Reference>
    <Reference Include="log4net">
      <HintPath>..\packages\log4net.2.0.0\lib\net40-full\log4net.dll</HintPath>
    </Reference>
    <Reference Include="Lucene.Net, Version=2.9.1.2, Culture=neutral, processorArchitecture=MSIL">
      <SpecificVersion>False</SpecificVersion>
      <HintPath>..\SharedLibs\Lucene.Net.dll</HintPath>
    </Reference>
    <Reference Include="Lucene.Net.Contrib.Spatial.NTS, Version=3.0.3.0, Culture=neutral, PublicKeyToken=85089178b9ac3181, processorArchitecture=MSIL">
      <SpecificVersion>False</SpecificVersion>
      <HintPath>..\Raven.Database\bin\Debug\Lucene.Net.Contrib.Spatial.NTS.dll</HintPath>
    </Reference>
    <Reference Include="Microsoft.CSharp" />
<<<<<<< HEAD
    <Reference Include="Microsoft.Threading.Tasks">
      <HintPath>..\packages\Microsoft.Bcl.Async.1.0.12-beta\lib\net40\Microsoft.Threading.Tasks.dll</HintPath>
    </Reference>
    <Reference Include="Microsoft.Threading.Tasks.Extensions">
      <HintPath>..\packages\Microsoft.Bcl.Async.1.0.12-beta\lib\net40\Microsoft.Threading.Tasks.Extensions.dll</HintPath>
    </Reference>
    <Reference Include="Microsoft.Threading.Tasks.Extensions.Desktop">
      <HintPath>..\packages\Microsoft.Bcl.Async.1.0.12-beta\lib\net40\Microsoft.Threading.Tasks.Extensions.Desktop.dll</HintPath>
=======
    <Reference Include="Microsoft.Threading.Tasks, Version=1.0.12.0, Culture=neutral, PublicKeyToken=b03f5f7f11d50a3a, processorArchitecture=MSIL">
      <SpecificVersion>False</SpecificVersion>
      <HintPath>..\packages\Microsoft.Bcl.Async.1.0.14-rc\lib\net40\Microsoft.Threading.Tasks.dll</HintPath>
    </Reference>
    <Reference Include="Microsoft.Threading.Tasks.Extensions, Version=1.0.12.0, Culture=neutral, PublicKeyToken=b03f5f7f11d50a3a, processorArchitecture=MSIL">
      <SpecificVersion>False</SpecificVersion>
      <HintPath>..\packages\Microsoft.Bcl.Async.1.0.14-rc\lib\net40\Microsoft.Threading.Tasks.Extensions.dll</HintPath>
    </Reference>
    <Reference Include="Microsoft.Threading.Tasks.Extensions.Desktop, Version=1.0.14.0, Culture=neutral, PublicKeyToken=b03f5f7f11d50a3a, processorArchitecture=MSIL">
      <SpecificVersion>False</SpecificVersion>
      <HintPath>..\packages\Microsoft.Bcl.Async.1.0.14-rc\lib\net40\Microsoft.Threading.Tasks.Extensions.Desktop.dll</HintPath>
>>>>>>> ddc26bed
    </Reference>
    <Reference Include="Microsoft.VisualStudio.DebuggerVisualizers, Version=10.0.0.0, Culture=neutral, PublicKeyToken=b03f5f7f11d50a3a, processorArchitecture=MSIL">
      <SpecificVersion>False</SpecificVersion>
      <HintPath>..\..\..\Program Files (x86)\Microsoft Visual Studio 10.0\Common7\IDE\ReferenceAssemblies\v2.0\Microsoft.VisualStudio.DebuggerVisualizers.dll</HintPath>
    </Reference>
    <Reference Include="Mono.Cecil">
      <HintPath>..\packages\Mono.Cecil.0.9.5.3\lib\net40\Mono.Cecil.dll</HintPath>
    </Reference>
    <Reference Include="Mono.Cecil.Mdb">
      <HintPath>..\packages\Mono.Cecil.0.9.5.3\lib\net40\Mono.Cecil.Mdb.dll</HintPath>
    </Reference>
    <Reference Include="Mono.Cecil.Pdb">
      <HintPath>..\packages\Mono.Cecil.0.9.5.3\lib\net40\Mono.Cecil.Pdb.dll</HintPath>
    </Reference>
    <Reference Include="Mono.Cecil.Rocks">
      <HintPath>..\packages\Mono.Cecil.0.9.5.3\lib\net40\Mono.Cecil.Rocks.dll</HintPath>
    </Reference>
    <Reference Include="NLog">
      <HintPath>..\packages\NLog.2.0.0.2000\lib\net40\NLog.dll</HintPath>
    </Reference>
    <Reference Include="Rhino.Mocks">
      <HintPath>..\SharedLibs\Rhino.Mocks.dll</HintPath>
    </Reference>
    <Reference Include="Spatial4n.Core.NTS, Version=0.3.0.0, Culture=neutral, PublicKeyToken=9f9456e1ca16d45e, processorArchitecture=MSIL">
      <SpecificVersion>False</SpecificVersion>
      <HintPath>..\Raven.Database\bin\Debug\Spatial4n.Core.NTS.dll</HintPath>
    </Reference>
    <Reference Include="System" />
    <Reference Include="System.ComponentModel.Composition" />
    <Reference Include="System.ComponentModel.DataAnnotations" />
    <Reference Include="System.configuration" />
    <Reference Include="System.Core">
      <RequiredTargetFramework>3.5</RequiredTargetFramework>
    </Reference>
<<<<<<< HEAD
=======
    <Reference Include="System.Net" />
>>>>>>> ddc26bed
    <Reference Include="System.Reactive.Core">
      <HintPath>..\packages\Rx-Core.2.0.21114\lib\Net40\System.Reactive.Core.dll</HintPath>
    </Reference>
    <Reference Include="System.Reactive.Interfaces">
      <HintPath>..\packages\Rx-Interfaces.2.0.21114\lib\Net40\System.Reactive.Interfaces.dll</HintPath>
    </Reference>
    <Reference Include="System.Reactive.Linq">
      <HintPath>..\packages\Rx-Linq.2.0.21114\lib\Net40\System.Reactive.Linq.dll</HintPath>
    </Reference>
    <Reference Include="System.Reactive.PlatformServices">
      <HintPath>..\packages\Rx-PlatformServices.2.0.21114\lib\Net40\System.Reactive.PlatformServices.dll</HintPath>
    </Reference>
    <Reference Include="System.Runtime">
<<<<<<< HEAD
      <HintPath>..\packages\Microsoft.Bcl.1.0.11-beta\lib\net40\System.Runtime.dll</HintPath>
    </Reference>
    <Reference Include="System.Runtime.Serialization" />
    <Reference Include="System.Threading.Tasks">
      <HintPath>..\packages\Microsoft.Bcl.1.0.11-beta\lib\net40\System.Threading.Tasks.dll</HintPath>
=======
      <HintPath>..\packages\Microsoft.Bcl.1.0.16-rc\lib\net40\System.Runtime.dll</HintPath>
    </Reference>
    <Reference Include="System.Runtime.Serialization" />
    <Reference Include="System.Threading.Tasks">
      <HintPath>..\packages\Microsoft.Bcl.1.0.16-rc\lib\net40\System.Threading.Tasks.dll</HintPath>
>>>>>>> ddc26bed
    </Reference>
    <Reference Include="System.Transactions" />
    <Reference Include="System.Web" />
    <Reference Include="System.Web.Abstractions" />
    <Reference Include="System.Xml.Linq">
      <RequiredTargetFramework>3.5</RequiredTargetFramework>
    </Reference>
    <Reference Include="System.Data.DataSetExtensions">
      <RequiredTargetFramework>3.5</RequiredTargetFramework>
    </Reference>
    <Reference Include="System.Data" />
    <Reference Include="System.Xml" />
    <Reference Include="xunit, Version=1.9.1.1600, Culture=neutral, PublicKeyToken=8d05b1bb7a6fdb6c, processorArchitecture=MSIL">
      <SpecificVersion>False</SpecificVersion>
      <HintPath>..\packages\xunit.1.9.1\lib\net20\xunit.dll</HintPath>
    </Reference>
    <Reference Include="xunit.extensions, Version=1.9.1.1600, Culture=neutral, PublicKeyToken=8d05b1bb7a6fdb6c, processorArchitecture=MSIL">
      <SpecificVersion>False</SpecificVersion>
      <HintPath>..\packages\xunit.extensions.1.9.1\lib\net20\xunit.extensions.dll</HintPath>
    </Reference>
    <Reference Include="xunit.runner.msbuild">
      <HintPath>..\packages\xunit.1.9.1\lib\net20\xunit.runner.msbuild.dll</HintPath>
    </Reference>
    <Reference Include="xunit.runner.tdnet">
      <HintPath>..\packages\xunit.1.9.1\lib\net20\xunit.runner.tdnet.dll</HintPath>
    </Reference>
    <Reference Include="xunit.runner.utility">
      <HintPath>..\packages\xunit.1.9.1\lib\net20\xunit.runner.utility.dll</HintPath>
    </Reference>
  </ItemGroup>
  <ItemGroup>
    <Compile Include="..\CommonAssemblyInfo.cs">
      <Link>Properties\CommonAssemblyInfo.cs</Link>
    </Compile>
    <Compile Include="Abstractions\Logging\LoggerExecutionWrapperTests.cs" />
    <Compile Include="Abstractions\Logging\LogProviders\Log4NetLogManagerLoggingDisabledTests.cs" />
    <Compile Include="Abstractions\Logging\LogProviders\Log4NetLogManagerLoggingEnabledTests.cs" />
    <Compile Include="Abstractions\Logging\LogProviders\NLogLogManagerLoggingDisabedTests.cs" />
    <Compile Include="Abstractions\Logging\LogProviders\NLogLogProviderLoggingEnabledTests.cs" />
    <Compile Include="Abstractions\Logging\LogManagerTests.cs" />
    <Compile Include="Bugs\AccurateCount.cs" />
    <Compile Include="Bugs\AdHocProjections.cs" />
    <Compile Include="Bugs\AfterDeletingTheIndexStopsBeingStale.cs" />
    <Compile Include="Bugs\AggressiveCaching.cs" />
    <Compile Include="Bugs\AnalyzerPerField.cs" />
    <Compile Include="Bugs\AnonymousClasses.cs" />
    <Compile Include="Bugs\ArrayOfMaybeNull.cs" />
    <Compile Include="Bugs\Attachments.cs" />
    <Compile Include="Bugs\BackwardCompatibility.cs" />
    <Compile Include="Bugs\BatchPatching.cs" />
    <Compile Include="Bugs\CanAggregateOnDecimal.cs" />
    <Compile Include="Bugs\CanDeserializeWhenWeHaveLastModifiedTwiceInMetadata.cs" />
    <Compile Include="Bugs\CannotChangeId.cs" />
    <Compile Include="Bugs\CanUseLuceneCodecDirectory.cs" />
    <Compile Include="Bugs\CanUseReduceResultInOutput.cs" />
    <Compile Include="Bugs\CaseSensitiveDeletes.cs" />
    <Compile Include="Bugs\Chripede\IndexOnList.cs" />
    <Compile Include="Bugs\CompiledIndexesNhsevidence.cs" />
    <Compile Include="Bugs\ComplexIndexes.cs" />
    <Compile Include="Bugs\ConflictsWithIIS.cs" />
    <Compile Include="Bugs\ConflictsWithRemote.cs" />
    <Compile Include="Bugs\CreatingIndexes.cs" />
    <Compile Include="Bugs\CS1977.cs" />
    <Compile Include="Bugs\DanTurner.cs" />
    <Compile Include="Bugs\DeserializationAcrossTypes.cs" />
    <Compile Include="Bugs\DictionaryOfDateTime.cs" />
    <Compile Include="Bugs\DynamicQuerySorting.cs" />
    <Compile Include="Bugs\EmbeddableDocumentStoreUsingUrlWithConnectionString.cs" />
    <Compile Include="Bugs\Embedded\EmbeddedThrowsErrorsForMultiDatabaseCommands.cs" />
    <Compile Include="Bugs\EmptyAttachments.cs" />
    <Compile Include="Bugs\EqualityWithArrayOfGuids.cs" />
    <Compile Include="Bugs\Everett.cs" />
    <Compile Include="Bugs\FullTextSearchOnTags.cs" />
    <Compile Include="Bugs\HiLoKeyGeneratorConcurrency.cs" />
    <Compile Include="Bugs\Identifiers\SpecialCharactersOnIIS.cs" />
    <Compile Include="Bugs\Identifiers\WithBase64Characters.cs" />
    <Compile Include="Bugs\HiLoToMaxTests.cs" />
    <Compile Include="Bugs\IndexesWithDateTimeMin.cs" />
    <Compile Include="Bugs\Indexing\CanHaveAnIndexNameThatStartsWithDynamic.cs" />
    <Compile Include="Bugs\Indexing\CannotCreateIndexWithoutReduce.cs" />
    <Compile Include="Bugs\Indexing\WillRemoveTypesThatNotExistsOnTheServer.cs" />
    <Compile Include="Bugs\Indexing\IndexBuilderShouldCastNull.cs" />
    <Compile Include="Bugs\Indexing\WithStringReverse.cs" />
    <Compile Include="Bugs\Indexing\InvalidIndexes.cs" />
    <Compile Include="Bugs\InitializeConfiguration.cs" />
    <Compile Include="Bugs\Issue355.cs" />
    <Compile Include="Bugs\johannesgu.cs" />
    <Compile Include="Bugs\JsonReferences.cs" />
    <Compile Include="Bugs\LarsErik.cs" />
    <Compile Include="Bugs\Iulian\GeneratesCorrectTemporaryIndex.cs" />
    <Compile Include="Bugs\LiveProjections\Entities\Place.cs" />
    <Compile Include="Bugs\LiveProjections\Entities\Task.cs" />
    <Compile Include="Bugs\LiveProjections\Entities\TaskSummary.cs" />
    <Compile Include="Bugs\LiveProjections\Entities\User.cs" />
    <Compile Include="Bugs\LiveProjections\Indexes\TaskSummaryIndex.cs" />
    <Compile Include="Bugs\LiveProjections\LiveProjectionOnTasks.cs" />
    <Compile Include="Bugs\MapReduceWithDifferentFieldNames.cs" />
    <Compile Include="Bugs\MapReduceWithDifferentFieldNamesFromTheStronglyTypedType.cs" />
    <Compile Include="Bugs\MapRedue\Chris.cs" />
    <Compile Include="Bugs\MapRedue\LetInReduceFunction.cs" />
    <Compile Include="Bugs\MapRedue\Document.cs" />
    <Compile Include="Bugs\MapRedue\DocumentView.cs" />
    <Compile Include="Bugs\MapRedue\MapReduceIndex.cs" />
    <Compile Include="Bugs\MapRedue\MinMax.cs" />
    <Compile Include="Bugs\MapRedue\TreeWithChildrenCount.cs" />
    <Compile Include="Bugs\Marcus.cs" />
    <Compile Include="Bugs\Matthew.cs" />
    <Compile Include="Bugs\MetadataBugs.cs" />
    <Compile Include="Bugs\MetadataIssues.cs" />
    <Compile Include="Bugs\Metadata\Querying.cs" />
    <Compile Include="Bugs\MoreLikeThisTrack.cs" />
    <Compile Include="Bugs\MultiMapSearch\AccountSearch.cs" />
    <Compile Include="Bugs\MultiMapSearch\MultiMapWildCardSearch.cs" />
    <Compile Include="Bugs\MultiMap\MultiMapCrudeJoin.cs" />
    <Compile Include="Bugs\MultiMap\MultiMapWithoutReduce.cs" />
    <Compile Include="Bugs\MultiMap\Errors.cs" />
    <Compile Include="Bugs\MultiMap\MultiMapReduce.cs" />
    <Compile Include="Bugs\MultiMap\MultiMapWithCustomProperties.cs" />
    <Compile Include="Bugs\MultiMap\SimpleMultiMap.cs" />
    <Compile Include="Bugs\MultiOutputReduce.cs" />
    <Compile Include="Bugs\NestedProjection.cs" />
    <Compile Include="Bugs\NestedTransactions.cs" />
    <Compile Include="Bugs\NGramSearch.cs" />
    <Compile Include="Bugs\OfflineConcurrency.cs" />
    <Compile Include="Bugs\OptimizedSimpleQueries.cs" />
    <Compile Include="Bugs\Orders.cs" />
    <Compile Include="Bugs\PoisonIndexes\PoisonIndex.cs" />
    <Compile Include="Bugs\IdProjection.cs" />
    <Compile Include="Bugs\Queries\Boolean.cs" />
    <Compile Include="Bugs\Queries\CanIncludeValueType.cs" />
    <Compile Include="Bugs\Queries\QueryProvider.cs" />
    <Compile Include="Bugs\QueryingOnEmptyArray.cs" />
    <Compile Include="Bugs\QueryingOnEmptyString.cs" />
    <Compile Include="Bugs\QueryingOverTags.cs" />
    <Compile Include="Bugs\QueryOptimizerOnStaticIndex.cs" />
    <Compile Include="Bugs\RacielrodTest.cs" />
    <Compile Include="Bugs\RecursiveQueries.cs" />
    <Compile Include="Bugs\Reindexing.cs" />
    <Compile Include="Bugs\ReservedWords.cs" />
    <Compile Include="Bugs\RoundCrisis.cs" />
    <Compile Include="Bugs\SelfReference.cs" />
    <Compile Include="Bugs\SerializingAndDeserializingWithRaven.cs" />
    <Compile Include="Bugs\CanGetScores.cs" />
    <Compile Include="Bugs\CanReadLuceneProjectedDateTimeOffset.cs" />
    <Compile Include="Bugs\ComplexDynamicQuery.cs" />
    <Compile Include="Bugs\ConnectionStringParsing.cs" />
    <Compile Include="Bugs\CreateIndexesRemotely.cs" />
    <Compile Include="Bugs\DateFilter.cs" />
    <Compile Include="Bugs\DeletingDynamics.cs" />
    <Compile Include="Bugs\DirectoryCreation.cs" />
    <Compile Include="Bugs\DtcBlues.cs" />
    <Compile Include="Bugs\DuplicatedFiledNames.cs" />
    <Compile Include="Bugs\EntitiesWithAttributes.cs" />
    <Compile Include="Bugs\EnumsCastToInts.cs" />
    <Compile Include="Bugs\Indexing\CanIndexNestedObjects.cs" />
    <Compile Include="Bugs\Indexing\CanIndexWithCharLiteral.cs" />
    <Compile Include="Bugs\IndexSelectionForMapReduce.cs" />
    <Compile Include="Bugs\IntegerIds.cs" />
    <Compile Include="Bugs\IteratingTwice.cs" />
    <Compile Include="Bugs\Iulian\CanReadEntityWithUrlId.cs" />
    <Compile Include="Bugs\LastModifiedQueries.cs" />
    <Compile Include="Bugs\LinqOnDictionary.cs" />
    <Compile Include="Bugs\LuceneIndexing.cs" />
    <Compile Include="Bugs\LuceneQueryShouldNotModifyDynamicDocument.cs" />
    <Compile Include="Bugs\ManyDocumentsViaDTC.cs" />
    <Compile Include="Bugs\MassivelyMultiTenant.cs" />
    <Compile Include="Bugs\MixingIdentityAndAssignedIds.cs" />
    <Compile Include="Bugs\MultipleRangeQueries.cs" />
    <Compile Include="Bugs\NullableDateTime.cs" />
    <Compile Include="Bugs\NullableValuesRemote.cs" />
    <Compile Include="Bugs\OrderByCollectionCount.cs" />
    <Compile Include="Bugs\Profiling.cs" />
    <Compile Include="Bugs\ProjectionFromDynamicIndex.cs" />
    <Compile Include="Bugs\Queries\Floats.cs" />
    <Compile Include="Bugs\Queries\Generics.cs" />
    <Compile Include="Bugs\Queries\NameStartsWith.cs" />
    <Compile Include="Bugs\QueryIdGreaterThan.cs" />
    <Compile Include="Bugs\QueryingDateTime.cs" />
    <Compile Include="Bugs\QueryingOnMetadata.cs" />
    <Compile Include="Bugs\RavenDbAnyOfPropertyCollection.cs" />
    <Compile Include="Bugs\Arrays.cs" />
    <Compile Include="Bugs\AsyncCommit.cs" />
    <Compile Include="Bugs\Async\Querying.cs" />
    <Compile Include="Bugs\AttachmentEncoding.cs" />
    <Compile Include="Bugs\AttachmentsWithCredentials.cs" />
    <Compile Include="Bugs\AutoCreateIndexes.cs" />
    <Compile Include="Bugs\AutoDetectAnalyzersForQuery.cs" />
    <Compile Include="Bugs\Caching\CachingOfDocumentInclude.cs" />
    <Compile Include="Bugs\Caching\CachingOfDocumentLoad.cs" />
    <Compile Include="Bugs\CanDetectChanges.cs" />
    <Compile Include="Bugs\CanGetMetadataForTransient.cs" />
    <Compile Include="Bugs\CanHandleDocumentRemoval.cs" />
    <Compile Include="Bugs\CanPassTypesProperlyToAggregation.cs" />
    <Compile Include="Bugs\CanProjectIdFromDocumentInQueries.cs" />
    <Compile Include="Bugs\CanSelectFieldsFromIndex.cs" />
    <Compile Include="Bugs\CanUseNonStringsForId.cs" />
    <Compile Include="Bugs\CompiledIndexes\NetworkEventsToNetworkTemp.cs" />
    <Compile Include="Bugs\CompiledIndexes\NetworkList.cs" />
    <Compile Include="Bugs\CompiledIndexes\Network.cs" />
    <Compile Include="Bugs\CompiledIndexes\UsingNetworkEventsToNetworkTemp.cs" />
    <Compile Include="Bugs\ComplexQueryOnSameObject.cs" />
    <Compile Include="Bugs\CustomDynamicObject.cs" />
    <Compile Include="Bugs\CustomEntityName.cs" />
    <Compile Include="Bugs\DateRanges.cs" />
    <Compile Include="Bugs\DateTimeInLocalTime.cs" />
    <Compile Include="Bugs\DateTimeInLocalTimeRemote.cs" />
    <Compile Include="Bugs\DateTimeOffsets.cs" />
    <Compile Include="Bugs\DecimalPrecision.cs" />
    <Compile Include="Bugs\Distinct.cs" />
    <Compile Include="Bugs\DocumentToJsonAndBackTest.cs" />
    <Compile Include="Bugs\DocumentUrl.cs" />
    <Compile Include="Bugs\DTC\UsingDtcForDelete.cs" />
    <Compile Include="Bugs\DTC\UsingDtcForCreate.cs" />
    <Compile Include="Bugs\DTC\UsingDTCForUpdates.cs" />
    <Compile Include="Bugs\DTC\UsingRemoteDTC.cs" />
    <Compile Include="Bugs\Embedded\CanUseForUrlOnly.cs" />
    <Compile Include="Bugs\Entities\CanSaveUpdateAndRead_Local.cs" />
    <Compile Include="Bugs\Entities\CanSaveUpdateAndRead.cs" />
    <Compile Include="Bugs\Entities\JObjectEntity.cs" />
    <Compile Include="Bugs\EntityWithDate.cs" />
    <Compile Include="Bugs\EntityWithNullableDateTimeOffset.cs" />
    <Compile Include="Bugs\EntityWithoutId.cs" />
    <Compile Include="Bugs\Errors\CanIndexOnNull.cs" />
    <Compile Include="Bugs\Etag.cs" />
    <Compile Include="Bugs\ExplicitTransaction.cs" />
    <Compile Include="Bugs\ExtendingClientSideViaListeners.cs" />
    <Compile Include="Bugs\FailDelete.cs" />
    <Compile Include="Bugs\FailStore.cs" />
    <Compile Include="Bugs\FindPropertyNameForIndex.cs" />
    <Compile Include="Bugs\GetDocumentUrlOnTransient.cs" />
    <Compile Include="Bugs\HierarchicalData.cs" />
    <Compile Include="Bugs\HiLoServerKeysNotExported.cs" />
    <Compile Include="Bugs\Identifiers\LongId.cs" />
    <Compile Include="Bugs\IndexDefinitionEquality.cs" />
    <Compile Include="Bugs\Image.cs" />
    <Compile Include="Bugs\ImageByTagSearchModel.cs" />
    <Compile Include="Bugs\Includes.cs" />
    <Compile Include="Bugs\IndexingBehavior.cs" />
    <Compile Include="Bugs\IndexingRavenDocuments.cs" />
    <Compile Include="Bugs\Indexing\CanIndexAllDocsWhenThereAreMoreDocsThanTheBatchSize.cs" />
    <Compile Include="Bugs\Indexing\ComplexLinq.cs" />
    <Compile Include="Bugs\Indexing\ComplexUsage.cs" />
    <Compile Include="Bugs\Indexing\CreateIndexesOnRemoteServer.cs" />
    <Compile Include="Bugs\Indexing\DynamicFields.cs" />
    <Compile Include="Bugs\Indexing\DynamicQueriesCanSort.cs" />
    <Compile Include="Bugs\Indexing\FilterOnMissingProperty.cs" />
    <Compile Include="Bugs\Indexing\GroupingAndFiltering.cs" />
    <Compile Include="Bugs\Indexing\IndexingEachFieldInEachDocumentSeparately.cs" />
    <Compile Include="Bugs\Indexing\IndexingOnDictionary.cs" />
    <Compile Include="Bugs\Indexing\MissingAnalyzer.cs" />
    <Compile Include="Bugs\Indexing\RemoteIndexingOnDictionary.cs" />
    <Compile Include="Bugs\Indexing\Transaction.cs" />
    <Compile Include="Bugs\Indexing\TransactionIndexByMrnRemote.cs" />
    <Compile Include="Bugs\Indexing\Transaction_ByMrn.cs" />
    <Compile Include="Bugs\Indexing\UsingSortOptions.cs" />
    <Compile Include="Bugs\Indexing\ThrowingAnalyzer.cs" />
    <Compile Include="Bugs\Indexing\TransactionIndexByMrn.cs" />
    <Compile Include="Bugs\Indexing\WillGroupValuesUsingComplexValues.cs" />
    <Compile Include="Bugs\Indexing\WiseShrek.cs" />
    <Compile Include="Bugs\Indexing\WithStartWith.cs" />
    <Compile Include="Bugs\IndexNestedFields.cs" />
    <Compile Include="Bugs\IndexWithTwoProperties.cs" />
    <Compile Include="Bugs\InMemoryOnly.cs" />
    <Compile Include="Bugs\InvalidIds.cs" />
    <Compile Include="Bugs\Issue199.cs" />
    <Compile Include="Bugs\JsonDeserialization.cs" />
    <Compile Include="Bugs\KeyGeneration.cs" />
    <Compile Include="Bugs\KeysAreCaseInsensitive.cs" />
    <Compile Include="Bugs\LinqGitHub147.cs" />
    <Compile Include="Bugs\LinqOnUrls.cs" />
    <Compile Include="Bugs\LiveProjection.cs" />
    <Compile Include="Bugs\LiveProjections\CanLoadMultipleItems.cs" />
    <Compile Include="Bugs\LiveProjections\Entities\Product.cs" />
    <Compile Include="Bugs\LiveProjections\Indexes\ProductDetailsReport_ByProductId.cs" />
    <Compile Include="Bugs\LiveProjections\Indexes\ProductSkuListViewModelReport_ByArticleNumberAndName.cs" />
    <Compile Include="Bugs\LiveProjections\ParentAndChildrenNames.cs" />
    <Compile Include="Bugs\LiveProjections\Person.cs" />
    <Compile Include="Bugs\LiveProjections\Views\ProductDetailsReport.cs" />
    <Compile Include="Bugs\LiveProjections\Views\ProductSkuListViewModelReport.cs" />
    <Compile Include="Bugs\LiveProjections\Entities\ProductSku.cs" />
    <Compile Include="Bugs\LiveProjections\Views\ProductVariant.cs" />
    <Compile Include="Bugs\LiveProjections\LiveProjectionOnProducts.cs" />
    <Compile Include="Bugs\LuceneQueryShouldWorkWithoutExtensionMethod.cs" />
    <Compile Include="Bugs\LukeQuerying.cs" />
    <Compile Include="Bugs\MapReduceThrowsNRE.cs" />
    <Compile Include="Bugs\MetadataUpdates.cs" />
    <Compile Include="Bugs\Metadata\LastModifiedLocal.cs" />
    <Compile Include="Bugs\Metadata\LastModifiedRemote.cs" />
    <Compile Include="Bugs\Metadata\MetadataPropertyInEntity.cs" />
    <Compile Include="Bugs\MichaelJonson.cs" />
    <Compile Include="Bugs\MoreDtcIssues.cs" />
    <Compile Include="Bugs\MultiEntityIndex.cs" />
    <Compile Include="Bugs\MultipleResultsPerDocumentAndPaging.cs" />
    <Compile Include="Bugs\MultiTenancy\Basic.cs" />
    <Compile Include="Bugs\MultiTenancy\CreatingIndexes.cs" />
    <Compile Include="Bugs\MultiTenancy\NoCaseSensitive.cs" />
    <Compile Include="Bugs\MultiTenancy\Test.cs" />
    <Compile Include="Bugs\NameAndId.cs" />
    <Compile Include="Bugs\NullableEnum.cs" />
    <Compile Include="Bugs\Nullables.cs" />
    <Compile Include="Bugs\NullCoalescing.cs" />
    <Compile Include="Bugs\OperationHeaders.cs" />
    <Compile Include="Bugs\OrderOfInsertionDoesNotAffectQuerying.cs" />
    <Compile Include="Bugs\OverwriteDocuments.cs" />
    <Compile Include="Bugs\PatchingEntities.cs" />
    <Compile Include="Bugs\Queries\DynamicMapReduce.cs" />
    <Compile Include="Bugs\Queries\DynamicQueriesOnMetadata.cs" />
    <Compile Include="Bugs\Queries\Fetching.cs" />
    <Compile Include="Bugs\Queries\Includes.cs" />
    <Compile Include="Bugs\Queries\LuceneQueryCustomMetadata.cs" />
    <Compile Include="Bugs\Queries\Projections.cs" />
    <Compile Include="Bugs\Queries\RangeQueries.cs" />
    <Compile Include="Bugs\Queries\StatsOnDynamicQueries.cs" />
    <Compile Include="Bugs\Queries\TermsLocal.cs" />
    <Compile Include="Bugs\Queries\TermsRemote.cs" />
    <Compile Include="Bugs\Queries\WithAs.cs" />
    <Compile Include="Bugs\QueryAfterAdHocIndexIsReset.cs" />
    <Compile Include="Bugs\QueryByTypeOnly.cs" />
    <Compile Include="Bugs\QueryByTypeOnlyRemote.cs" />
    <Compile Include="Bugs\QueryingOnEqualToNull.cs" />
    <Compile Include="Bugs\QueryingOnValueWithMinus.cs" />
    <Compile Include="Bugs\QueryingOnValueWithMinusAnalyzed.cs" />
    <Compile Include="Bugs\QueryingOnValueWithMinusRemote.cs" />
    <Compile Include="Bugs\QueryingWithDynamicRavenQueryInspector.cs" />
    <Compile Include="Bugs\QueryOptimizer\LinqToQueryParameters.cs" />
    <Compile Include="Bugs\QueryOptimizer\QueryOptimizeTests.cs" />
    <Compile Include="Bugs\QueryResultCountsWithProjections.cs" />
    <Compile Include="Bugs\OverwriteIndexLocally.cs" />
    <Compile Include="Bugs\OverwriteIndexRemotely.cs" />
    <Compile Include="Bugs\Patching.cs" />
    <Compile Include="Bugs\Polymorphic.cs" />
    <Compile Include="Bugs\ProjectingDates.cs" />
    <Compile Include="Bugs\ProjectingDocumentId.cs" />
    <Compile Include="Bugs\ProjectingFromIndexes.cs" />
    <Compile Include="Bugs\ProjectionFromDynamicQuery.cs" />
    <Compile Include="Bugs\QueryingByNegative.cs" />
    <Compile Include="Bugs\QueryingByNull.cs" />
    <Compile Include="Bugs\QueryingFromIndex.cs" />
    <Compile Include="Bugs\QueryWithPercentageSignp.cs" />
    <Compile Include="Bugs\QueryWithReservedCharacters.cs" />
    <Compile Include="Bugs\RavenDbNestedPatchTesting.cs" />
    <Compile Include="Bugs\RavenDBQuery.cs" />
    <Compile Include="Bugs\ReadDataFromServer.cs" />
    <Compile Include="Bugs\ReadOnly.cs" />
    <Compile Include="Bugs\RemoteTx.cs" />
    <Compile Include="Bugs\ReportQueryCount.cs" />
    <Compile Include="Bugs\ResettingIndex.cs" />
    <Compile Include="Bugs\ReuseQuery.cs" />
    <Compile Include="Bugs\SelectManyIssue.cs" />
    <Compile Include="Bugs\SelectManyOnNull.cs" />
    <Compile Include="Bugs\SelectManyTests .cs" />
    <Compile Include="Bugs\SerializingDates.cs" />
    <Compile Include="Bugs\SerializingEntities.cs" />
    <Compile Include="Bugs\SimonCropp.cs" />
    <Compile Include="Bugs\SimpleJson.cs" />
    <Compile Include="Bugs\SinglePropertyDocument.cs" />
    <Compile Include="Bugs\MapRedue\VersionedDocument.cs" />
    <Compile Include="Bugs\Smuggler.cs" />
    <Compile Include="Bundles\IndexedProperties\IndexedProperties.cs" />
    <Compile Include="Bundles\Replication\FailoverDisabled.cs" />
    <Compile Include="Bundles\Replication\Issues\RavenDB677.cs" />
    <Compile Include="Bundles\Replication\Issues\RavenDB693.cs" />
    <Compile Include="Bundles\Replication\Issues\ReplicationWithReferencedIndexes.cs" />
    <Compile Include="Bundles\Versioning\Bugs\MultiTenant.cs" />
    <Compile Include="Issues\BulkInsertAuth.cs" />
    <Compile Include="Issues\BulkInsertClient.cs" />
    <Compile Include="Issues\RavenDB741.cs" />
    <Compile Include="Issues\RavenDB_757.cs" />
    <Compile Include="Issues\SlowIndex.cs" />
    <Compile Include="Linq\FlagsEnum.cs" />
    <Compile Include="DatabaseMemoryTargetTests.cs" />
    <Compile Include="Document\EmbeddedDocStoreWithHttpServer.cs" />
    <Compile Include="IncrementalBackupTest.cs" />
    <Compile Include="Indexes\CastingInIndexDefinition.cs" />
    <Compile Include="Issues\BulkInsertTests.cs" />
    <Compile Include="Issues\RavenDB_783.cs" />
    <Compile Include="Issues\RavenDB_651.cs" />
    <Compile Include="Issues\RavenDB_349.cs" />
    <Compile Include="Issues\RavenDB_422.cs" />
    <Compile Include="Issues\RavenDB_478.cs" />
    <Compile Include="Issues\RavenDB_505.cs" />
    <Compile Include="Issues\RavenDB_514.cs" />
    <Compile Include="Issues\RavenDB_718.cs" />
    <Compile Include="Issues\RavenDB_535.cs" />
    <Compile Include="Issues\RavenDB_542 .cs" />
    <Compile Include="Issues\RavenDB_626.cs" />
    <Compile Include="Issues\RavenDB_653.cs" />
    <Compile Include="Issues\Ravendb718\DateTimeOffset_QueryMapReduceNotAnalyzedTests.cs" />
    <Compile Include="Issues\Ravendb718\DateTimeOffset_QueryMapReduceAnalyzedTests.cs" />
    <Compile Include="Issues\Ravendb718\DateTimeOffset_LoadTests.cs" />
    <Compile Include="Issues\Ravendb718\DateTimeOffset_QueryDynamicTests.cs" />
    <Compile Include="Issues\Ravendb718\DateTimeOffset_QueryMapReduceTests.cs" />
    <Compile Include="Issues\Ravendb718\DateTimeOffset_QueryMultiMapTests.cs" />
    <Compile Include="Issues\Ravendb718\DateTimeOffset_QueryStaticTests.cs" />
    <Compile Include="Issues\Ravendb718\DateTimeOffset_QueryTransformTests.cs" />
    <Compile Include="Issues\Ravendb718\DateTime_LoadTests.cs" />
    <Compile Include="Issues\Ravendb718\DateTime_QueryDynamicTests.cs" />
    <Compile Include="Issues\Ravendb718\DateTime_QueryMapReduceTests.cs" />
    <Compile Include="Issues\Ravendb718\DateTime_QueryMultiMapTests.cs" />
    <Compile Include="Issues\Ravendb718\DateTime_QueryStaticTests.cs" />
    <Compile Include="Issues\Ravendb718\DateTime_QueryTransformTests.cs" />
    <Compile Include="Issues\RavenDB_743.cs" />
    <Compile Include="Issues\RavenDB_554.cs" />
    <Compile Include="Issues\RavenDB_578.cs" />
    <Compile Include="Issues\RavenDB_644.cs" />
    <Compile Include="Issues\RavenDB_659.cs" />
    <Compile Include="Issues\RavenDB_689.cs" />
    <Compile Include="Issues\RavenDB_576.cs" />
    <Compile Include="Issues\RavenDB_560.cs" />
    <Compile Include="Issues\RavenDB_714.cs" />
    <Compile Include="Issues\RavenDB_726.cs" />
    <Compile Include="Issues\RavenDB_772.cs" />
    <Compile Include="Issues\RavenDB_766.cs" />
    <Compile Include="Issues\RavenDB_784.cs" />
    <Compile Include="Issues\RDoc_56.cs" />
    <Compile Include="Issues\RDoc_60.cs" />
    <Compile Include="Issues\RDoc_76.cs" />
    <Compile Include="Linq\Contains.cs" />
    <Compile Include="Linq\FirstOrDefault.cs" />
    <Compile Include="Linq\CanCallLastOnArray.cs" />
    <Compile Include="Linq\Not.cs" />
    <Compile Include="Linq\IsNullOrEmpty.cs" />
    <Compile Include="Issues\RavenDB_556.cs" />
    <Compile Include="Issues\RavenDB_579.cs" />
    <Compile Include="MailingList\Afif.cs" />
    <Compile Include="MailingList\AlexanderZeitler.cs" />
    <Compile Include="MailingList\bikkies.cs" />
    <Compile Include="MailingList\Chirea.cs" />
    <Compile Include="MailingList\CustomizingIndexQuery.cs" />
    <Compile Include="MailingList\FacetQueryNotCorrectWithDefaultFieldSpecified.cs" />
    <Compile Include="MailingList\chad.cs" />
    <Compile Include="MailingList\ChrisDNF.cs" />
    <Compile Include="MailingList\ChrisMarisic.cs" />
    <Compile Include="MailingList\CustomAnalyzerStartsWithFailure.cs" />
    <Compile Include="MailingList\DataSetIndexTest.cs" />
    <Compile Include="MailingList\DeanWard.cs" />
    <Compile Include="MailingList\Edin.cs" />
    <Compile Include="MailingList\Failing_lucene_query_where_in_tests.cs" />
    <Compile Include="MailingList\FormOpensByDateAndMediaSourceAndVersionTest.cs" />
    <Compile Include="MailingList\Gal.cs" />
    <Compile Include="MailingList\Georgiosd.cs" />
    <Compile Include="MailingList\Holt.cs" />
    <Compile Include="MailingList\InIssues.cs" />
    <Compile Include="MailingList\InQueries.cs" />
    <Compile Include="MailingList\Kushnir.cs" />
    <Compile Include="MailingList\LazyLoadFromSessionCache.cs" />
    <Compile Include="MailingList\Lindblom.cs" />
    <Compile Include="MailingList\linmouhong2.cs" />
    <Compile Include="MailingList\linmouhong3.cs" />
    <Compile Include="MailingList\LinqInExtensionTests.cs" />
    <Compile Include="MailingList\LoadWithIncludeTests.cs" />
    <Compile Include="MailingList\Mare.cs" />
    <Compile Include="MailingList\AnyBugTest.cs" />
    <Compile Include="MailingList\Nemitoff.cs" />
    <Compile Include="MailingList\NullableGuidIndexTest.cs" />
    <Compile Include="MailingList\Nullables.cs" />
    <Compile Include="MailingList\Maxime.cs" />
    <Compile Include="MailingList\Maxime2.cs" />
    <Compile Include="MailingList\Pfeffer.cs" />
    <Compile Include="MailingList\QueryIn.cs" />
    <Compile Include="MailingList\QueryingOnValueWithMultipleMinusAnalyzed .cs" />
    <Compile Include="MailingList\RavenDB669.cs" />
    <Compile Include="MailingList\RavenDbBugs.cs" />
    <Compile Include="MailingList\Raven_json_serialization_fail_tests.cs" />
    <Compile Include="MailingList\Rudolph.cs" />
    <Compile Include="MailingList\Stif.cs" />
    <Compile Include="MailingList\StringIsNullOrEmpty.cs" />
    <Compile Include="MailingList\tcoonfield.cs" />
    <Compile Include="MailingList\ThorTimeRange\Repro.cs" />
    <Compile Include="MailingList\TriggerCanAccessFullMetadataInQueryProjection.cs" />
    <Compile Include="MailingList\Troy2.cs" />
    <Compile Include="MailingList\TroyMapReduce.cs" />
    <Compile Include="MailingList\TroyMapReduceImport.cs" />
    <Compile Include="MailingList\Vitaliy.cs" />
    <Compile Include="MailingList\WildCardQuery.cs" />
    <Compile Include="MailingList\Zeitler.cs" />
    <Compile Include="NestedIndexing\CanIndexReferencedEntity.cs" />
    <Compile Include="NestedIndexing\CanTrackWhatCameFromWhat.cs" />
    <Compile Include="NestedIndexing\Item.cs" />
    <Compile Include="NestedIndexing\WithMapReduce.cs" />
    <Compile Include="Patching\BigDoc.cs" />
    <Compile Include="PreFetching.cs" />
    <Compile Include="Spatial\Nick.cs" />
    <Compile Include="Spatial\RavenDB_423.cs" />
    <Compile Include="Spatial\SimonBartlett.cs" />
    <Compile Include="Spatial\Spatial.cs" />
    <Compile Include="Spatial\SpatialTest2.cs" />
    <Compile Include="Bugs\spokeypokey.cs" />
    <Compile Include="Bugs\Stacey\Aspects.cs" />
    <Compile Include="Bugs\TenantsName.cs" />
    <Compile Include="Bugs\tmp.cs" />
    <Compile Include="Bugs\TransformResults\SortHintTester.cs" />
    <Compile Include="Bugs\SortingById.cs" />
    <Compile Include="Bugs\SortingOnLong.cs" />
    <Compile Include="Bugs\SortingWithWildcardQuery.cs" />
    <Compile Include="Spatial\SpatialQueries.cs" />
    <Compile Include="Bugs\StaticDynamic.cs" />
    <Compile Include="Bugs\TakeQueries.cs" />
    <Compile Include="Bugs\TempIndexScore.cs" />
    <Compile Include="Bugs\tjbsb.cs" />
    <Compile Include="Bugs\TransformResults\Answer.cs" />
    <Compile Include="Bugs\TransformResults\AnswerEntity.cs" />
    <Compile Include="Bugs\TransformResults\Answers_ByAnswerEntity.cs" />
    <Compile Include="Bugs\TransformResults\Answers_ByQuestion.cs" />
    <Compile Include="Bugs\TransformResults\AnswerViewItem.cs" />
    <Compile Include="Bugs\TransformResults\AnswerVote.cs" />
    <Compile Include="Bugs\TransformResults\AnswerVoteEntity.cs" />
    <Compile Include="Bugs\TransformResults\ComplexValuesFromTransformResults.cs" />
    <Compile Include="Bugs\TransformResults\Question.cs" />
    <Compile Include="Bugs\TransformResults\QuestionVote.cs" />
    <Compile Include="Bugs\TransformResults\QuestionWithVoteTotalIndex.cs" />
    <Compile Include="Bugs\TransformResults\TimeoutTester.cs" />
    <Compile Include="Bugs\TransformResults\User.cs" />
    <Compile Include="Bugs\TransformResults\QuestionView.cs" />
    <Compile Include="Bugs\TransformResults\Thor.cs" />
    <Compile Include="Bugs\TransformResults\ThorIndex.cs" />
    <Compile Include="Bugs\TransformResults\Votes_ByAnswerEntity.cs" />
    <Compile Include="Bugs\TransformResults\WithGuidId.cs" />
    <Compile Include="Bugs\TransitiveNull.cs" />
    <Compile Include="Bugs\TranslatingLinqQueriesToIndexes.cs" />
    <Compile Include="Bugs\TranslatingLinqQueryUsingNestedId.cs" />
    <Compile Include="Bugs\Translators.cs" />
    <Compile Include="Bugs\TypeNameHandlingTest.cs" />
    <Compile Include="Bugs\User.cs" />
    <Compile Include="Bugs\UserGuid.cs" />
    <Compile Include="Bugs\UserInt32.cs" />
    <Compile Include="Bugs\UsingAsProjection.cs" />
    <Compile Include="Bugs\UsingEnumInLinq.cs" />
    <Compile Include="Bugs\UsingLongAsId.cs" />
    <Compile Include="Bugs\UsingStartsWith.cs" />
    <Compile Include="Bugs\UsingSwedishCollation.cs" />
    <Compile Include="Bugs\MapRedue\VersionedDocuments.cs" />
    <Compile Include="Bugs\VeryBigResultSet.cs" />
    <Compile Include="Bugs\VeryBigResultSetRemote.cs" />
    <Compile Include="Bugs\Vlad.cs" />
    <Compile Include="Bugs\Vlko\QueryWithMultipleWhere.cs" />
    <Compile Include="Bugs\Vlko\RelationIdIndex.cs" />
    <Compile Include="Bugs\WaitForNonStaleResultsAsOfLastWrite.cs" />
    <Compile Include="Bugs\WhenDoingSimpleLoad.cs" />
    <Compile Include="Bugs\WhenRavenClrTypeNotFound.cs" />
    <Compile Include="Bugs\when_querying_cases_by_name_in_danish.cs" />
    <Compile Include="Bugs\WhereEntityIs.cs" />
    <Compile Include="Bugs\WhereUsingUnicodeTheTextEnteredShouldNotBeNormalized.cs" />
    <Compile Include="Bugs\WillNotFailSystemIfServerIsNotAvailableOnStartup.cs" />
    <Compile Include="Bugs\WillThrowIfQueryingForUnindexedField.cs" />
    <Compile Include="Bugs\CanStoreAndGetDateTimeOffset.cs" />
    <Compile Include="Bugs\WithPrivateProtectedSetter.cs" />
    <Compile Include="Bugs\Zhang\UseMaxForDateTimeTypeInReduce.cs" />
    <Compile Include="Bugs\Zhang\UseMaxForLongTypeInReduce.cs" />
    <Compile Include="Bundles\CompressionAndEncryption\CompressionAndEncryption.cs" />
    <Compile Include="Bundles\CompressionAndEncryption\Crud.cs" />
    <Compile Include="Bundles\CompressionAndEncryption\Indexes.cs" />
    <Compile Include="Bundles\Compression\Compression.cs" />
    <Compile Include="Bundles\Compression\Crud.cs" />
    <Compile Include="Bundles\Compression\Indexes.cs" />
    <Compile Include="Bundles\Encryption\Crud.cs" />
    <Compile Include="Bundles\Encryption\Encryption.cs" />
    <Compile Include="Bundles\Encryption\Indexes.cs" />
    <Compile Include="Bundles\Encryption\WithoutEncryption.cs" />
    <Compile Include="Bundles\Expiration\Expiration.cs" />
    <Compile Include="Bundles\MoreLikeThis\MoreLikeThisQueryParametersTests.cs" />
    <Compile Include="Bundles\MoreLikeThis\MoreLikeThisTests.cs" />
    <Compile Include="Bundles\MoreLikeThis\MoreLikeThisShouldSupportMapReduceIndexes.cs" />
    <Compile Include="Bundles\PeriodicBackups\FactIfAwsIsAvailable.cs" />
    <Compile Include="Bundles\PeriodicBackups\PeriodicBackupTests.cs" />
    <Compile Include="Bundles\Replication\Async\AttachmentReplication.cs" />
    <Compile Include="Bundles\Replication\Async\ConflictWhenReplicating.cs" />
    <Compile Include="Bundles\Replication\Async\FailoverBetweenTwoMultiTenantDatabases.cs" />
    <Compile Include="Bundles\Replication\Async\FailureHandling.cs" />
    <Compile Include="Bundles\Replication\Async\MultihopReplication.cs" />
    <Compile Include="Bundles\Replication\Async\ReadStriping.cs" />
    <Compile Include="Bundles\Replication\Async\SimpleReplication.cs" />
    <Compile Include="Bundles\Replication\Async\WritesDuringFailover.cs" />
    <Compile Include="Bundles\Replication\AttachmentReplication.cs" />
    <Compile Include="Bundles\Replication\AttachmentReplicationBugs.cs" />
    <Compile Include="Bundles\Replication\Bugs\David.cs" />
    <Compile Include="Bundles\Replication\Bugs\MultipleWritesInReplicationWindow.cs" />
    <Compile Include="Bundles\Replication\Bugs\ReplicatingDanish.cs" />
    <Compile Include="Bundles\Replication\Bugs\SameEtagFromDifferentServers.cs" />
    <Compile Include="Bundles\Replication\Bugs\Vlad.cs" />
    <Compile Include="Bundles\Replication\ConflictWhenReplicating.cs" />
    <Compile Include="Bundles\Replication\FailoverBetweenTwoMultiTenantDatabases.cs" />
    <Compile Include="Bundles\Replication\FailureHandling.cs" />
    <Compile Include="Bundles\Replication\MultihopReplication.cs" />
    <Compile Include="Bundles\Replication\ReadStriping.cs" />
    <Compile Include="Bundles\Replication\ReplicationBase.cs" />
    <Compile Include="Bundles\Replication\SimpleReplication.cs" />
    <Compile Include="Bundles\Replication\StoreIndex.cs" />
    <Compile Include="Bundles\Replication\WritesDuringFailover.cs" />
    <Compile Include="Bundles\Replication\WritesDuringFailover2.cs" />
    <Compile Include="Bundles\TestUtil.cs" />
    <Compile Include="Bundles\Versioning\Bugs\MultipleVersions.cs" />
    <Compile Include="Bundles\Versioning\Bugs\RavenDB_438.cs" />
    <Compile Include="Bundles\Versioning\Bugs\VersioningWithGuidIds.cs" />
    <Compile Include="Bundles\Versioning\Versioning.cs" />
    <Compile Include="Bundles\Versioning\VersioningTest.cs" />
    <Compile Include="ConcurrentPatching.cs" />
    <Compile Include="Conflicts\ConflictResolverTests.cs" />
    <Compile Include="ConnectionStrings.cs" />
    <Compile Include="CriticalCulturesAttribute.cs" />
    <Compile Include="Document\AsyncDocumentStoreServerTests.cs" />
    <Compile Include="Document\CasingIssue.cs" />
    <Compile Include="Document\ClientKeyGeneratorTests.cs" />
    <Compile Include="Document\Company.cs" />
    <Compile Include="Document\Contact.cs" />
    <Compile Include="Document\DocumentIdTests.cs" />
    <Compile Include="Document\DocumentStoreEmbeddedGranularTests.cs" />
    <Compile Include="Document\CustomDynamicClass.cs" />
    <Compile Include="Document\DocumentStoreEmbeddedTests.cs" />
    <Compile Include="Document\DocumentStoreServerGranularTests.cs" />
    <Compile Include="Document\DocumentStoreServerTests.cs" />
    <Compile Include="Document\DocumentStoreServerTests_DifferentProcess.cs" />
    <Compile Include="Document\DynamicDocuments.cs" />
    <Compile Include="Document\Game.cs" />
    <Compile Include="Document\Inheritance.cs" />
    <Compile Include="Document\TagCloud.cs" />
    <Compile Include="Document\TotalCountServerTest.cs" />
    <Compile Include="Document\WhenUsingMultipleUnshardedServers.cs" />
    <Compile Include="Document\ZoneCountResult.cs" />
    <Compile Include="Faceted\FacetedIndexLimit.cs" />
    <Compile Include="Faceted\FacetAdvancedAPI.cs" />
    <Compile Include="IISExpressTestClient.cs" />
    <Compile Include="Bugs\IndexDefinitions.cs" />
    <Compile Include="Indexes\AnalyzerResolution.cs" />
    <Compile Include="Faceted\Camera.cs" />
    <Compile Include="Faceted\FacetedIndex.cs" />
    <Compile Include="Faceted\FacetedIndexTestHelper.cs" />
    <Compile Include="Indexes\BoostingDuringIndexing.cs" />
    <Compile Include="Indexes\CompiledIndex.cs" />
    <Compile Include="Indexes\ComplexIndexOnNotAnalyzedField.cs" />
    <Compile Include="Indexes\CreateIndexesWithCasting.cs" />
    <Compile Include="Indexes\CustomAnalyzer.cs" />
    <Compile Include="Indexes\DynamicFieldIndexing.cs" />
    <Compile Include="Indexes\DynamicQueryMapping.cs" />
    <Compile Include="Indexes\ExpressionOperatorPrecedenceTest.cs" />
    <Compile Include="Indexes\IndexWithSubProperty.cs" />
    <Compile Include="Indexes\LinqIndexesFromClient.cs" />
    <Compile Include="Indexes\LuceneAnalyzerUtils.cs" />
    <Compile Include="Indexes\MapOnlyView.cs" />
    <Compile Include="Bugs\Indexing\CanMultiMapIndexNullableValueTypes.cs" />
    <Compile Include="Indexes\MapReduceIndexOnLargeDataSet.cs" />
    <Compile Include="Indexes\OldIndexRunWhileNewIndexesAreRunning.cs" />
    <Compile Include="Indexes\QueryingOnDefaultIndex.cs" />
    <Compile Include="Indexes\QueryingOnStaleIndexes.cs" />
    <Compile Include="Indexes\ReduceCanUseExtensionMethods.cs" />
    <Compile Include="Indexes\ShoppingCartEventsToShopingCart.cs" />
    <Compile Include="Indexes\UsingCustomLuceneAnalyzer.cs" />
    <Compile Include="Indexes\WithDecimalValue.cs" />
    <Compile Include="IndexQueryUrl.cs" />
    <Compile Include="Issues\RavenDB_529.cs" />
    <Compile Include="Issues\RavenDB_10.cs" />
    <Compile Include="Issues\RavenDB_295.cs" />
    <Compile Include="Issues\RavenDB_299.cs" />
    <Compile Include="Issues\RavenDB_301.cs" />
    <Compile Include="Issues\RavenDB_302.cs" />
    <Compile Include="Issues\RavenDB_334.cs" />
    <Compile Include="Issues\RavenDB_551.cs" />
    <Compile Include="Issues\RavenDB_367.cs" />
    <Compile Include="Issues\RavenDB_381.cs" />
    <Compile Include="Issues\RavenDB_384.cs" />
    <Compile Include="Issues\RavenDB_421.cs" />
    <Compile Include="Issues\RavenDB_425.cs" />
    <Compile Include="Issues\RavenDB_483.cs" />
    <Compile Include="Issues\RavenDB_410.cs" />
    <Compile Include="Issues\ReplicationBehavior.cs" />
    <Compile Include="Linq\LongCount.cs" />
    <Compile Include="MailingList\AaronSt.cs" />
    <Compile Include="MailingList\AccessControlHeaders.cs" />
    <Compile Include="MailingList\Algirdas.cs" />
    <Compile Include="MailingList\Arun.cs" />
    <Compile Include="MailingList\Bassler.cs" />
    <Compile Include="MailingList\Ben.cs" />
    <Compile Include="MailingList\Brett.cs" />
    <Compile Include="MailingList\BrianVallelunga.cs" />
    <Compile Include="MailingList\Bruno.cs" />
    <Compile Include="MailingList\BrunoLopes.cs" />
    <Compile Include="MailingList\BlockedMethods.cs" />
    <Compile Include="MailingList\ChrisH.cs" />
    <Compile Include="MailingList\Groenewoud.cs" />
    <Compile Include="MailingList\Hendrik.cs" />
    <Compile Include="MailingList\HiloWithMultiTenancy.cs" />
    <Compile Include="MailingList\Jon.cs" />
    <Compile Include="MailingList\Jonas.cs" />
    <Compile Include="MailingList\JustFacetSearch.cs" />
    <Compile Include="MailingList\kendaleiv.cs" />
    <Compile Include="MailingList\Lars.cs" />
    <Compile Include="MailingList\Daniel.cs" />
    <Compile Include="MailingList\DynamicFieldSorting.cs" />
    <Compile Include="MailingList\HierarchyTests.cs" />
    <Compile Include="MailingList\IdCasing.cs" />
    <Compile Include="MailingList\IndexTest.cs" />
    <Compile Include="Issues\RavenDB_187.cs" />
    <Compile Include="Issues\RavenDB_72.cs" />
    <Compile Include="Json\CloningTests.cs" />
    <Compile Include="Json\JsonNetBugsTests.cs" />
    <Compile Include="Json\RavenJObjects.cs" />
    <Compile Include="Json\JsonUri.cs" />
    <Compile Include="Linq\Any.cs" />
    <Compile Include="Linq\CommitInfo.cs" />
    <Compile Include="Linq\DynamicQueriesWithStaticIndexes.cs" />
    <Compile Include="Linq\OrderBy.cs" />
    <Compile Include="Linq\RavenDB14.cs" />
    <Compile Include="Linq\SampleDynamicCompilationExtension.cs" />
    <Compile Include="Linq\SampleGeoLocation.cs" />
    <Compile Include="Linq\User.cs" />
    <Compile Include="Linq\WhereClause.cs" />
    <Compile Include="MailingList\AddMapForAllTest.cs" />
    <Compile Include="MailingList\Asger2.cs" />
    <Compile Include="MailingList\AttachmentContentType.cs" />
    <Compile Include="MailingList\bhiku.cs" />
    <Compile Include="MailingList\BigDocId.cs" />
    <Compile Include="MailingList\BooleanCollection.cs" />
    <Compile Include="MailingList\CanUpdateInsideDtcWithOptimisticConcurrency.cs" />
    <Compile Include="MailingList\EtagUsage.cs" />
    <Compile Include="MailingList\HiloTests.cs" />
    <Compile Include="MailingList\DeserializationToObjectTests.cs" />
    <Compile Include="MailingList\DtcIssue.cs" />
    <Compile Include="MailingList\Everett\CanReadBytes.cs" />
    <Compile Include="Spatial\Afif.cs" />
    <Compile Include="MailingList\BuildStarted.cs" />
    <Compile Include="MailingList\Everett616.cs" />
    <Compile Include="MailingList\Idsa\Casino.cs" />
    <Compile Include="MailingList\Idsa\CasinosSuspensionsIndex.cs" />
    <Compile Include="MailingList\Idsa\IdsaTest.cs" />
    <Compile Include="MailingList\IndexWhereClause .cs" />
    <Compile Include="Spatial\JamesCrowley.cs" />
    <Compile Include="MailingList\Joel.cs" />
    <Compile Include="MailingList\Johnson.cs" />
    <Compile Include="MailingList\Jorre.cs" />
    <Compile Include="MailingList\linmouhong.cs" />
    <Compile Include="MailingList\LinusK.cs" />
    <Compile Include="MailingList\LuceneScoreTests.cs" />
    <Compile Include="MailingList\Marcus.cs" />
    <Compile Include="MailingList\Mark2.cs" />
    <Compile Include="MailingList\MattJohnson.cs" />
    <Compile Include="MailingList\Maverix.cs" />
    <Compile Include="MailingList\Maverix2.cs" />
    <Compile Include="MailingList\MissingIncludes.cs" />
    <Compile Include="MailingList\MultiMapIndexWithDynamicFieldsTests.cs" />
    <Compile Include="MailingList\NestedIndexDynamic.cs" />
    <Compile Include="MailingList\Nick.cs" />
    <Compile Include="MailingList\NoBuiltinDuplicates.cs" />
    <Compile Include="MailingList\NonHttpBackupRestore.cs" />
    <Compile Include="MailingList\NSB.cs" />
    <Compile Include="MailingList\NullableBoolQuery.cs" />
    <Compile Include="MailingList\OrderByValueTypeCast.cs" />
    <Compile Include="MailingList\Oregon.cs" />
    <Compile Include="MailingList\ParallelTxDelete.cs" />
    <Compile Include="MailingList\Phil.cs" />
    <Compile Include="MailingList\JoelAsync.cs" />
    <Compile Include="MailingList\LazyWithIncludes.cs" />
    <Compile Include="MailingList\PhilJones\Projections.cs" />
    <Compile Include="MailingList\PhilJones_Search.cs" />
    <Compile Include="MailingList\PhilJones_SelectMany_NoResults.cs" />
    <Compile Include="MailingList\ProjectionTests.cs" />
    <Compile Include="MailingList\QueryNotAnyTest.cs" />
    <Compile Include="MailingList\RateTests.cs" />
    <Compile Include="MailingList\RavenAsyncTest.cs" />
    <Compile Include="MailingList\RavenDB252.cs" />
    <Compile Include="MailingList\RavenProjectionGuid.cs" />
    <Compile Include="MailingList\RecreatingIndexes.cs" />
    <Compile Include="MailingList\RobinM\AttachmentsStatic.cs" />
    <Compile Include="MailingList\RyanD.cs" />
    <Compile Include="MailingList\PatchingWithDTC.cs" />
    <Compile Include="MailingList\Samina2.cs" />
    <Compile Include="MailingList\Samina3.cs" />
    <Compile Include="MailingList\Scott.cs" />
    <Compile Include="MailingList\Sean.cs" />
    <Compile Include="MailingList\SearchByMapReduceExample.cs" />
    <Compile Include="MailingList\SpecialChars.cs" />
    <Compile Include="MailingList\Stacey\Image.cs" />
    <Compile Include="MailingList\Stacey\ImageByName.cs" />
    <Compile Include="MailingList\Stacey\InServerTesting.cs" />
    <Compile Include="MailingList\StartsWith.cs" />
    <Compile Include="MailingList\StatsTest.cs" />
    <Compile Include="MailingList\Stockholm.cs" />
    <Compile Include="MailingList\SubObjectProperty.cs" />
    <Compile Include="MailingList\Tobias.cs" />
    <Compile Include="MailingList\SortOnNullableTests.cs" />
    <Compile Include="MailingList\VacancyCampaignsTests.cs" />
    <Compile Include="MailingList\Vicente.cs" />
    <Compile Include="MailingList\ZNS.cs" />
    <Compile Include="MailingList\ZNS2.cs" />
    <Compile Include="Patching\AdvancedPatching.cs" />
    <Compile Include="MailingList\Tony.cs" />
    <Compile Include="MailingList\Troy.cs" />
    <Compile Include="Spatial\TwoLocations.cs" />
    <Compile Include="MailingList\What.cs" />
    <Compile Include="Notifications\NotificationOnWrongDatabase.cs" />
    <Compile Include="Notifications\ClientServer.cs" />
    <Compile Include="Notifications\Filtered.cs" />
    <Compile Include="Notifications\SecurityOAuth.cs" />
    <Compile Include="Notifications\Embedded.cs" />
    <Compile Include="Notifications\MultiTenant.cs" />
    <Compile Include="Notifications\Security_Windows.cs" />
    <Compile Include="Notifications\WithIIS.cs" />
    <Compile Include="Queries\CanQueryOnCustomClass.cs" />
    <Compile Include="Queries\CanQueryOnLargeXml.cs" />
    <Compile Include="Queries\IntersectionWithLargeDataset.cs" />
    <Compile Include="MailingList\TomCabanski.cs" />
    <Compile Include="MailingList\WallaceTurner.cs" />
    <Compile Include="Querying\UsingStronglyTypedDocumentQuery.cs" />
    <Compile Include="Security\OAuth\ApiKey.cs" />
    <Compile Include="Shard\ShardingFailure.cs" />
    <Compile Include="Storage\Lists.cs" />
    <Compile Include="Stress\InlineValueAttribute.cs" />
    <Compile Include="TemporaryCulture.cs" />
    <Compile Include="MailingList\Thor\JoinedChildTransport.cs" />
    <Compile Include="MailingList\Thor\Child.cs" />
    <Compile Include="MailingList\Thor\LinqTest.cs" />
    <Compile Include="MailingList\Thor\Transport.cs" />
    <Compile Include="MailingList\Thor\TransportsIndex.cs" />
    <Compile Include="MailingList\TypeNameHandlingWithCollectionsTest.cs" />
    <Compile Include="MailingList\Adrian.cs" />
    <Compile Include="MailingList\Alexander.cs" />
    <Compile Include="MailingList\AllPropertiesIndex.cs" />
    <Compile Include="MailingList\Andrew.cs" />
    <Compile Include="MailingList\Asger.cs" />
    <Compile Include="MailingList\Benjamin.cs" />
    <Compile Include="Spatial\BrainV.cs" />
    <Compile Include="MailingList\BAM.cs" />
    <Compile Include="MailingList\Build570.cs" />
    <Compile Include="MailingList\CanDeleteIndex.cs" />
    <Compile Include="MailingList\DecimalQueries.cs" />
    <Compile Include="MailingList\Dmitry.cs" />
    <Compile Include="MailingList\EnumInIndexDef.cs" />
    <Compile Include="MailingList\HierarchicalInheritanceIndexing.cs" />
    <Compile Include="MailingList\IisQueryLengthIssues.cs" />
    <Compile Include="MailingList\IndexMetadata.cs" />
    <Compile Include="MailingList\IndexWithUnion.cs" />
    <Compile Include="MailingList\IndexWithWhere.cs" />
    <Compile Include="MailingList\Jabber\Games.cs" />
    <Compile Include="MailingList\JBA.cs" />
    <Compile Include="MailingList\JohanNilsson.cs" />
    <Compile Include="MailingList\Justin.cs" />
    <Compile Include="MailingList\LastModifiedMetadataTest.cs" />
    <Compile Include="MailingList\ListCount.cs" />
    <Compile Include="MailingList\MapReduceIssue\CanPageThroughReduceResults.cs" />
    <Compile Include="MailingList\DynamicQueryIndexSelection.cs" />
    <Compile Include="MailingList\EnumAsInts.cs" />
    <Compile Include="MailingList\Everett.cs" />
    <Compile Include="MailingList\GuidProjection.cs" />
    <Compile Include="MailingList\LazyStats.cs" />
    <Compile Include="MailingList\Mark.cs" />
    <Compile Include="MailingList\Micha.cs" />
    <Compile Include="MailingList\NullableEnums.cs" />
    <Compile Include="MailingList\PhilJones\PhilJones88.cs" />
    <Compile Include="MailingList\RangeQueriesOverSum.cs" />
    <Compile Include="MailingList\MultiLoad.cs" />
    <Compile Include="MailingList\PhilJones\PhilJones.cs" />
    <Compile Include="MailingList\Random.cs" />
    <Compile Include="MailingList\RavenDbPutTest.cs" />
    <Compile Include="MailingList\NicolasGarfinkiel.cs" />
    <Compile Include="MailingList\Rob.cs" />
    <Compile Include="MailingList\RobStats\Entity.cs" />
    <Compile Include="MailingList\RobStats\Opinion.cs" />
    <Compile Include="MailingList\RobStats\StatisticsBug.cs" />
    <Compile Include="MailingList\RobStats\Summary.cs" />
    <Compile Include="MailingList\RobStats\TheIndex.cs" />
    <Compile Include="MailingList\ronne.cs" />
    <Compile Include="MailingList\Samina.cs" />
    <Compile Include="MailingList\SetBased.cs" />
    <Compile Include="MailingList\SkippedResults.cs" />
    <Compile Include="MailingList\spokeypokey\Spokey.cs" />
    <Compile Include="MailingList\spokeypokey\Spokey5.cs" />
    <Compile Include="MailingList\spokeypokey\spokeypokey.cs" />
    <Compile Include="MailingList\spokeypokey\spokeypokey2.cs" />
    <Compile Include="MailingList\spokeypokey\spokeypokey3.cs" />
    <Compile Include="MailingList\spokeypokey\spokeypokey4.cs" />
    <Compile Include="MailingList\Stacey2.cs" />
    <Compile Include="MailingList\Stats.cs" />
    <Compile Include="MailingList\TimeZoneQueries.cs" />
    <Compile Include="MailingList\transformedresults_customid_test.cs" />
    <Compile Include="MailingList\UriProperty.cs" />
    <Compile Include="MailingList\Victor.cs" />
    <Compile Include="MailingList\Vitaly.cs" />
    <Compile Include="MailingList\Vlad.cs" />
    <Compile Include="MailingList\Wallace.cs" />
    <Compile Include="MailingList\Weave.cs" />
    <Compile Include="Storage\Attachments.cs">
      <SubType>Code</SubType>
    </Compile>
    <Compile Include="Storage\Bugs\OpenAfterCompaction.cs" />
    <Compile Include="Storage\DocEtag.cs">
      <SubType>Code</SubType>
    </Compile>
    <Compile Include="Storage\DocumentKeys.cs">
      <SubType>Code</SubType>
    </Compile>
    <Compile Include="Storage\Documents.cs">
      <SubType>Code</SubType>
    </Compile>
    <Compile Include="Storage\General.cs">
      <SubType>Code</SubType>
    </Compile>
    <Compile Include="Storage\Indexes.cs" />
    <Compile Include="Storage\MappedResults.cs" />
    <Compile Include="Storage\Queues.cs" />
    <Compile Include="Storage\Storage.cs" />
    <Compile Include="Storage\Tasks.cs" />
    <Compile Include="Storage\Transactions.cs">
      <SubType>Code</SubType>
    </Compile>
    <Compile Include="MultiGet\Bugs.cs" />
    <Compile Include="MultiGet\MultiGetBasic.cs" />
    <Compile Include="MultiGet\MultiGetCaching.cs" />
    <Compile Include="MultiGet\MultiGetDTC.cs" />
    <Compile Include="MultiGet\MultiGetMultiGet.cs" />
    <Compile Include="MultiGet\MultiGetMultiTenant.cs" />
    <Compile Include="MultiGet\MultiGetNonStaleResults.cs" />
    <Compile Include="MultiGet\MultiGetProfiling.cs" />
    <Compile Include="MultiGet\MultiGetQueries.cs" />
    <Compile Include="MultiGet\MultiGetSecurity.cs" />
    <Compile Include="Munin\Bugs\Compaction.cs" />
    <Compile Include="Munin\Bugs\MultiThreadedWrites.cs" />
    <Compile Include="Munin\CanWorkWithTwoDicsInSameFile.cs" />
    <Compile Include="Munin\Conflicts.cs" />
    <Compile Include="Munin\MultiDicInSingleFile.cs" />
    <Compile Include="Munin\MyToDoList.cs" />
    <Compile Include="Munin\Optimize.cs" />
    <Compile Include="Munin\Puts.cs" />
    <Compile Include="Munin\PutsAfterRestart.cs" />
    <Compile Include="Munin\Removes.cs" />
    <Compile Include="Munin\SimpleFileTest.cs" />
    <Compile Include="Munin\ToDo.cs" />
    <Compile Include="Munin\ToDoRepository.cs" />
    <Compile Include="NotModified\DocumentNotModified.cs" />
    <Compile Include="Patching\MetadataPatching.cs" />
    <Compile Include="MailingList\Phil-Updated.cs" />
    <Compile Include="Queries\Includes.cs" />
    <Compile Include="Queries\Intersection.cs" />
    <Compile Include="Queries\ParameterizedDynamicQuery.cs" />
    <Compile Include="Querying\IndexedUser.cs" />
    <Compile Include="Querying\SearchOperator.cs" />
    <Compile Include="Querying\UsingDocumentQuery.cs" />
    <Compile Include="Querying\UsingDynamicQueryWithLocalServer.cs" />
    <Compile Include="Querying\UsingDynamicQueryWithRemoteServer.cs" />
    <Compile Include="RavenTest.cs" />
    <Compile Include="RemoteClientTest.cs" />
    <Compile Include="Security\OAuth\AccessTokenAuthentication.cs" />
    <Compile Include="Security\OAuth\GrantAccessTokenClientCredentialsFlow.cs" />
    <Compile Include="Security\OAuth\HttpWebRequestExtensions.cs" />
    <Compile Include="Shard\Async\RoundRobinSharding.cs" />
    <Compile Include="Shard\Async\SimpleSharding.cs" />
    <Compile Include="Shard\Async\WhenUsingParallelAccessStrategy.cs" />
    <Compile Include="Shard\Async\WhenUsingShardedServers.cs" />
    <Compile Include="Shard\BlogModel\Blog.cs" />
    <Compile Include="Shard\BlogModel\BlogShardResolutionStrategy.cs" />
    <Compile Include="Shard\BlogModel\CanMapReduce.cs" />
    <Compile Include="Shard\BlogModel\CanQueryOnlyUsers.cs" />
    <Compile Include="Shard\BlogModel\CanQueryOnlyPosts.cs" />
    <Compile Include="Shard\BlogModel\SupportLazyOperations.cs" />
    <Compile Include="Shard\BlogModel\Post.cs" />
    <Compile Include="Shard\BlogModel\ShardedDocumentSessionIsWorking.cs" />
    <Compile Include="Shard\BlogModel\ShardedDocumentStoreTest.cs" />
    <Compile Include="Shard\BlogModel\ShardingScenario.cs" />
    <Compile Include="Shard\BlogModel\User.cs" />
    <Compile Include="Shard\RoundRobinSharding.cs" />
    <Compile Include="Shard\SimpleSharding.cs" />
    <Compile Include="Shard\WhenUsingParallelAccessStrategy.cs" />
    <Compile Include="Shard\WhenUsingShardedServers.cs" />
    <Compile Include="Some.cs" />
    <Compile Include="Spatial\Event.cs" />
    <Compile Include="Spatial\SpatialIndexTest.cs" />
    <Compile Include="Indexes\Statistics.cs" />
    <Compile Include="Indexes\UsingQueryBuilder.cs" />
    <Compile Include="Linq\UsingRavenQueryProvider.cs" />
    <Compile Include="Linq\LinqTransformerCompilationTests.cs" />
    <Compile Include="Linq\PerformingQueries.cs" />
    <Compile Include="Linq\UsingWhereConditions.cs" />
    <Compile Include="Patching\ArrayPatching.cs">
      <SubType>Code</SubType>
    </Compile>
    <Compile Include="Patching\NestedPatching.cs">
      <SubType>Code</SubType>
    </Compile>
    <Compile Include="Patching\SimplePatchApplication.cs">
      <SubType>Code</SubType>
    </Compile>
    <Compile Include="Spatial\SpatialIndexTestHelper.cs" />
    <Compile Include="Spatial\SpatialSearch.cs" />
    <Compile Include="Storage\BackupRestore.cs" />
    <Compile Include="Storage\CreateUpdateDeleteDocuments.cs" />
    <Compile Include="Storage\CreateIndexes.cs" />
    <Compile Include="Storage\DeleteIndexes.cs">
      <SubType>Code</SubType>
    </Compile>
    <Compile Include="Indexes\DocumentsToIndex.cs" />
    <Compile Include="Storage\GeneralStorage.cs" />
    <Compile Include="Storage\IncrementalBackupRestore.cs" />
    <Compile Include="Storage\IndexStaleViaEtags.cs" />
    <Compile Include="Storage\ReduceStaleness.cs" />
    <Compile Include="Storage\SimilarIndexNames.cs" />
    <Compile Include="Stress\BigDoc.cs" />
    <Compile Include="Suggestions\SuggestionsLazy.cs" />
    <Compile Include="Suggestions\Person.cs" />
    <Compile Include="Suggestions\Suggestions.cs" />
    <Compile Include="Suggestions\SuggestionsHelper.cs" />
    <Compile Include="Track\AsyncProjectionShouldWork.cs" />
    <Compile Include="Track\RavenDB053.cs" />
    <Compile Include="Track\RavenDB17.cs" />
    <Compile Include="Transactions\Deletes.cs" />
    <Compile Include="Transactions\Etags.cs" />
    <Compile Include="Transactions\MultipleDocuments.cs" />
    <Compile Include="Transactions\Simple.cs" />
    <Compile Include="Transactions\WriteConflicts.cs" />
    <Compile Include="Triggers\AttachmentDeleteTrigger.cs" />
    <Compile Include="Triggers\AttachmentReadTrigger.cs" />
    <Compile Include="Triggers\AttachmentPutTriggers.cs" />
    <Compile Include="Triggers\AuditAttachmentPutTrigger.cs" />
    <Compile Include="Triggers\AuditPutTrigger.cs" />
    <Compile Include="Triggers\Bugs\AuditContext.cs" />
    <Compile Include="Triggers\Bugs\AuditTrigger.cs" />
    <Compile Include="Triggers\Bugs\ModifyingMetadataFromTrigger.cs" />
    <Compile Include="Triggers\Bugs\Person.cs" />
    <Compile Include="Triggers\CascadeDeleteTrigger.cs" />
    <Compile Include="Triggers\DeleteTriggers.cs" />
    <Compile Include="Triggers\IndexToDataTable.cs" />
    <Compile Include="Triggers\IndexTriggers.cs" />
    <Compile Include="Triggers\PutTriggers.cs" />
    <Compile Include="Triggers\ReadTriggers.cs" />
    <Compile Include="Triggers\RefuseBigAttachmentPutTrigger.cs" />
    <Compile Include="Triggers\VetoCapitalNamesPutTrigger.cs" />
    <Compile Include="Util\IISConfig.cs" />
    <Compile Include="Util\IISExpressDriver.cs" />
    <Compile Include="Util\ProcessDriver.cs" />
    <Compile Include="Util\RavenDBDriver.cs" />
    <Compile Include="Util\ReflectionUtilTest.cs" />
    <Compile Include="Util\RunExternalProcess.cs" />
    <Compile Include="Util\WildcardMatching.cs" />
    <Compile Include="Views\MapReduce.cs" />
    <Compile Include="Views\MapReduce_IndependentSteps.cs" />
    <Compile Include="Views\ViewCompilation.cs" />
    <Compile Include="Views\ViewStorage.cs" />
    <Compile Include="MailingList\WhereInQueryTests.cs" />
    <Compile Include="WithNLog.cs" />
  </ItemGroup>
  <ItemGroup>
    <BootstrapperPackage Include="Microsoft.Net.Client.3.5">
      <Visible>False</Visible>
      <ProductName>.NET Framework 3.5 SP1 Client Profile</ProductName>
      <Install>false</Install>
    </BootstrapperPackage>
    <BootstrapperPackage Include="Microsoft.Net.Framework.3.5.SP1">
      <Visible>False</Visible>
      <ProductName>.NET Framework 3.5 SP1</ProductName>
      <Install>true</Install>
    </BootstrapperPackage>
    <BootstrapperPackage Include="Microsoft.Windows.Installer.3.1">
      <Visible>False</Visible>
      <ProductName>Windows Installer 3.1</ProductName>
      <Install>true</Install>
    </BootstrapperPackage>
  </ItemGroup>
  <ItemGroup>
    <ProjectReference Include="..\Raven.Abstractions\Raven.Abstractions.csproj">
      <Project>{41ac479e-1eb2-4d23-aaf2-e4c8df1bc2ba}</Project>
      <Name>Raven.Abstractions</Name>
    </ProjectReference>
    <ProjectReference Include="..\Raven.Client.Embedded\Raven.Client.Embedded.csproj">
      <Project>{0F5287AD-37B3-4375-BA3E-3CED64B1FC5B}</Project>
      <Name>Raven.Client.Embedded</Name>
    </ProjectReference>
    <ProjectReference Include="..\Raven.Client.Lightweight\Raven.Client.Lightweight.csproj">
      <Project>{4E087ECB-E7CA-4891-AC3C-3C76702715B6}</Project>
      <Name>Raven.Client.Lightweight</Name>
    </ProjectReference>
    <ProjectReference Include="..\Raven.Database\Raven.Database.csproj">
      <Project>{212823cd-25e1-41ac-92d1-d6df4d53fc85}</Project>
      <Name>Raven.Database</Name>
    </ProjectReference>
    <ProjectReference Include="..\Raven.Server\Raven.Server.csproj">
      <Project>{3b90eb20-aea3-4972-8219-936f1a62768c}</Project>
      <Name>Raven.Server</Name>
    </ProjectReference>
    <ProjectReference Include="..\Raven.Tests.Helpers\Raven.Tests.Helpers.csproj">
      <Project>{14f2d508-8e06-407b-9451-97e99538e26b}</Project>
      <Name>Raven.Tests.Helpers</Name>
    </ProjectReference>
  </ItemGroup>
  <ItemGroup>
    <None Include="..\Raven.Database\RavenDB.snk">
      <Link>RavenDB.snk</Link>
    </None>
    <None Include="App.config">
      <SubType>Designer</SubType>
    </None>
    <EmbeddedResource Include="DefaultLogging.config" />
    <EmbeddedResource Include="MailingList\MapReduceIssue\MvcMusicStore_Dump.json" />
    <EmbeddedResource Include="MailingList\Sandbox.ravendump" />
    <None Include="packages.config" />
    <EmbeddedResource Include="Patching\failingdump11.ravendump" />
  </ItemGroup>
  <ItemGroup>
    <EmbeddedResource Include="MailingList\Everett\DocumentWithBytes.txt" />
  </ItemGroup>
  <ItemGroup>
    <Folder Include="Bugs\Facets\" />
  </ItemGroup>
  <Import Project="$(MSBuildToolsPath)\Microsoft.CSharp.targets" />
  <Import Project="$(MSBuildProjectDirectory)\..\Tools\StyleCop\StyleCop.Targets" />
  <Import Project="$(SolutionDir)\.nuget\nuget.targets" />
<<<<<<< HEAD
  <Import Project="..\packages\Microsoft.Bcl.1.0.11-beta\tools\portable-net40+sl4+win8+wp71\Microsoft.Bcl.targets" />
=======
  <Import Project="..\packages\Microsoft.Bcl.Build.1.0.0-rc\tools\Microsoft.Bcl.Build.targets" />
>>>>>>> ddc26bed
  <!-- To modify your build process, add your task inside one of the targets below and uncomment it. 
       Other similar extension points exist, see Microsoft.Common.targets.
  <Target Name="BeforeBuild">
  </Target>
  <Target Name="AfterBuild">
  </Target>
  -->
</Project><|MERGE_RESOLUTION|>--- conflicted
+++ resolved
@@ -95,16 +95,6 @@
       <HintPath>..\Raven.Database\bin\Debug\Lucene.Net.Contrib.Spatial.NTS.dll</HintPath>
     </Reference>
     <Reference Include="Microsoft.CSharp" />
-<<<<<<< HEAD
-    <Reference Include="Microsoft.Threading.Tasks">
-      <HintPath>..\packages\Microsoft.Bcl.Async.1.0.12-beta\lib\net40\Microsoft.Threading.Tasks.dll</HintPath>
-    </Reference>
-    <Reference Include="Microsoft.Threading.Tasks.Extensions">
-      <HintPath>..\packages\Microsoft.Bcl.Async.1.0.12-beta\lib\net40\Microsoft.Threading.Tasks.Extensions.dll</HintPath>
-    </Reference>
-    <Reference Include="Microsoft.Threading.Tasks.Extensions.Desktop">
-      <HintPath>..\packages\Microsoft.Bcl.Async.1.0.12-beta\lib\net40\Microsoft.Threading.Tasks.Extensions.Desktop.dll</HintPath>
-=======
     <Reference Include="Microsoft.Threading.Tasks, Version=1.0.12.0, Culture=neutral, PublicKeyToken=b03f5f7f11d50a3a, processorArchitecture=MSIL">
       <SpecificVersion>False</SpecificVersion>
       <HintPath>..\packages\Microsoft.Bcl.Async.1.0.14-rc\lib\net40\Microsoft.Threading.Tasks.dll</HintPath>
@@ -116,7 +106,6 @@
     <Reference Include="Microsoft.Threading.Tasks.Extensions.Desktop, Version=1.0.14.0, Culture=neutral, PublicKeyToken=b03f5f7f11d50a3a, processorArchitecture=MSIL">
       <SpecificVersion>False</SpecificVersion>
       <HintPath>..\packages\Microsoft.Bcl.Async.1.0.14-rc\lib\net40\Microsoft.Threading.Tasks.Extensions.Desktop.dll</HintPath>
->>>>>>> ddc26bed
     </Reference>
     <Reference Include="Microsoft.VisualStudio.DebuggerVisualizers, Version=10.0.0.0, Culture=neutral, PublicKeyToken=b03f5f7f11d50a3a, processorArchitecture=MSIL">
       <SpecificVersion>False</SpecificVersion>
@@ -151,10 +140,7 @@
     <Reference Include="System.Core">
       <RequiredTargetFramework>3.5</RequiredTargetFramework>
     </Reference>
-<<<<<<< HEAD
-=======
     <Reference Include="System.Net" />
->>>>>>> ddc26bed
     <Reference Include="System.Reactive.Core">
       <HintPath>..\packages\Rx-Core.2.0.21114\lib\Net40\System.Reactive.Core.dll</HintPath>
     </Reference>
@@ -168,19 +154,11 @@
       <HintPath>..\packages\Rx-PlatformServices.2.0.21114\lib\Net40\System.Reactive.PlatformServices.dll</HintPath>
     </Reference>
     <Reference Include="System.Runtime">
-<<<<<<< HEAD
-      <HintPath>..\packages\Microsoft.Bcl.1.0.11-beta\lib\net40\System.Runtime.dll</HintPath>
-    </Reference>
-    <Reference Include="System.Runtime.Serialization" />
-    <Reference Include="System.Threading.Tasks">
-      <HintPath>..\packages\Microsoft.Bcl.1.0.11-beta\lib\net40\System.Threading.Tasks.dll</HintPath>
-=======
       <HintPath>..\packages\Microsoft.Bcl.1.0.16-rc\lib\net40\System.Runtime.dll</HintPath>
     </Reference>
     <Reference Include="System.Runtime.Serialization" />
     <Reference Include="System.Threading.Tasks">
       <HintPath>..\packages\Microsoft.Bcl.1.0.16-rc\lib\net40\System.Threading.Tasks.dll</HintPath>
->>>>>>> ddc26bed
     </Reference>
     <Reference Include="System.Transactions" />
     <Reference Include="System.Web" />
@@ -1283,11 +1261,7 @@
   <Import Project="$(MSBuildToolsPath)\Microsoft.CSharp.targets" />
   <Import Project="$(MSBuildProjectDirectory)\..\Tools\StyleCop\StyleCop.Targets" />
   <Import Project="$(SolutionDir)\.nuget\nuget.targets" />
-<<<<<<< HEAD
-  <Import Project="..\packages\Microsoft.Bcl.1.0.11-beta\tools\portable-net40+sl4+win8+wp71\Microsoft.Bcl.targets" />
-=======
   <Import Project="..\packages\Microsoft.Bcl.Build.1.0.0-rc\tools\Microsoft.Bcl.Build.targets" />
->>>>>>> ddc26bed
   <!-- To modify your build process, add your task inside one of the targets below and uncomment it. 
        Other similar extension points exist, see Microsoft.Common.targets.
   <Target Name="BeforeBuild">
