﻿<?xml version="1.0" encoding="utf-8"?>
<Project ToolsVersion="12.0" DefaultTargets="Build" xmlns="http://schemas.microsoft.com/developer/msbuild/2003">
  <PropertyGroup>
    <Configuration Condition=" '$(Configuration)' == '' ">Debug</Configuration>
    <Platform Condition=" '$(Platform)' == '' ">AnyCPU</Platform>
    <ProductVersion>9.0.30729</ProductVersion>
    <SchemaVersion>2.0</SchemaVersion>
    <ProjectGuid>{267AC60C-751E-42E9-AA18-66035DEFF63A}</ProjectGuid>
    <OutputType>Library</OutputType>
    <AppDesignerFolder>Properties</AppDesignerFolder>
    <RootNamespace>Raven.Tests</RootNamespace>
    <AssemblyName>Raven.Tests</AssemblyName>
    <TargetFrameworkVersion>v4.5</TargetFrameworkVersion>
    <FileAlignment>512</FileAlignment>
    <FileUpgradeFlags>
    </FileUpgradeFlags>
    <OldToolsVersion>3.5</OldToolsVersion>
    <UpgradeBackupLocation />
    <PublishUrl>publish\</PublishUrl>
    <Install>true</Install>
    <InstallFrom>Disk</InstallFrom>
    <UpdateEnabled>false</UpdateEnabled>
    <UpdateMode>Foreground</UpdateMode>
    <UpdateInterval>7</UpdateInterval>
    <UpdateIntervalUnits>Days</UpdateIntervalUnits>
    <UpdatePeriodically>false</UpdatePeriodically>
    <UpdateRequired>false</UpdateRequired>
    <MapFileExtensions>true</MapFileExtensions>
    <ApplicationRevision>0</ApplicationRevision>
    <ApplicationVersion>1.0.0.%2a</ApplicationVersion>
    <IsWebBootstrapper>false</IsWebBootstrapper>
    <UseApplicationTrust>false</UseApplicationTrust>
    <BootstrapperEnabled>true</BootstrapperEnabled>
    <TargetFrameworkProfile />
    <SolutionDir Condition="$(SolutionDir) == '' Or $(SolutionDir) == '*Undefined*'">..\</SolutionDir>
    <RestorePackages>true</RestorePackages>
  </PropertyGroup>
  <PropertyGroup Condition=" '$(Configuration)|$(Platform)' == 'Debug|AnyCPU' ">
    <DebugSymbols>true</DebugSymbols>
    <DebugType>full</DebugType>
    <Optimize>false</Optimize>
    <OutputPath>bin\Debug\</OutputPath>
    <DefineConstants>TRACE;DEBUG</DefineConstants>
    <ErrorReport>prompt</ErrorReport>
    <WarningLevel>4</WarningLevel>
    <CodeAnalysisRuleSet>AllRules.ruleset</CodeAnalysisRuleSet>
    <PlatformTarget>AnyCPU</PlatformTarget>
    <Prefer32Bit>false</Prefer32Bit>
    <NoWarn>618, 612, 3016, 3005</NoWarn>
  </PropertyGroup>
  <PropertyGroup Condition=" '$(Configuration)|$(Platform)' == 'Release|AnyCPU' ">
    <DebugType>pdbonly</DebugType>
    <Optimize>true</Optimize>
    <OutputPath>bin\Release\</OutputPath>
    <DefineConstants>TRACE</DefineConstants>
    <ErrorReport>prompt</ErrorReport>
    <WarningLevel>4</WarningLevel>
    <CodeAnalysisRuleSet>AllRules.ruleset</CodeAnalysisRuleSet>
    <StyleCopTreatErrorsAsWarnings>false</StyleCopTreatErrorsAsWarnings>
    <Prefer32Bit>false</Prefer32Bit>
  </PropertyGroup>
  <PropertyGroup>
    <SignAssembly>true</SignAssembly>
  </PropertyGroup>
  <PropertyGroup>
    <AssemblyOriginatorKeyFile>..\Raven.Database\RavenDB.snk</AssemblyOriginatorKeyFile>
  </PropertyGroup>
  <ItemGroup>
    <Reference Include="Esent.Interop, Version=1.0.0.0, Culture=neutral, PublicKeyToken=b93b4ad6c4b80595, processorArchitecture=MSIL">
      <SpecificVersion>False</SpecificVersion>
      <HintPath>..\SharedLibs\Esent.Interop.dll</HintPath>
    </Reference>
    <Reference Include="FizzWare.NBuilder">
      <HintPath>..\packages\NBuilder.3.0.1.1\lib\FizzWare.NBuilder.dll</HintPath>
    </Reference>
    <Reference Include="GeoAPI, Version=1.7.4693.18483, Culture=neutral, PublicKeyToken=a1a0da7def465678, processorArchitecture=MSIL">
      <SpecificVersion>False</SpecificVersion>
      <HintPath>..\SharedLibs\GeoAPI.dll</HintPath>
    </Reference>
    <Reference Include="ICSharpCode.NRefactory, Version=5.0.0.0, Culture=neutral, PublicKeyToken=d4bfe873e7598c49, processorArchitecture=MSIL">
      <SpecificVersion>False</SpecificVersion>
      <HintPath>..\packages\ICSharpCode.NRefactory.5.3.0\lib\Net40\ICSharpCode.NRefactory.dll</HintPath>
    </Reference>
    <Reference Include="ICSharpCode.NRefactory.CSharp, Version=5.0.0.0, Culture=neutral, PublicKeyToken=d4bfe873e7598c49, processorArchitecture=MSIL">
      <SpecificVersion>False</SpecificVersion>
      <HintPath>..\packages\ICSharpCode.NRefactory.5.3.0\lib\Net40\ICSharpCode.NRefactory.CSharp.dll</HintPath>
    </Reference>
    <Reference Include="ICSharpCode.NRefactory.Xml, Version=5.0.0.0, Culture=neutral, PublicKeyToken=d4bfe873e7598c49, processorArchitecture=MSIL">
      <SpecificVersion>False</SpecificVersion>
      <HintPath>..\packages\ICSharpCode.NRefactory.5.3.0\lib\Net40\ICSharpCode.NRefactory.Xml.dll</HintPath>
    </Reference>
    <Reference Include="Jint">
      <HintPath>..\SharedLibs\Jint.dll</HintPath>
    </Reference>
    <Reference Include="log4net, Version=1.2.13.0, Culture=neutral, PublicKeyToken=669e0ddf0bb1aa2a, processorArchitecture=MSIL">
      <SpecificVersion>False</SpecificVersion>
      <HintPath>..\packages\log4net.2.0.3\lib\net40-full\log4net.dll</HintPath>
    </Reference>
    <Reference Include="Lucene.Net, Version=2.9.1.2, Culture=neutral, processorArchitecture=MSIL">
      <SpecificVersion>False</SpecificVersion>
      <HintPath>..\SharedLibs\Lucene.Net.dll</HintPath>
    </Reference>
    <Reference Include="Lucene.Net.Contrib.Spatial.NTS">
      <HintPath>..\SharedLibs\Lucene.Net.Contrib.Spatial.NTS.dll</HintPath>
    </Reference>
    <Reference Include="Lucene.Net.Contrib.FastVectorHighlighter, Version=3.0.3.0, Culture=neutral, PublicKeyToken=85089178b9ac3181, processorArchitecture=MSIL">
      <SpecificVersion>False</SpecificVersion>
      <HintPath>..\SharedLibs\Lucene.Net.Contrib.FastVectorHighlighter.dll</HintPath>
    </Reference>
    <Reference Include="Microsoft.CSharp" />
    <Reference Include="Microsoft.Owin, Version=3.0.0.0, Culture=neutral, PublicKeyToken=31bf3856ad364e35, processorArchitecture=MSIL">
      <SpecificVersion>False</SpecificVersion>
      <HintPath>..\packages\Microsoft.Owin.3.0.0\lib\net45\Microsoft.Owin.dll</HintPath>
    </Reference>
    <Reference Include="Microsoft.Owin.Host.HttpListener, Version=3.0.0.0, Culture=neutral, PublicKeyToken=31bf3856ad364e35, processorArchitecture=MSIL">
      <SpecificVersion>False</SpecificVersion>
      <HintPath>..\packages\Microsoft.Owin.Host.HttpListener.3.0.0\lib\net45\Microsoft.Owin.Host.HttpListener.dll</HintPath>
    </Reference>
    <Reference Include="Microsoft.Owin.Hosting, Version=3.0.0.0, Culture=neutral, PublicKeyToken=31bf3856ad364e35, processorArchitecture=MSIL">
      <SpecificVersion>False</SpecificVersion>
      <HintPath>..\packages\Microsoft.Owin.Hosting.3.0.0\lib\net45\Microsoft.Owin.Hosting.dll</HintPath>
    </Reference>
    <Reference Include="Microsoft.VisualStudio.DebuggerVisualizers, Version=10.0.0.0, Culture=neutral, PublicKeyToken=b03f5f7f11d50a3a, processorArchitecture=MSIL">
      <SpecificVersion>False</SpecificVersion>
      <HintPath>..\..\..\Program Files (x86)\Microsoft Visual Studio 10.0\Common7\IDE\ReferenceAssemblies\v2.0\Microsoft.VisualStudio.DebuggerVisualizers.dll</HintPath>
    </Reference>
    <Reference Include="NetTopologySuite, Version=1.13.4693.18484, Culture=neutral, PublicKeyToken=f580a05016ebada1, processorArchitecture=MSIL">
      <SpecificVersion>False</SpecificVersion>
      <HintPath>..\SharedLibs\NetTopologySuite.dll</HintPath>
    </Reference>
    <Reference Include="Newtonsoft.Json, Version=6.0.0.0, Culture=neutral, PublicKeyToken=30ad4fe6b2a6aeed, processorArchitecture=MSIL">
      <SpecificVersion>False</SpecificVersion>
      <HintPath>..\packages\Newtonsoft.Json.6.0.6\lib\net45\Newtonsoft.Json.dll</HintPath>
    </Reference>
    <Reference Include="NLog, Version=3.1.0.0, Culture=neutral, PublicKeyToken=5120e14c03d0593c, processorArchitecture=MSIL">
      <SpecificVersion>False</SpecificVersion>
      <HintPath>..\packages\NLog.3.1.0.0\lib\net45\NLog.dll</HintPath>
    </Reference>
    <Reference Include="Owin, Version=1.0.0.0, Culture=neutral, PublicKeyToken=f0ebd12fd5e55cc5, processorArchitecture=MSIL">
      <SpecificVersion>False</SpecificVersion>
      <HintPath>..\packages\Owin.1.0\lib\net40\Owin.dll</HintPath>
    </Reference>
    <Reference Include="Rhino.Mocks">
      <HintPath>..\packages\RhinoMocks.3.6.1\lib\net\Rhino.Mocks.dll</HintPath>
      <Private>True</Private>
    </Reference>
    <Reference Include="Spatial4n.Core.NTS, Version=0.3.0.0, Culture=neutral, PublicKeyToken=9f9456e1ca16d45e, processorArchitecture=MSIL">
      <SpecificVersion>False</SpecificVersion>
      <HintPath>..\SharedLibs\Spatial4n.Core.NTS.dll</HintPath>
    </Reference>
    <Reference Include="System" />
    <Reference Include="System.ComponentModel.Composition" />
    <Reference Include="System.ComponentModel.DataAnnotations" />
    <Reference Include="System.configuration" />
    <Reference Include="System.Core">
      <RequiredTargetFramework>3.5</RequiredTargetFramework>
    </Reference>
    <Reference Include="System.Linq" />
    <Reference Include="System.Net" />
    <Reference Include="System.Net.Http" />
    <Reference Include="System.Net.Http.Formatting, Version=5.2.2.0, Culture=neutral, PublicKeyToken=31bf3856ad364e35, processorArchitecture=MSIL">
      <SpecificVersion>False</SpecificVersion>
      <HintPath>..\packages\Microsoft.AspNet.WebApi.Client.5.2.2\lib\net45\System.Net.Http.Formatting.dll</HintPath>
    </Reference>
    <Reference Include="System.Net.Http.WebRequest" />
    <Reference Include="System.Reactive.Core, Version=2.2.5.0, Culture=neutral, PublicKeyToken=31bf3856ad364e35, processorArchitecture=MSIL">
      <SpecificVersion>False</SpecificVersion>
      <HintPath>..\packages\Rx-Core.2.2.5\lib\net45\System.Reactive.Core.dll</HintPath>
    </Reference>
    <Reference Include="System.Reactive.Interfaces, Version=2.2.5.0, Culture=neutral, PublicKeyToken=31bf3856ad364e35, processorArchitecture=MSIL">
      <SpecificVersion>False</SpecificVersion>
      <HintPath>..\packages\Rx-Interfaces.2.2.5\lib\net45\System.Reactive.Interfaces.dll</HintPath>
    </Reference>
    <Reference Include="System.Reactive.Linq, Version=2.2.5.0, Culture=neutral, PublicKeyToken=31bf3856ad364e35, processorArchitecture=MSIL">
      <SpecificVersion>False</SpecificVersion>
      <HintPath>..\packages\Rx-Linq.2.2.5\lib\net45\System.Reactive.Linq.dll</HintPath>
    </Reference>
    <Reference Include="System.Reactive.PlatformServices">
      <HintPath>..\packages\Rx-PlatformServices.2.2.5\lib\net45\System.Reactive.PlatformServices.dll</HintPath>
    </Reference>
    <Reference Include="System.Runtime.Serialization" />
    <Reference Include="System.Transactions" />
    <Reference Include="System.Web" />
    <Reference Include="System.Web.Abstractions" />
    <Reference Include="System.Web.Extensions" />
    <Reference Include="System.Web.Http, Version=5.2.2.0, Culture=neutral, PublicKeyToken=31bf3856ad364e35, processorArchitecture=MSIL">
      <SpecificVersion>False</SpecificVersion>
      <HintPath>..\packages\Microsoft.AspNet.WebApi.Core.5.2.2\lib\net45\System.Web.Http.dll</HintPath>
    </Reference>
    <Reference Include="System.Xml.Linq">
      <RequiredTargetFramework>3.5</RequiredTargetFramework>
    </Reference>
    <Reference Include="System.Data.DataSetExtensions">
      <RequiredTargetFramework>3.5</RequiredTargetFramework>
    </Reference>
    <Reference Include="System.Data" />
    <Reference Include="System.Xml" />
    <Reference Include="xunit, Version=1.9.2.1705, Culture=neutral, PublicKeyToken=8d05b1bb7a6fdb6c, processorArchitecture=MSIL">
      <SpecificVersion>False</SpecificVersion>
      <HintPath>..\SharedLibs\xunit\xunit.dll</HintPath>
    </Reference>
    <Reference Include="xunit.extensions, Version=1.9.2.1705, Culture=neutral, PublicKeyToken=8d05b1bb7a6fdb6c, processorArchitecture=MSIL">
      <SpecificVersion>False</SpecificVersion>
      <HintPath>..\SharedLibs\xunit\xunit.extensions.dll</HintPath>
    </Reference>
  </ItemGroup>
  <ItemGroup>
    <Compile Include="..\CommonAssemblyInfo.cs">
      <Link>Properties\CommonAssemblyInfo.cs</Link>
    </Compile>
    <Compile Include="Abstractions\Logging\LoggerExecutionWrapperTests.cs" />
    <Compile Include="Abstractions\Logging\LogProviders\Log4NetLogManagerLoggingDisabledTests.cs" />
    <Compile Include="Abstractions\Logging\LogProviders\Log4NetLogManagerLoggingEnabledTests.cs" />
    <Compile Include="Abstractions\Logging\LogProviders\NLogLogManagerLoggingDisabedTests.cs" />
    <Compile Include="Abstractions\Logging\LogProviders\NLogLogProviderLoggingEnabledTests.cs" />
    <Compile Include="Abstractions\Logging\LogManagerTests.cs" />
    <Compile Include="AllExceptionsAreSerializaable.cs" />
    <Compile Include="Bugs\AccessingHostPropertyOnUri.cs" />
    <Compile Include="Bugs\AccurateCount.cs" />
    <Compile Include="Bugs\AdHocProjections.cs" />
    <Compile Include="Bugs\AfterDeletingTheIndexStopsBeingStale.cs" />
    <Compile Include="Bugs\AggressiveCaching.cs" />
    <Compile Include="Bugs\AggressiveCachingEmbedded.cs" />
    <Compile Include="Bugs\AnalyzerPerField.cs" />
    <Compile Include="Bugs\Andrew.cs" />
    <Compile Include="Bugs\AnonymousClasses.cs" />
    <Compile Include="Bugs\ArrayOfMaybeNull.cs" />
    <Compile Include="Bugs\Async\WebApi.cs" />
    <Compile Include="Bugs\Async\DynamicGeneratedIds.cs" />
    <Compile Include="Bugs\Attachments.cs" />
    <Compile Include="Bugs\AvoidRaceConditionWhenWeLoadTheDataNotPatched.cs" />
    <Compile Include="Bugs\BackwardCompatibility.cs" />
    <Compile Include="Bugs\BatchPatching.cs" />
    <Compile Include="Bugs\Caching\CachingOfPostQueries.cs" />
    <Compile Include="Bugs\CanAggregateOnDecimal.cs" />
    <Compile Include="Bugs\CanDeserializeWhenWeHaveLastModifiedTwiceInMetadata.cs" />
    <Compile Include="Bugs\CannotChangeId.cs" />
    <Compile Include="Bugs\CanUseLuceneCodecDirectory.cs" />
    <Compile Include="Bugs\CanUseReduceResultInOutput.cs" />
    <Compile Include="Bugs\CaseSensitiveDeletes.cs" />
    <Compile Include="Bugs\Chripede\IndexOnList.cs" />
    <Compile Include="Bugs\AccessingMetadataInTransformer.cs" />
    <Compile Include="Bugs\CustomizingIndexQuery.cs" />
    <Compile Include="Bugs\DocumentWithNaN.cs" />
    <Compile Include="Bugs\DoesPreserveDocumentIdCaseWhenPatchingFullCollectionTest.cs" />
    <Compile Include="Bugs\EntityWithStack.cs" />
    <Compile Include="Bugs\NoTracking.cs" />
    <Compile Include="Bugs\SortingAsMaxInt.cs" />
    <Compile Include="DistinctFacets\DistinctAndFacets.cs" />
    <Compile Include="DistinctFacets\FromUser.cs" />
    <Compile Include="IndexMerging\SimpleIndexMerging.cs" />
    <Compile Include="Embedded\EmbeddedTests.cs" />
    <Compile Include="Bugs\WhenStoringADocumentWithAsyncSessionAndZipCompressionOn.cs" />
    <Compile Include="Bugs\CanPatchADocumentThatContainsBytes.cs" />
    <Compile Include="Bugs\CompilingIndexesCreatesCacheDirectory.cs" />
    <Compile Include="Bugs\DefaultOperatorTest.cs" />
    <Compile Include="Bugs\DTC\NSB\DbShutDownMidTransaction.cs" />
    <Compile Include="Bugs\DyanmicId.cs" />
    <Compile Include="Bugs\DynamicId.cs" />
    <Compile Include="Bugs\LazilyLoadWithTransformerWhileUsingSharding.cs" />
    <Compile Include="Bugs\LazyBug.cs" />
    <Compile Include="Bugs\LoadDocumentWithSelectMany.cs" />
    <Compile Include="Bugs\PatchingWithDefault.cs" />
    <Compile Include="Bugs\RavenDB_1532.cs" />
    <Compile Include="Bugs\NullableDateTimeOffsetFromDateTimeParse.cs" />
    <Compile Include="Bugs\RawQueryShouldGoThroughAnalysis.cs" />
    <Compile Include="Bugs\SyncAsync.cs" />
    <Compile Include="Bugs\TransformationsUnitTest.cs" />
    <Compile Include="Faceted\LazyFacets.cs" />
<<<<<<< HEAD
=======
    <Compile Include="Issues\GermanUmlauts.cs" />
    <Compile Include="Issues\IndexationTests.cs" />
    <Compile Include="Issues\RavenDB2537.cs" />
    <Compile Include="Issues\RavenDB_2486.cs" />
    <Compile Include="Issues\RavenDB2408.cs" />
    <Compile Include="Issues\RavenDB_2244.cs" />
    <Compile Include="Issues\RavenDB_2314.cs" />
    <Compile Include="Issues\RavenDB_2387.cs" />
    <Compile Include="Issues\RavenDB_2502.cs" />
    <Compile Include="Issues\RavenDB_2571.cs" />
    <Compile Include="Issues\RavenDB_2793.cs" />
    <Compile Include="Issues\RavenDB_2794.cs" />
    <Compile Include="Issues\RavenDB_2908.cs" />
    <Compile Include="Issues\RavenDB_2909.cs" />
    <Compile Include="Issues\RavenDB_3106.cs" />
    <Compile Include="Issues\WaitForStaleOnAbandonedIndexShouldWork.cs" />
    <Compile Include="Issues\RavenDB_1761.cs" />
    <Compile Include="Issues\RavenDb-1934.cs" />
    <Compile Include="Issues\RavenDB1508.cs" />
    <Compile Include="Issues\RavenDB1519.cs" />
    <Compile Include="Issues\RavenDB_1280_ReOpen.cs" />
>>>>>>> dff0fdda
    <Compile Include="Bugs\LoDash.cs" />
    <Compile Include="Bugs\Errors\QueryIssues.cs" />
    <Compile Include="Bugs\Facets\FacetErrors.cs" />
    <Compile Include="Bugs\Facets\FacetsCreationTest.cs" />
    <Compile Include="Bugs\Facets\DateTimeFacets.cs" />
    <Compile Include="Bugs\TransformerThatReturnAnArray.cs" />
    <Compile Include="Json\JsonCodeGeneratorTests.cs" />
    <Compile Include="LicenseValidatorTest.cs" />
    <Compile Include="Linq\GroupByAndDocumentId.cs" />
    <Compile Include="Linq\In.cs" />
    <Compile Include="Bugs\WhenQueringAsync.cs" />
    <Compile Include="Bugs\PatchShouldNotConvertFloatToInteger.cs" />
    <Compile Include="Bugs\MultiGetDoesNotUrlDecodeTwice.cs" />
    <Compile Include="Bugs\MultiMap\MultiMapWithNullableEnum.cs" />
    <Compile Include="Bugs\MultiMap\MultiMapWithNullableEnumAndCoalescingOperator.cs" />
    <Compile Include="Bugs\Nullable.cs" />
    <Compile Include="Bugs\ProjectionPersistenceTest.cs" />
    <Compile Include="Bugs\WhenUsingDtcWeMustMakeSureToUpdateTheIndexingAboutNewWorkSoWeWontHaveInfiniteStaleIndexes.cs" />
    <Compile Include="Bugs\ComplexIndexes.cs" />
    <Compile Include="Bugs\ConflictsWithIIS.cs" />
    <Compile Include="Bugs\ConflictsWithRemote.cs" />
    <Compile Include="Bugs\CreatingIndexes.cs" />
    <Compile Include="Bugs\CS1977.cs" />
    <Compile Include="Bugs\DamianPutSnapshot.cs" />
    <Compile Include="Bugs\DanTurner.cs" />
    <Compile Include="Bugs\DeserializationAcrossTypes.cs" />
    <Compile Include="Bugs\DictionaryOfDateTime.cs" />
    <Compile Include="Bugs\DynamicQuerySorting.cs" />
    <Compile Include="Bugs\EmbeddableDocumentStoreUsingUrlWithConnectionString.cs" />
    <Compile Include="Bugs\EmptyAttachments.cs" />
    <Compile Include="Bugs\EqualityWithArrayOfGuids.cs" />
    <Compile Include="Bugs\Everett.cs" />
    <Compile Include="Bugs\FullTextSearchOnTags.cs" />
    <Compile Include="Bugs\HiLoKeyGeneratorConcurrency.cs" />
    <Compile Include="Bugs\Identifiers\SpecialCharactersOnIIS.cs" />
    <Compile Include="Bugs\Identifiers\WithBase64Characters.cs" />
    <Compile Include="Bugs\HiLoToMaxTests.cs" />
    <Compile Include="Bugs\IndexesWithDateTimeMin.cs" />
    <Compile Include="Bugs\Indexing\CanHaveAnIndexNameThatStartsWithDynamic.cs" />
    <Compile Include="Bugs\Indexing\CanHaveEscapedSecialCharactersInDefinition.cs" />
    <Compile Include="Bugs\Indexing\CannotCreateIndexWithoutReduce.cs" />
    <Compile Include="Bugs\Indexing\DataContracts.cs" />
    <Compile Include="Bugs\Indexing\WillRemoveTypesThatNotExistsOnTheServer.cs" />
    <Compile Include="Bugs\Indexing\IndexBuilderShouldCastNull.cs" />
    <Compile Include="Bugs\Indexing\WithStringReverse.cs" />
    <Compile Include="Bugs\Indexing\InvalidIndexes.cs" />
    <Compile Include="Bugs\InitializeConfiguration.cs" />
    <Compile Include="Bugs\Issue355.cs" />
    <Compile Include="Bugs\johannesgu.cs" />
    <Compile Include="Bugs\JsonReferences.cs" />
    <Compile Include="Bugs\LarsErik.cs" />
    <Compile Include="Bugs\Iulian\GeneratesCorrectTemporaryIndex.cs" />
    <Compile Include="Bugs\LiveProjections\Entities\Place.cs" />
    <Compile Include="Bugs\LiveProjections\Entities\Task.cs" />
    <Compile Include="Bugs\LiveProjections\Entities\TaskSummary.cs" />
    <Compile Include="Bugs\LiveProjections\Entities\User.cs" />
    <Compile Include="Bugs\LiveProjections\Indexes\TaskSummaryIndex.cs" />
    <Compile Include="Bugs\LiveProjections\LiveProjectionOnTasks.cs" />
    <Compile Include="Bugs\LoadAllStartingWith.cs" />
    <Compile Include="Bugs\MapReduceWithDifferentFieldNames.cs" />
    <Compile Include="Bugs\MapReduceWithDifferentFieldNamesFromTheStronglyTypedType.cs" />
    <Compile Include="Bugs\MapRedue\Chris.cs" />
    <Compile Include="Bugs\MapRedue\LetInReduceFunction.cs" />
    <Compile Include="Bugs\MapRedue\Document.cs" />
    <Compile Include="Bugs\MapRedue\DocumentView.cs" />
    <Compile Include="Bugs\MapRedue\MapReduceIndex.cs" />
    <Compile Include="Bugs\MapRedue\MinMax.cs" />
    <Compile Include="Bugs\MapRedue\TreeWithChildrenCount.cs" />
    <Compile Include="Bugs\Marcus.cs" />
    <Compile Include="Bugs\Matthew.cs" />
    <Compile Include="Bugs\MetadataBugs.cs" />
    <Compile Include="Bugs\MetadataIssues.cs" />
    <Compile Include="Bugs\Metadata\EscapeQuotesLocal.cs" />
    <Compile Include="Bugs\Metadata\EscapeQuotesRemote.cs" />
    <Compile Include="Bugs\Metadata\Querying.cs" />
    <Compile Include="Bugs\MoreLikeThisTrack.cs" />
    <Compile Include="Bugs\MultiMapSearch\AccountSearch.cs" />
    <Compile Include="Bugs\MultiMapSearch\MultiMapWildCardSearch.cs" />
    <Compile Include="Bugs\MultiMap\MultiMapCrudeJoin.cs" />
    <Compile Include="Bugs\MultiMap\MultiMapWithoutReduce.cs" />
    <Compile Include="Bugs\MultiMap\Errors.cs" />
    <Compile Include="Bugs\MultiMap\MultiMapReduce.cs" />
    <Compile Include="Bugs\MultiMap\MultiMapWithCustomProperties.cs" />
    <Compile Include="Bugs\MultiMap\SimpleMultiMap.cs" />
    <Compile Include="Bugs\MultiOutputReduce.cs" />
    <Compile Include="Bugs\NestedProjection.cs" />
    <Compile Include="Bugs\NGramSearch.cs" />
    <Compile Include="Bugs\NotUpdatedReduceKeyStatsIssue.cs" />
    <Compile Include="Bugs\OfflineConcurrency.cs" />
    <Compile Include="Bugs\OptimizedSimpleQueries.cs" />
    <Compile Include="Bugs\Orders.cs" />
    <Compile Include="Bugs\PoisonIndexes\PoisonIndex.cs" />
    <Compile Include="Bugs\IdProjection.cs" />
    <Compile Include="Bugs\PrefetchingBug.cs" />
    <Compile Include="Bugs\Queries\Boolean.cs" />
    <Compile Include="Bugs\Queries\CanIncludeValueType.cs" />
    <Compile Include="Bugs\Queries\QueryProvider.cs" />
    <Compile Include="Bugs\QueryingOnEmptyArray.cs" />
    <Compile Include="Bugs\QueryingOnEmptyString.cs" />
    <Compile Include="Bugs\QueryingOverTags.cs" />
    <Compile Include="Bugs\QueryOptimizerOnStaticIndex.cs" />
    <Compile Include="Bugs\RacielrodTest.cs" />
    <Compile Include="Bugs\RecursiveQueries.cs" />
    <Compile Include="Bugs\Reindexing.cs" />
    <Compile Include="Bugs\ReservedWords.cs" />
    <Compile Include="Bugs\RoundCrisis.cs" />
    <Compile Include="Bugs\SelfReference.cs" />
    <Compile Include="Bugs\SerializingAndDeserializingWithRaven.cs" />
    <Compile Include="Bugs\CanGetScores.cs" />
    <Compile Include="Bugs\CanReadLuceneProjectedDateTimeOffset.cs" />
    <Compile Include="Bugs\ComplexDynamicQuery.cs" />
    <Compile Include="Bugs\ConnectionStringParsing.cs" />
    <Compile Include="Bugs\CreateIndexesRemotely.cs" />
    <Compile Include="Bugs\DateFilter.cs" />
    <Compile Include="Bugs\DeletingDynamics.cs" />
    <Compile Include="Bugs\DirectoryCreation.cs" />
    <Compile Include="Bugs\DuplicatedFiledNames.cs" />
    <Compile Include="Bugs\EntitiesWithAttributes.cs" />
    <Compile Include="Bugs\EnumsCastToInts.cs" />
    <Compile Include="Bugs\Indexing\CanIndexNestedObjects.cs" />
    <Compile Include="Bugs\Indexing\CanIndexWithCharLiteral.cs" />
    <Compile Include="Bugs\IndexSelectionForMapReduce.cs" />
    <Compile Include="Bugs\IntegerIds.cs" />
    <Compile Include="Bugs\IteratingTwice.cs" />
    <Compile Include="Bugs\Iulian\CanReadEntityWithUrlId.cs" />
    <Compile Include="Bugs\LastModifiedQueries.cs" />
    <Compile Include="Bugs\LinqOnDictionary.cs" />
    <Compile Include="Bugs\LuceneIndexing.cs" />
    <Compile Include="Bugs\LuceneQueryShouldNotModifyDynamicDocument.cs" />
    <Compile Include="Bugs\MassivelyMultiTenant.cs" />
    <Compile Include="Bugs\MixingIdentityAndAssignedIds.cs" />
    <Compile Include="Bugs\MultipleRangeQueries.cs" />
    <Compile Include="Bugs\NullableDateTime.cs" />
    <Compile Include="Bugs\NullableValuesRemote.cs" />
    <Compile Include="Bugs\OrderByCollectionCount.cs" />
    <Compile Include="Bugs\Profiling.cs" />
    <Compile Include="Bugs\ProjectionFromDynamicIndex.cs" />
    <Compile Include="Bugs\Queries\Floats.cs" />
    <Compile Include="Bugs\Queries\Generics.cs" />
    <Compile Include="Bugs\Queries\NameStartsWith.cs" />
    <Compile Include="Bugs\QueryingDateTime.cs" />
    <Compile Include="Bugs\QueryingOnMetadata.cs" />
    <Compile Include="Bugs\RavenDbAnyOfPropertyCollection.cs" />
    <Compile Include="Bugs\Arrays.cs" />
    <Compile Include="Bugs\Async\Querying.cs" />
    <Compile Include="Bugs\AttachmentEncoding.cs" />
    <Compile Include="Bugs\AttachmentsWithCredentials.cs" />
    <Compile Include="Bugs\AutoCreateIndexes.cs" />
    <Compile Include="Bugs\AutoDetectAnalyzersForQuery.cs" />
    <Compile Include="Bugs\Caching\CachingOfDocumentInclude.cs" />
    <Compile Include="Bugs\Caching\CachingOfDocumentLoad.cs" />
    <Compile Include="Bugs\CanDetectChanges.cs" />
    <Compile Include="Bugs\CanGetMetadataForTransient.cs" />
    <Compile Include="Bugs\CanHandleDocumentRemoval.cs" />
    <Compile Include="Bugs\CanPassTypesProperlyToAggregation.cs" />
    <Compile Include="Bugs\CanProjectIdFromDocumentInQueries.cs" />
    <Compile Include="Bugs\CanSelectFieldsFromIndex.cs" />
    <Compile Include="Bugs\CanUseNonStringsForId.cs" />
    <Compile Include="Bugs\ComplexQueryOnSameObject.cs" />
    <Compile Include="Bugs\CustomDynamicObject.cs" />
    <Compile Include="Bugs\CustomEntityName.cs" />
    <Compile Include="Bugs\DateRanges.cs" />
    <Compile Include="Bugs\DateTimeInLocalTime.cs" />
    <Compile Include="Bugs\DateTimeInLocalTimeRemote.cs" />
    <Compile Include="Bugs\DateTimeOffsets.cs" />
    <Compile Include="Bugs\DecimalPrecision.cs" />
    <Compile Include="Bugs\Distinct.cs" />
    <Compile Include="Bugs\DocumentToJsonAndBackTest.cs" />
    <Compile Include="Bugs\DocumentUrl.cs" />
    <Compile Include="Bugs\Embedded\CanUseForUrlOnly.cs" />
    <Compile Include="Bugs\Entities\CanSaveUpdateAndRead_Local.cs" />
    <Compile Include="Bugs\Entities\CanSaveUpdateAndRead.cs" />
    <Compile Include="Bugs\Entities\JObjectEntity.cs" />
    <Compile Include="Bugs\EntityWithDate.cs" />
    <Compile Include="Bugs\EntityWithNullableDateTimeOffset.cs" />
    <Compile Include="Bugs\EntityWithoutId.cs" />
    <Compile Include="Bugs\Errors\CanIndexOnNull.cs" />
    <Compile Include="Bugs\Etag.cs" />
    <Compile Include="Bugs\ExtendingClientSideViaListeners.cs" />
    <Compile Include="Bugs\FailDelete.cs" />
    <Compile Include="Bugs\FailStore.cs" />
    <Compile Include="Bugs\FindPropertyNameForIndex.cs" />
    <Compile Include="Bugs\GetDocumentUrlOnTransient.cs" />
    <Compile Include="Bugs\HierarchicalData.cs" />
    <Compile Include="Bugs\HiLoServerKeysNotExported.cs" />
    <Compile Include="Bugs\Identifiers\LongId.cs" />
    <Compile Include="Bugs\Image.cs" />
    <Compile Include="Bugs\ImageByTagSearchModel.cs" />
    <Compile Include="Bugs\Includes.cs" />
    <Compile Include="Bugs\IndexingBehavior.cs" />
    <Compile Include="Bugs\IndexingRavenDocuments.cs" />
    <Compile Include="Bugs\Indexing\CanIndexAllDocsWhenThereAreMoreDocsThanTheBatchSize.cs" />
    <Compile Include="Bugs\Indexing\ComplexLinq.cs" />
    <Compile Include="Bugs\Indexing\ComplexUsage.cs" />
    <Compile Include="Bugs\Indexing\CreateIndexesOnRemoteServer.cs" />
    <Compile Include="Bugs\Indexing\DynamicFields.cs" />
    <Compile Include="Bugs\Indexing\DynamicQueriesCanSort.cs" />
    <Compile Include="Bugs\Indexing\FilterOnMissingProperty.cs" />
    <Compile Include="Bugs\Indexing\IndexingEachFieldInEachDocumentSeparately.cs" />
    <Compile Include="Bugs\Indexing\IndexingOnDictionary.cs" />
    <Compile Include="Bugs\Indexing\MissingAnalyzer.cs" />
    <Compile Include="Bugs\Indexing\RemoteIndexingOnDictionary.cs" />
    <Compile Include="Bugs\Indexing\Transaction.cs" />
    <Compile Include="Bugs\Indexing\TransactionIndexByMrnRemote.cs" />
    <Compile Include="Bugs\Indexing\Transaction_ByMrn.cs" />
    <Compile Include="Bugs\Indexing\UsingSortOptions.cs" />
    <Compile Include="Bugs\Indexing\ThrowingAnalyzer.cs" />
    <Compile Include="Bugs\Indexing\TransactionIndexByMrn.cs" />
    <Compile Include="Bugs\Indexing\WiseShrek.cs" />
    <Compile Include="Bugs\Indexing\WithStartWith.cs" />
    <Compile Include="Bugs\IndexNestedFields.cs" />
    <Compile Include="Bugs\IndexWithTwoProperties.cs" />
    <Compile Include="Bugs\InMemoryOnly.cs" />
    <Compile Include="Bugs\InvalidIds.cs" />
    <Compile Include="Bugs\Issue199.cs" />
    <Compile Include="Bugs\JsonDeserialization.cs" />
    <Compile Include="Bugs\KeyGeneration.cs" />
    <Compile Include="Bugs\KeysAreCaseInsensitive.cs" />
    <Compile Include="Bugs\LinqGitHub147.cs" />
    <Compile Include="Bugs\LinqOnUrls.cs" />
    <Compile Include="Bugs\LiveProjection.cs" />
    <Compile Include="Bugs\LiveProjections\CanLoadMultipleItems.cs" />
    <Compile Include="Bugs\LiveProjections\Entities\Product.cs" />
    <Compile Include="Bugs\LiveProjections\Indexes\ProductDetailsReport_ByProductId.cs" />
    <Compile Include="Bugs\LiveProjections\Indexes\ProductSkuListViewModelReport_ByArticleNumberAndName.cs" />
    <Compile Include="Bugs\LiveProjections\ParentAndChildrenNames.cs" />
    <Compile Include="Bugs\LiveProjections\Person.cs" />
    <Compile Include="Bugs\LiveProjections\Views\ProductDetailsReport.cs" />
    <Compile Include="Bugs\LiveProjections\Views\ProductSkuListViewModelReport.cs" />
    <Compile Include="Bugs\LiveProjections\Entities\ProductSku.cs" />
    <Compile Include="Bugs\LiveProjections\Views\ProductVariant.cs" />
    <Compile Include="Bugs\LiveProjections\LiveProjectionOnProducts.cs" />
    <Compile Include="Bugs\LuceneQueryShouldWorkWithoutExtensionMethod.cs" />
    <Compile Include="Bugs\LukeQuerying.cs" />
    <Compile Include="Bugs\MapReduceThrowsNRE.cs" />
    <Compile Include="Bugs\MetadataUpdates.cs" />
    <Compile Include="Bugs\Metadata\LastModifiedLocal.cs" />
    <Compile Include="Bugs\Metadata\LastModifiedRemote.cs" />
    <Compile Include="Bugs\Metadata\MetadataPropertyInEntity.cs" />
    <Compile Include="Bugs\MichaelJonson.cs" />
    <Compile Include="Bugs\MultiEntityIndex.cs" />
    <Compile Include="Bugs\MultipleResultsPerDocumentAndPaging.cs" />
    <Compile Include="Bugs\MultiTenancy\Basic.cs" />
    <Compile Include="Bugs\MultiTenancy\CreatingIndexes.cs" />
    <Compile Include="Bugs\MultiTenancy\NoCaseSensitive.cs" />
    <Compile Include="Bugs\MultiTenancy\Test.cs" />
    <Compile Include="Bugs\NameAndId.cs" />
    <Compile Include="Bugs\NullableEnum.cs" />
    <Compile Include="Bugs\Nullables.cs" />
    <Compile Include="Bugs\NullCoalescing.cs" />
    <Compile Include="Bugs\OperationHeaders.cs" />
    <Compile Include="Bugs\OrderOfInsertionDoesNotAffectQuerying.cs" />
    <Compile Include="Bugs\OverwriteDocuments.cs" />
    <Compile Include="Bugs\PatchingEntities.cs" />
    <Compile Include="Bugs\Queries\DynamicQueriesOnMetadata.cs" />
    <Compile Include="Bugs\Queries\Fetching.cs" />
    <Compile Include="Bugs\Queries\Includes.cs" />
    <Compile Include="Bugs\Queries\LuceneQueryCustomMetadata.cs" />
    <Compile Include="Bugs\Queries\Projections.cs" />
    <Compile Include="Bugs\Queries\RangeQueries.cs" />
    <Compile Include="Bugs\Queries\StatsOnDynamicQueries.cs" />
    <Compile Include="Bugs\Queries\WithAs.cs" />
    <Compile Include="Bugs\QueryByTypeOnly.cs" />
    <Compile Include="Bugs\QueryByTypeOnlyRemote.cs" />
    <Compile Include="Bugs\QueryingOnEqualToNull.cs" />
    <Compile Include="Bugs\QueryingOnValueWithMinus.cs" />
    <Compile Include="Bugs\QueryingOnValueWithMinusAnalyzed.cs" />
    <Compile Include="Bugs\QueryingOnValueWithMinusRemote.cs" />
    <Compile Include="Bugs\QueryingWithDynamicRavenQueryInspector.cs" />
    <Compile Include="Bugs\QueryOptimizer\LinqToQueryParameters.cs" />
    <Compile Include="Bugs\QueryOptimizer\QueryOptimizeTests.cs" />
    <Compile Include="Bugs\QueryResultCountsWithProjections.cs" />
    <Compile Include="Bugs\OverwriteIndexLocally.cs" />
    <Compile Include="Bugs\OverwriteIndexRemotely.cs" />
    <Compile Include="Bugs\Patching.cs" />
    <Compile Include="Bugs\Polymorphic.cs" />
    <Compile Include="Bugs\ProjectingDates.cs" />
    <Compile Include="Bugs\ProjectingDocumentId.cs" />
    <Compile Include="Bugs\ProjectingFromIndexes.cs" />
    <Compile Include="Bugs\ProjectionFromDynamicQuery.cs" />
    <Compile Include="Bugs\QueryingByNegative.cs" />
    <Compile Include="Bugs\QueryingByNull.cs" />
    <Compile Include="Bugs\QueryingFromIndex.cs" />
    <Compile Include="Bugs\QueryWithPercentageSign.cs" />
    <Compile Include="Bugs\QueryWithReservedCharacters.cs" />
    <Compile Include="Bugs\RavenDbNestedPatchTesting.cs" />
    <Compile Include="Bugs\RavenDBQuery.cs" />
    <Compile Include="Bugs\ReadDataFromServer.cs" />
    <Compile Include="Bugs\ReadOnly.cs" />
    <Compile Include="Bugs\RemoteTx.cs" />
    <Compile Include="Bugs\ReportQueryCount.cs" />
    <Compile Include="Bugs\ResettingIndex.cs" />
    <Compile Include="Bugs\ReuseQuery.cs" />
    <Compile Include="Bugs\SelectManyIssue.cs" />
    <Compile Include="Bugs\SelectManyOnNull.cs" />
    <Compile Include="Bugs\SelectManyTests.cs" />
    <Compile Include="Bugs\SerializingDates.cs" />
    <Compile Include="Bugs\SerializingEntities.cs" />
    <Compile Include="Bugs\SimonCropp.cs" />
    <Compile Include="Bugs\SimpleJson.cs" />
    <Compile Include="Bugs\SinglePropertyDocument.cs" />
    <Compile Include="Bugs\MapRedue\VersionedDocument.cs" />
    <Compile Include="Bugs\Smuggler.cs" />
    <Compile Include="Bugs\TimeSpanIndexing.cs" />
    <Compile Include="Bugs\WhereInShouldBeBoostedCorrectly.cs" />
    <Compile Include="Bugs\TransformResults\Answers_ByQuestion_NoTransformResults.cs" />
    <Compile Include="AppBuilderExtensionsTests.cs" />
    <Compile Include="Document\PerCollectionEtag.cs" />
    <Compile Include="Faceted\Aggregation.cs" />
    <Compile Include="Faceted\ConditionalGetHelper.cs" />
    <Compile Include="Faceted\DynamicFacets.cs" />
    <Compile Include="Indexes\CustomExtensionMethod.cs" />
    <Compile Include="Indexes\HighlightTesting.cs" />
    <Compile Include="Indexes\IndexLocking.cs" />
    <Compile Include="Indexes\Recovery\MapReduceRecoveryTestIndex.cs" />
    <Compile Include="Indexes\Recovery\IndexMessing.cs" />
    <Compile Include="Indexes\Recovery\MapIndexRecoveryTests.cs" />
    <Compile Include="Indexes\Recovery\MapReduceIndexRecoveryTests.cs" />
    <Compile Include="Indexes\Recovery\Recovery.cs" />
    <Compile Include="Indexes\Recovery\MapRecoveryTestIndex.cs" />
    <Compile Include="Indexes\WithNullableDateTime.cs" />
    <Compile Include="InflectorTests.cs" />
    <Compile Include="Json\SupportForJsonPropertyAttribute.cs" />
    <Compile Include="Linq\OfTypeSupport2.cs" />
    <Compile Include="Linq\ListIndexOf.cs" />
    <Compile Include="Linq\FlagsEnum.cs" />
    <Compile Include="DatabaseMemoryTargetTests.cs" />
    <Compile Include="Indexes\CastingInIndexDefinition.cs" />
    <Compile Include="Linq\Contains.cs" />
    <Compile Include="Linq\FirstOrDefault.cs" />
    <Compile Include="Linq\CanCallLastOnArray.cs" />
    <Compile Include="Linq\Not.cs" />
    <Compile Include="Linq\IsNullOrEmpty.cs" />
    <Compile Include="Linq\OfTypeSupport.cs" />
    <Compile Include="Linq\SelectDictionaryItem.cs" />
    <Compile Include="Linq\SelectManyShouldWork.cs" />
    <Compile Include="Linq\WhereStringEquals.cs" />
    <Compile Include="NestedIndexing\CanIndexReferencedEntity.cs" />
    <Compile Include="NestedIndexing\CanTrackWhatCameFromWhat.cs" />
    <Compile Include="NestedIndexing\Item.cs" />
    <Compile Include="NestedIndexing\WithMapReduce.cs" />
    <Compile Include="NonIncrementalBackupRestoreTest.cs" />
    <Compile Include="NoNonDisposableTests.cs" />
    <Compile Include="Notifications\ReplicationConflicts.cs" />
    <Compile Include="Notifications\ReplicationConflicts_Embedded.cs" />
    <Compile Include="Patching\BigDoc.cs" />
    <Compile Include="PreFetching.cs" />
    <Compile Include="Properties\TestAssemblyInfo.cs" />
    <Compile Include="Queries\CommentsInQueries.cs" />
    <Compile Include="Querying\CachingOfLongQueries.cs" />
    <Compile Include="Querying\SkipDuplicates.cs" />
    <Compile Include="ResultsTransformer\AsyncTransformWith.cs" />
    <Compile Include="ResultsTransformer\TransformerParametersToResultTransformer.cs" />
    <Compile Include="ResultsTransformer\NestingTransformers.cs" />
    <Compile Include="ResultsTransformer\StonglyTypedResultsTransformer.cs" />
    <Compile Include="Querying\HighlightesTests.cs" />
    <Compile Include="Security\OAuth\ReplicateWithOAuth.cs" />
    <Compile Include="Smuggler\SmugglerBetweenTests.cs" />
    <Compile Include="Security\ReplicationWithMixedSecurity.cs" />
    <Compile Include="Smuggler\SmugglerExecutionTests.cs" />
    <Compile Include="Smuggler\SmugglerIdentitiesTests.cs" />
    <Compile Include="Smuggler\SmugglerTransformScriptsTests.cs" />
    <Compile Include="Sorting\SortByDynamicFields.cs" />
    <Compile Include="Sorting\CustomSorting.cs" />
    <Compile Include="Sorting\SortByNumberOfCharactersFromEnd.cs" />
    <Compile Include="Spatial\BoundingBoxIndexTests.cs" />
    <Compile Include="Spatial\CartesianTests.cs" />
    <Compile Include="Spatial\Clustering.cs" />
    <Compile Include="Spatial\GeoJsonConverterTests.cs" />
    <Compile Include="Spatial\GeoJsonTests.cs" />
    <Compile Include="Spatial\GeoJsonWktConverterTests.cs" />
    <Compile Include="Spatial\GeoUriTests.cs" />
    <Compile Include="Spatial\JsonConverters\GeoJson\AttributesTableConverter.cs" />
    <Compile Include="Spatial\JsonConverters\GeoJson\CoordinateConverters.cs" />
    <Compile Include="Spatial\JsonConverters\GeoJson\EnvelopeConverter.cs" />
    <Compile Include="Spatial\JsonConverters\GeoJson\FeatureCollectionConverter.cs" />
    <Compile Include="Spatial\JsonConverters\GeoJson\FeatureConverter.cs" />
    <Compile Include="Spatial\JsonConverters\GeoJson\GeoJsonObjectType.cs" />
    <Compile Include="Spatial\JsonConverters\GeoJson\GeometryConverter.cs" />
    <Compile Include="Spatial\JsonConverters\GeoJson\ICRSObjectConverter.cs" />
    <Compile Include="Spatial\Nick.cs" />
    <Compile Include="Spatial\JsonConverters\Wkt\WktConverter.cs" />
    <Compile Include="Spatial\PointObjectTests.cs" />
    <Compile Include="Spatial\RavenDB_423.cs" />
    <Compile Include="Spatial\ShapeStringConverterTests.cs" />
    <Compile Include="Spatial\SimonBartlett.cs" />
    <Compile Include="Spatial\Spatial.cs" />
    <Compile Include="Spatial\ShapeConverterTests.cs" />
    <Compile Include="Spatial\SpatialTest2.cs" />
    <Compile Include="Bugs\spokeypokey.cs" />
    <Compile Include="Bugs\Stacey\Aspects.cs" />
    <Compile Include="Bugs\TenantsName.cs" />
    <Compile Include="Bugs\tmp.cs" />
    <Compile Include="Bugs\TransformResults\SortHintTester.cs" />
    <Compile Include="Bugs\SortingById.cs" />
    <Compile Include="Bugs\SortingOnLong.cs" />
    <Compile Include="Bugs\SortingWithWildcardQuery.cs" />
    <Compile Include="Spatial\SpatialQueries.cs" />
    <Compile Include="Bugs\StaticDynamic.cs" />
    <Compile Include="Bugs\TakeQueries.cs" />
    <Compile Include="Bugs\TempIndexScore.cs" />
    <Compile Include="Bugs\TransformResults\Answer.cs" />
    <Compile Include="Bugs\TransformResults\AnswerEntity.cs" />
    <Compile Include="Bugs\TransformResults\Answers_ByAnswerEntity.cs" />
    <Compile Include="Bugs\TransformResults\Answers_ByQuestion.cs" />
    <Compile Include="Bugs\TransformResults\AnswerViewItem.cs" />
    <Compile Include="Bugs\TransformResults\AnswerVote.cs" />
    <Compile Include="Bugs\TransformResults\AnswerVoteEntity.cs" />
    <Compile Include="Bugs\TransformResults\ComplexValuesFromTransformResults.cs" />
    <Compile Include="Bugs\TransformResults\Question.cs" />
    <Compile Include="Bugs\TransformResults\QuestionVote.cs" />
    <Compile Include="Bugs\TransformResults\QuestionWithVoteTotalIndex.cs" />
    <Compile Include="Bugs\TransformResults\User.cs" />
    <Compile Include="Bugs\TransformResults\QuestionView.cs" />
    <Compile Include="Bugs\TransformResults\Votes_ByAnswerEntity.cs" />
    <Compile Include="Bugs\TransitiveNull.cs" />
    <Compile Include="Bugs\TranslatingLinqQueriesToIndexes.cs" />
    <Compile Include="Bugs\TranslatingLinqQueryUsingNestedId.cs" />
    <Compile Include="Bugs\TypeNameHandlingTest.cs" />
    <Compile Include="Bugs\User.cs" />
    <Compile Include="Bugs\UserGuid.cs" />
    <Compile Include="Bugs\UserInt32.cs" />
    <Compile Include="Bugs\UsingAsProjection.cs" />
    <Compile Include="Bugs\UsingEnumInLinq.cs" />
    <Compile Include="Bugs\UsingLongAsId.cs" />
    <Compile Include="Bugs\UsingStartsWith.cs" />
    <Compile Include="Bugs\UsingSwedishCollation.cs" />
    <Compile Include="Bugs\MapRedue\VersionedDocuments.cs" />
    <Compile Include="Bugs\Vlad.cs" />
    <Compile Include="Bugs\Vlko\QueryWithMultipleWhere.cs" />
    <Compile Include="Bugs\Vlko\RelationIdIndex.cs" />
    <Compile Include="Bugs\WaitForNonStaleResultsAsOfLastWrite.cs" />
    <Compile Include="Bugs\WhenDoingSimpleLoad.cs" />
    <Compile Include="Bugs\WhenRavenClrTypeNotFound.cs" />
    <Compile Include="Bugs\when_querying_cases_by_name_in_danish.cs" />
    <Compile Include="Bugs\WhereEntityIs.cs" />
    <Compile Include="Bugs\WhereUsingUnicodeTheTextEnteredShouldNotBeNormalized.cs" />
    <Compile Include="Bugs\WillNotFailSystemIfServerIsNotAvailableOnStartup.cs" />
    <Compile Include="Bugs\WillThrowIfQueryingForUnindexedField.cs" />
    <Compile Include="Bugs\CanStoreAndGetDateTimeOffset.cs" />
    <Compile Include="Bugs\WithPrivateProtectedSetter.cs" />
    <Compile Include="Bugs\Zhang\UseMaxForDateTimeTypeInReduce.cs" />
    <Compile Include="Bugs\Zhang\UseMaxForLongTypeInReduce.cs" />
    <Compile Include="ConcurrentPatching.cs" />
    <Compile Include="Conflicts\ConflictResolverTests.cs" />
    <Compile Include="ConnectionStrings.cs" />
    <Compile Include="Document\AsyncDocumentStoreServerTests.cs" />
    <Compile Include="Document\CasingIssue.cs" />
    <Compile Include="Document\ClientKeyGeneratorTests.cs" />
    <Compile Include="Document\Company.cs" />
    <Compile Include="Document\Contact.cs" />
    <Compile Include="Document\DocumentIdTests.cs" />
    <Compile Include="Document\DocumentStoreEmbeddedGranularTests.cs" />
    <Compile Include="Document\CustomDynamicClass.cs" />
    <Compile Include="Document\DocumentStoreEmbeddedTests.cs" />
    <Compile Include="Document\DocumentStoreServerGranularTests.cs" />
    <Compile Include="Document\DocumentStoreServerTests.cs" />
    <Compile Include="Document\DynamicDocuments.cs" />
    <Compile Include="Document\Game.cs" />
    <Compile Include="Document\Inheritance.cs" />
    <Compile Include="Document\TagCloud.cs" />
    <Compile Include="Document\TotalCountServerTest.cs" />
    <Compile Include="Document\WhenUsingMultipleUnshardedServers.cs" />
    <Compile Include="Document\ZoneCountResult.cs" />
    <Compile Include="Faceted\FacetedIndexLimit.cs" />
    <Compile Include="Faceted\FacetAdvancedAPI.cs" />
    <Compile Include="Bugs\IndexDefinitions.cs" />
    <Compile Include="Indexes\AnalyzerResolution.cs" />
    <Compile Include="Faceted\FacetedIndex.cs" />
    <Compile Include="Indexes\BoostingDuringIndexing.cs" />
    <Compile Include="Indexes\ComplexIndexOnNotAnalyzedField.cs" />
    <Compile Include="Indexes\CreateIndexesWithCasting.cs" />
    <Compile Include="Indexes\CustomAnalyzer.cs" />
    <Compile Include="Indexes\DynamicFieldIndexing.cs" />
    <Compile Include="Indexes\DynamicQueryMapping.cs" />
    <Compile Include="Indexes\ExpressionOperatorPrecedenceTest.cs" />
    <Compile Include="Indexes\IndexWithSubProperty.cs" />
    <Compile Include="Indexes\LinqIndexesFromClient.cs" />
    <Compile Include="Indexes\LuceneAnalyzerUtils.cs" />
    <Compile Include="Indexes\MapOnlyView.cs" />
    <Compile Include="Bugs\Indexing\CanMultiMapIndexNullableValueTypes.cs" />
    <Compile Include="Indexes\OldIndexRunWhileNewIndexesAreRunning.cs" />
    <Compile Include="Indexes\QueryingOnDefaultIndex.cs" />
    <Compile Include="Indexes\QueryingOnStaleIndexes.cs" />
    <Compile Include="Indexes\ReduceCanUseExtensionMethods.cs" />
    <Compile Include="Indexes\ShoppingCartEventsToShopingCart.cs" />
    <Compile Include="Indexes\UsingCustomLuceneAnalyzer.cs" />
    <Compile Include="Indexes\WithDecimalValue.cs" />
    <Compile Include="Linq\LongCount.cs" />
    <Compile Include="Json\CloningTests.cs" />
    <Compile Include="Json\JsonNetBugsTests.cs" />
    <Compile Include="Json\RavenJObjects.cs" />
    <Compile Include="Json\JsonUri.cs" />
    <Compile Include="Linq\Any.cs" />
    <Compile Include="Linq\DynamicQueriesWithStaticIndexes.cs" />
    <Compile Include="Linq\OrderBy.cs" />
    <Compile Include="Linq\RavenDB14.cs" />
    <Compile Include="Linq\User.cs" />
    <Compile Include="Linq\WhereClause.cs" />
    <Compile Include="Spatial\Afif.cs" />
    <Compile Include="Spatial\JamesCrowley.cs" />
    <Compile Include="Patching\AdvancedPatching.cs" />
    <Compile Include="Spatial\SpatialUnitTests.cs" />
    <Compile Include="Spatial\TwoLocations.cs" />
    <Compile Include="Notifications\NotificationOnWrongDatabase.cs" />
    <Compile Include="Notifications\ClientServer.cs" />
    <Compile Include="Notifications\Filtered.cs" />
    <Compile Include="Notifications\SecurityOAuth.cs" />
    <Compile Include="Notifications\Embedded.cs" />
    <Compile Include="Notifications\MultiTenant.cs" />
    <Compile Include="Notifications\Security_Windows.cs" />
    <Compile Include="Notifications\WithIIS.cs" />
    <Compile Include="Queries\CanQueryOnCustomClass.cs" />
    <Compile Include="Queries\CanQueryOnLargeXml.cs" />
    <Compile Include="Querying\UsingStronglyTypedDocumentQuery.cs" />
    <Compile Include="Security\OAuth\ApiKey.cs" />
    <Compile Include="Shard\ShardingFailure.cs" />
    <Compile Include="Spatial\WktConverterTests.cs" />
    <Compile Include="Spatial\WktSanitizerTests.cs" />
    <Compile Include="Storage\Bugs\GetReduceKeysAndTypesNotPagingProperly.cs" />
    <Compile Include="Storage\Lists.cs" />
    <Compile Include="Storage\Voron\AttachmentActionsStorageTests.cs" />
    <Compile Include="Storage\Voron\GeneralStorageActionsTests.cs" />
    <Compile Include="Storage\Voron\IndexingStorageActionsTests.cs" />
    <Compile Include="Storage\Voron\MappedResultsStorageActionsTests.cs" />
    <Compile Include="Storage\Voron\StalenessStorageActionsTests.cs" />
    <Compile Include="Storage\Voron\StorageIntegrationTests.cs" />
    <Compile Include="Storage\Voron\ListStorageActionsTests.cs" />
    <Compile Include="Storage\Voron\QueueStorageActionsTests.cs" />
    <Compile Include="Storage\Voron\TasksStorageActionsTests.cs" />
    <Compile Include="Storage\Voron\DocumentsStorageActionsTests.cs" />
    <Compile Include="Suggestions\SuggestionsUsingAnIndex.cs" />
    <Compile Include="Synchronization\ConcurrentJsonDocumentSortedListTests.cs" />
    <Compile Include="T1.cs" />
    <Compile Include="Spatial\BrainV.cs" />
    <Compile Include="Storage\Attachments.cs">
      <SubType>Code</SubType>
    </Compile>
    <Compile Include="Storage\DocEtag.cs">
      <SubType>Code</SubType>
    </Compile>
    <Compile Include="Storage\DocumentKeys.cs">
      <SubType>Code</SubType>
    </Compile>
    <Compile Include="Storage\Documents.cs">
      <SubType>Code</SubType>
    </Compile>
    <Compile Include="Storage\General.cs">
      <SubType>Code</SubType>
    </Compile>
    <Compile Include="Storage\Indexes.cs" />
    <Compile Include="Storage\MappedResults.cs" />
    <Compile Include="Storage\Queues.cs" />
    <Compile Include="Storage\Storage.cs" />
    <Compile Include="Storage\Tasks.cs" />
    <Compile Include="MultiGet\Bugs.cs" />
    <Compile Include="MultiGet\MultiGetBasic.cs" />
    <Compile Include="MultiGet\MultiGetCaching.cs" />
    <Compile Include="MultiGet\MultiGetMultiGet.cs" />
    <Compile Include="MultiGet\MultiGetMultiTenant.cs" />
    <Compile Include="MultiGet\MultiGetNonStaleResults.cs" />
    <Compile Include="MultiGet\MultiGetProfiling.cs" />
    <Compile Include="MultiGet\MultiGetQueries.cs" />
    <Compile Include="MultiGet\MultiGetSecurity.cs" />
    <Compile Include="NotModified\DocumentNotModified.cs" />
    <Compile Include="Patching\MetadataPatching.cs" />
    <Compile Include="Queries\Includes.cs" />
    <Compile Include="Queries\Intersection.cs" />
    <Compile Include="Queries\ParameterizedDynamicQuery.cs" />
    <Compile Include="Querying\IndexedUser.cs" />
    <Compile Include="Querying\SearchOperator.cs" />
    <Compile Include="Querying\UsingDocumentQuery.cs" />
    <Compile Include="Querying\UsingDynamicQueryWithLocalServer.cs" />
    <Compile Include="Querying\UsingDynamicQueryWithRemoteServer.cs" />
    <Compile Include="Security\OAuth\AccessTokenAuthentication.cs" />
    <Compile Include="Security\OAuth\HttpWebRequestExtensions.cs" />
    <Compile Include="Shard\Async\RoundRobinSharding.cs" />
    <Compile Include="Shard\Async\SimpleSharding.cs" />
    <Compile Include="Shard\Async\WhenUsingParallelAccessStrategy.cs" />
    <Compile Include="Shard\Async\WhenUsingShardedServers.cs" />
    <Compile Include="Shard\BlogModel\Blog.cs" />
    <Compile Include="Shard\BlogModel\BlogShardResolutionStrategy.cs" />
    <Compile Include="Shard\BlogModel\CanMapReduce.cs" />
    <Compile Include="Shard\BlogModel\CanQueryOnlyUsers.cs" />
    <Compile Include="Shard\BlogModel\CanQueryOnlyPosts.cs" />
    <Compile Include="Shard\BlogModel\SupportLazyOperations.cs" />
    <Compile Include="Shard\BlogModel\Post.cs" />
    <Compile Include="Shard\BlogModel\ShardedDocumentSessionIsWorking.cs" />
    <Compile Include="Shard\BlogModel\ShardedDocumentStoreTest.cs" />
    <Compile Include="Shard\BlogModel\ShardingScenario.cs" />
    <Compile Include="Shard\BlogModel\User.cs" />
    <Compile Include="Shard\RoundRobinSharding.cs" />
    <Compile Include="Shard\SimpleSharding.cs" />
    <Compile Include="Shard\WhenUsingParallelAccessStrategy.cs" />
    <Compile Include="Shard\WhenUsingShardedServers.cs" />
    <Compile Include="Some.cs" />
    <Compile Include="Spatial\Event.cs" />
    <Compile Include="Spatial\SpatialIndexTest.cs" />
    <Compile Include="Indexes\Statistics.cs" />
    <Compile Include="Indexes\UsingQueryBuilder.cs" />
    <Compile Include="Linq\UsingRavenQueryProvider.cs" />
    <Compile Include="Linq\LinqTransformerCompilationTests.cs" />
    <Compile Include="Linq\PerformingQueries.cs" />
    <Compile Include="Linq\UsingWhereConditions.cs" />
    <Compile Include="Patching\ArrayPatching.cs">
      <SubType>Code</SubType>
    </Compile>
    <Compile Include="Patching\NestedPatching.cs">
      <SubType>Code</SubType>
    </Compile>
    <Compile Include="Patching\SimplePatchApplication.cs">
      <SubType>Code</SubType>
    </Compile>
    <Compile Include="Spatial\SpatialIndexTestHelper.cs" />
    <Compile Include="Spatial\SpatialSearch.cs" />
    <Compile Include="Storage\BackupRestore.cs" />
    <Compile Include="Storage\CreateUpdateDeleteDocuments.cs" />
    <Compile Include="Storage\CreateIndexes.cs" />
    <Compile Include="Storage\DeleteIndexes.cs">
      <SubType>Code</SubType>
    </Compile>
    <Compile Include="Indexes\DocumentsToIndex.cs" />
    <Compile Include="Storage\GeneralStorage.cs" />
    <Compile Include="Storage\IncrementalBackupRestore.cs" />
    <Compile Include="Storage\IndexStaleViaEtags.cs" />
    <Compile Include="Storage\ReduceStaleness.cs" />
    <Compile Include="Storage\SimilarIndexNames.cs" />
    <Compile Include="Stress\BigDoc.cs" />
    <Compile Include="Suggestions\SuggestionsLazy.cs" />
    <Compile Include="Suggestions\Suggestions.cs" />
    <Compile Include="Suggestions\SuggestionsHelper.cs" />
    <Compile Include="Track\AsyncProjectionShouldWork.cs" />
    <Compile Include="Track\RavenDB053.cs" />
    <Compile Include="Track\RavenDB17.cs" />
    <Compile Include="Triggers\AttachmentDeleteTrigger.cs" />
    <Compile Include="Triggers\AttachmentReadTrigger.cs" />
    <Compile Include="Triggers\AttachmentPutTriggers.cs" />
    <Compile Include="Triggers\AuditAttachmentPutTrigger.cs" />
    <Compile Include="Triggers\AuditPutTrigger.cs" />
    <Compile Include="Triggers\Bugs\AuditContext.cs" />
    <Compile Include="Triggers\Bugs\AuditTrigger.cs" />
    <Compile Include="Triggers\Bugs\ModifyingMetadataFromTrigger.cs" />
    <Compile Include="Triggers\Bugs\Person.cs" />
    <Compile Include="Triggers\CascadeDeleteTrigger.cs" />
    <Compile Include="Triggers\DeleteTriggers.cs" />
    <Compile Include="Triggers\IndexToDataTable.cs" />
    <Compile Include="Triggers\IndexTriggers.cs" />
    <Compile Include="Triggers\PutTriggers.cs" />
    <Compile Include="Triggers\ReadTriggers.cs" />
    <Compile Include="Triggers\RefuseBigAttachmentPutTrigger.cs" />
    <Compile Include="Triggers\VetoCapitalNamesPutTrigger.cs" />
    <Compile Include="Utils\DictionaryComparer.cs" />
    <Compile Include="Utils\RavenInternalTestUtil.cs" />
    <Compile Include="Utils\SettingsDat.cs" />
    <Compile Include="Utils\SortedEtagsListTests.cs" />
    <Compile Include="Util\ReflectionUtilTest.cs" />
    <Compile Include="Util\WildcardMatching.cs" />
    <Compile Include="Views\MapReduce.cs" />
    <Compile Include="Views\MapReduce_IndependentSteps.cs" />
    <Compile Include="Views\ViewCompilation.cs" />
    <Compile Include="Views\ViewStorage.cs" />
    <Compile Include="WithNLog.cs" />
  </ItemGroup>
  <ItemGroup>
    <BootstrapperPackage Include="Microsoft.Net.Client.3.5">
      <Visible>False</Visible>
      <ProductName>.NET Framework 3.5 SP1 Client Profile</ProductName>
      <Install>false</Install>
    </BootstrapperPackage>
    <BootstrapperPackage Include="Microsoft.Net.Framework.3.5.SP1">
      <Visible>False</Visible>
      <ProductName>.NET Framework 3.5 SP1</ProductName>
      <Install>true</Install>
    </BootstrapperPackage>
    <BootstrapperPackage Include="Microsoft.Windows.Installer.3.1">
      <Visible>False</Visible>
      <ProductName>Windows Installer 3.1</ProductName>
      <Install>true</Install>
    </BootstrapperPackage>
  </ItemGroup>
  <ItemGroup>
    <ProjectReference Include="..\Raven.Abstractions\Raven.Abstractions.csproj">
      <Project>{41ac479e-1eb2-4d23-aaf2-e4c8df1bc2ba}</Project>
      <Name>Raven.Abstractions</Name>
    </ProjectReference>
    <ProjectReference Include="..\Raven.Backup\Raven.Backup.csproj">
      <Project>{dbb6561c-6264-430d-8f3c-e11c6268981e}</Project>
      <Name>Raven.Backup</Name>
    </ProjectReference>
    <ProjectReference Include="..\Raven.Client.Lightweight\Raven.Client.Lightweight.csproj">
      <Project>{4E087ECB-E7CA-4891-AC3C-3C76702715B6}</Project>
      <Name>Raven.Client.Lightweight</Name>
    </ProjectReference>
    <ProjectReference Include="..\Raven.Database\Raven.Database.csproj">
      <Project>{212823cd-25e1-41ac-92d1-d6df4d53fc85}</Project>
      <Name>Raven.Database</Name>
    </ProjectReference>
    <ProjectReference Include="..\Raven.Server\Raven.Server.csproj">
      <Project>{3b90eb20-aea3-4972-8219-936f1a62768c}</Project>
      <Name>Raven.Server</Name>
    </ProjectReference>
    <ProjectReference Include="..\Raven.Smuggler\Raven.Smuggler.csproj">
      <Project>{3E6401AC-3E33-4B61-A460-49953654A207}</Project>
      <Name>Raven.Smuggler</Name>
    </ProjectReference>
    <ProjectReference Include="..\Raven.Tests.Common\Raven.Tests.Common.csproj">
      <Project>{381234cc-8aa7-41ff-8cad-22330e15f993}</Project>
      <Name>Raven.Tests.Common</Name>
    </ProjectReference>
    <ProjectReference Include="..\Raven.Tests.Helpers\Raven.Tests.Helpers.csproj">
      <Project>{14f2d508-8e06-407b-9451-97e99538e26b}</Project>
      <Name>Raven.Tests.Helpers</Name>
    </ProjectReference>
    <ProjectReference Include="..\Raven.Voron\Voron\Voron.csproj">
      <Project>{ff83c7c2-bc7b-4dcc-a782-49ef9bbd9390}</Project>
      <Name>Voron</Name>
    </ProjectReference>
  </ItemGroup>
  <ItemGroup>
    <None Include="..\Raven.Database\RavenDB.snk">
      <Link>RavenDB.snk</Link>
    </None>
    <None Include="App.config">
      <SubType>Designer</SubType>
      <CopyToOutputDirectory>Always</CopyToOutputDirectory>
    </None>
    <EmbeddedResource Include="DefaultLogging.config" />
    <None Include="packages.config">
      <SubType>Designer</SubType>
    </None>
    <EmbeddedResource Include="Patching\failingdump11.ravendump" />
  </ItemGroup>
  <ItemGroup>
    <Folder Include="Issues\" />
    <Folder Include="MailingList\" />
  </ItemGroup>
  <ItemGroup>
    <Service Include="{82A7F48D-3B50-4B1E-B82E-3ADA8210C358}" />
  </ItemGroup>
  <ItemGroup>
    <Service Include="{82A7F48D-3B50-4B1E-B82E-3ADA8210C358}" />
  </ItemGroup>
  <Import Project="$(MSBuildToolsPath)\Microsoft.CSharp.targets" Condition="'$(TasksTargetsImported)' == ''" />
  <Import Project="$(MSBuildProjectDirectory)\..\Tools\StyleCop\StyleCop.Targets" Condition="'$(TasksTargetsImported)' == ''" />
  <Import Project="$(SolutionDir)\.nuget\nuget.targets" Condition="'$(TasksTargetsImported)' == ''" />
  <PropertyGroup>
    <PreBuildEvent>
    </PreBuildEvent>
  </PropertyGroup>
  <PropertyGroup>
    <PostBuildEvent>
    </PostBuildEvent>
  </PropertyGroup>
  <!-- To modify your build process, add your task inside one of the targets below and uncomment it. 
       Other similar extension points exist, see Microsoft.Common.targets.
  <Target Name="BeforeBuild">
  </Target>
  <Target Name="AfterBuild">
  </Target>
  -->
  <Import Project="..\Imports\Tasks.targets" Condition="'$(TasksTargetsImported)' == ''" />
</Project><|MERGE_RESOLUTION|>--- conflicted
+++ resolved
@@ -267,8 +267,6 @@
     <Compile Include="Bugs\SyncAsync.cs" />
     <Compile Include="Bugs\TransformationsUnitTest.cs" />
     <Compile Include="Faceted\LazyFacets.cs" />
-<<<<<<< HEAD
-=======
     <Compile Include="Issues\GermanUmlauts.cs" />
     <Compile Include="Issues\IndexationTests.cs" />
     <Compile Include="Issues\RavenDB2537.cs" />
@@ -290,7 +288,6 @@
     <Compile Include="Issues\RavenDB1508.cs" />
     <Compile Include="Issues\RavenDB1519.cs" />
     <Compile Include="Issues\RavenDB_1280_ReOpen.cs" />
->>>>>>> dff0fdda
     <Compile Include="Bugs\LoDash.cs" />
     <Compile Include="Bugs\Errors\QueryIssues.cs" />
     <Compile Include="Bugs\Facets\FacetErrors.cs" />
