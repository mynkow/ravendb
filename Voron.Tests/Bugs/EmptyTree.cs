<<<<<<< HEAD
﻿using System.IO;
using Voron.Impl;
using Xunit;

namespace Voron.Tests.Bugs
{
    public class EmptyTree : StorageTest
    {
        [Fact]
        public void ShouldBeEmpty()
        {
            using (var tx = Env.NewTransaction(TransactionFlags.ReadWrite))
            {
                Env.CreateTree(tx, "events");

                tx.Commit();
            }

            using (var tx = Env.NewTransaction(TransactionFlags.Read))
            {
                var treeIterator = tx.Environment.State.GetTree(tx,"events").Iterate(tx);

                Assert.False(treeIterator.Seek(Slice.AfterAllKeys));

                tx.Commit();
            }
        }

        [Fact]
        public void SurviveRestart()
        {
            using (var options = StorageEnvironmentOptions.GetInMemory())
            {
                options.OwnsPagers = false;
                using (var env = new StorageEnvironment(options))
                {
                    using (var tx = env.NewTransaction(TransactionFlags.ReadWrite))
                    {
                        env.CreateTree(tx, "events");

                        tx.Commit();
                    }

                    using (var tx = env.NewTransaction(TransactionFlags.ReadWrite))
                    {
                        tx.Environment.State.GetTree(tx,"events").Add(tx, "test", new MemoryStream(0));

                        tx.Commit();
                    }
                }

                using (var env = new StorageEnvironment(options))
                {
                    using (var tx = env.NewTransaction(TransactionFlags.ReadWrite))
                    {
                        env.CreateTree(tx, "events");

                        tx.Commit();
                    }

                    using (var tx = env.NewTransaction(TransactionFlags.ReadWrite))
                    {
                        var tree = tx.Environment.State.GetTree(tx,"events");
                        var readResult = tree.Read(tx, "test");
                        Assert.NotNull(readResult);

                        tx.Commit();
                    }
                }
            }


        }
    }
=======
﻿using System.IO;
using Voron.Impl;
using Xunit;

namespace Voron.Tests.Bugs
{
    public class EmptyTree : StorageTest
    {
        [Fact]
        public void ShouldBeEmpty()
        {
            using (var tx = Env.NewTransaction(TransactionFlags.ReadWrite))
            {
                Env.CreateTree(tx, "events");

                tx.Commit();
            }

            using (var tx = Env.NewTransaction(TransactionFlags.Read))
            {
                var treeIterator = tx.Environment.State.GetTree(tx,"events").Iterate(tx);

                Assert.False(treeIterator.Seek(Slice.AfterAllKeys));

                tx.Commit();
            }
        }

        [Fact]
        public void SurviveRestart()
        {
            using (var options = StorageEnvironmentOptions.CreateMemoryOnly())
            {
                options.OwnsPagers = false;
                using (var env = new StorageEnvironment(options))
                {
                    using (var tx = env.NewTransaction(TransactionFlags.ReadWrite))
                    {
                        env.CreateTree(tx, "events");

                        tx.Commit();
                    }

                    using (var tx = env.NewTransaction(TransactionFlags.ReadWrite))
                    {
                        tx.Environment.State.GetTree(tx,"events").Add(tx, "test", new MemoryStream(0));

                        tx.Commit();
                    }
                }

                using (var env = new StorageEnvironment(options))
                {
                    using (var tx = env.NewTransaction(TransactionFlags.ReadWrite))
                    {
                        env.CreateTree(tx, "events");

                        tx.Commit();
                    }

                    using (var tx = env.NewTransaction(TransactionFlags.ReadWrite))
                    {
                        var tree = tx.Environment.State.GetTree(tx,"events");
                        var readResult = tree.Read(tx, "test");
                        Assert.NotNull(readResult);

                        tx.Commit();
                    }
                }
            }


        }
    }
>>>>>>> 406c36c9
}<|MERGE_RESOLUTION|>--- conflicted
+++ resolved
@@ -1,79 +1,3 @@
-<<<<<<< HEAD
-﻿using System.IO;
-using Voron.Impl;
-using Xunit;
-
-namespace Voron.Tests.Bugs
-{
-    public class EmptyTree : StorageTest
-    {
-        [Fact]
-        public void ShouldBeEmpty()
-        {
-            using (var tx = Env.NewTransaction(TransactionFlags.ReadWrite))
-            {
-                Env.CreateTree(tx, "events");
-
-                tx.Commit();
-            }
-
-            using (var tx = Env.NewTransaction(TransactionFlags.Read))
-            {
-                var treeIterator = tx.Environment.State.GetTree(tx,"events").Iterate(tx);
-
-                Assert.False(treeIterator.Seek(Slice.AfterAllKeys));
-
-                tx.Commit();
-            }
-        }
-
-        [Fact]
-        public void SurviveRestart()
-        {
-            using (var options = StorageEnvironmentOptions.GetInMemory())
-            {
-                options.OwnsPagers = false;
-                using (var env = new StorageEnvironment(options))
-                {
-                    using (var tx = env.NewTransaction(TransactionFlags.ReadWrite))
-                    {
-                        env.CreateTree(tx, "events");
-
-                        tx.Commit();
-                    }
-
-                    using (var tx = env.NewTransaction(TransactionFlags.ReadWrite))
-                    {
-                        tx.Environment.State.GetTree(tx,"events").Add(tx, "test", new MemoryStream(0));
-
-                        tx.Commit();
-                    }
-                }
-
-                using (var env = new StorageEnvironment(options))
-                {
-                    using (var tx = env.NewTransaction(TransactionFlags.ReadWrite))
-                    {
-                        env.CreateTree(tx, "events");
-
-                        tx.Commit();
-                    }
-
-                    using (var tx = env.NewTransaction(TransactionFlags.ReadWrite))
-                    {
-                        var tree = tx.Environment.State.GetTree(tx,"events");
-                        var readResult = tree.Read(tx, "test");
-                        Assert.NotNull(readResult);
-
-                        tx.Commit();
-                    }
-                }
-            }
-
-
-        }
-    }
-=======
 ﻿using System.IO;
 using Voron.Impl;
 using Xunit;
@@ -148,5 +72,4 @@
 
         }
     }
->>>>>>> 406c36c9
 }