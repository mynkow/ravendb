--- conflicted
+++ resolved
@@ -995,19 +995,11 @@
                     metadata.Add("Float", 5.0f);
                     metadata.Add("Double", 5.0);
 
-<<<<<<< HEAD
-                    metadata.Add("uint", 5u);
-                    metadata.Add("ulong", 5UL);
-                    metadata.Add("short", (short)5);
-                    metadata.Add("ushort", (ushort)5);
-                    metadata.Add("decimal", 5m);
-=======
                     metadata.Add("Uint", 5u);
                     metadata.Add("Ulong", 5UL);
                     metadata.Add("Short", (short) 5);
                     metadata.Add("Ushort", (ushort) 5);
                     metadata.Add("Decimal", 5m);
->>>>>>> 3435ab70
 
                     session.RegisterUpload("test-1.file", CreateRandomFileStream(10), metadata);
 
@@ -1018,19 +1010,11 @@
                     metadata2.Add("Float", 10.0f);
                     metadata2.Add("Double", 10.0);
 
-<<<<<<< HEAD
-                    metadata2.Add("uint", 10u);
-                    metadata2.Add("ulong", 10UL);
-                    metadata2.Add("short", (short)10);
-                    metadata2.Add("ushort", (ushort)10);
-                    metadata2.Add("decimal", 10m);
-=======
                     metadata2.Add("Uint", 10u);
                     metadata2.Add("Ulong", 10UL);
                     metadata2.Add("Short", (short) 10);
                     metadata2.Add("Ushort", (ushort) 10);
                     metadata2.Add("Decimal", 10m);
->>>>>>> 3435ab70
 
                     session.RegisterUpload("test-2.file", CreateRandomFileStream(10), metadata2);
 
